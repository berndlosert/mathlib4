--- conflicted
+++ resolved
@@ -245,12 +245,6 @@
       - name: verify `lake exe shake` works
         # Later, we may want to make output from `shake` a CI error?
         run: |
-<<<<<<< HEAD
-          # Tests use parts of ProofWidgets not imported by Mathlib.
-          # Ensure everything has been built.
-          lake build ProofWidgets
-          make -k -j 8 test
-=======
           lake exe shake
 
       - name: test mathlib
@@ -262,8 +256,7 @@
             # Tests use parts of ProofWidgets not imported by Mathlib.
             # Ensure everything has been built.
             lake build ProofWidgets
-            make -j 8 test"
->>>>>>> e463fbf8
+            make -k -j 8 test"
 
       - name: lint mathlib
         id: lint
