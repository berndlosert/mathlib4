--- conflicted
+++ resolved
@@ -6,10 +6,7 @@
 import Mathlib.Data.Real.Pi.Bounds
 import Mathlib.NumberTheory.NumberField.CanonicalEmbedding
 import Mathlib.NumberTheory.NumberField.Norm
-<<<<<<< HEAD
 import Mathlib.RingTheory.Localization.NormTrace
-=======
->>>>>>> d794a20c
 
 /-!
 # Number field discriminant
@@ -104,121 +101,7 @@
     stdBasis_repr_eq_matrixToStdBasis_mul K _ (fun _ => rfl)]
   rfl
 
-theorem exists_ne_zero_mem_ideal_of_norm_le_mul_sqrt_discr (I : (FractionalIdeal (𝓞 K)⁰ K)ˣ) :
-    ∃ a ∈ (I : FractionalIdeal (𝓞 K)⁰ K), a ≠ 0 ∧
-      |Algebra.norm ℚ (a:K)| ≤ FractionalIdeal.absNorm I.1 * (4 / π) ^ NrComplexPlaces K *
-        (finrank ℚ K).factorial / (finrank ℚ K) ^ (finrank ℚ K) * Real.sqrt |discr K| := by
-  -- The smallest possible value for `exists_ne_zero_mem_ideal_of_norm_le`
-  let B := (minkowskiBound K I * (convexBodySumFactor K)⁻¹).toReal ^ (1 / (finrank ℚ K : ℝ))
-  have h_le : (minkowskiBound K I) ≤ volume (convexBodySum K B) := by
-    refine le_of_eq ?_
-    rw [convexBodySum_volume, ← ENNReal.ofReal_pow (by positivity), ← Real.rpow_nat_cast,
-      ← Real.rpow_mul toReal_nonneg, div_mul_cancel, Real.rpow_one, ofReal_toReal, mul_comm,
-      mul_assoc, ENNReal.inv_mul_cancel (convexBodySumFactor_ne_zero K)
-      (convexBodySumFactor_ne_top K), mul_one]
-    · exact mul_ne_top (ne_of_lt (minkowskiBound_lt_top K I))
-        (ENNReal.inv_ne_top.mpr (convexBodySumFactor_ne_zero K))
-    · exact (Nat.cast_ne_zero.mpr (ne_of_gt finrank_pos))
-  convert exists_ne_zero_mem_ideal_of_norm_le K I h_le
-  rw [div_pow B, ← Real.rpow_nat_cast B, ← Real.rpow_mul (by positivity), div_mul_cancel _
-    (Nat.cast_ne_zero.mpr <| ne_of_gt finrank_pos), Real.rpow_one, mul_comm_div, mul_div_assoc']
-  congr 1
-  rw [eq_comm]
-  calc
-    _ = FractionalIdeal.absNorm I.1 * (2:ℝ)⁻¹ ^ NrComplexPlaces K * sqrt ‖discr K‖₊ *
-          (2:ℝ) ^ finrank ℚ K * ((2:ℝ) ^ NrRealPlaces K * (π / 2) ^ NrComplexPlaces K /
-            (Nat.factorial (finrank ℚ K)))⁻¹ := by
-      simp_rw [minkowskiBound, convexBodySumFactor,
-        volume_fundamentalDomain_fractionalIdealLatticeBasis,
-        volume_fundamentalDomain_latticeBasis, toReal_mul, toReal_inv, toReal_div, toReal_mul,
-        coe_toReal, toReal_pow, toReal_inv, toReal_ofNat, mixedEmbedding.finrank, toReal_div,
-        toReal_ofNat, coe_toReal, coe_real_pi, toReal_nat, mul_assoc]
-      rw [ENNReal.toReal_ofReal (Rat.cast_nonneg.mpr (FractionalIdeal.absNorm_nonneg I.1))]
-    _ = FractionalIdeal.absNorm I.1 * (2:ℝ) ^ (finrank ℚ K - NrComplexPlaces K - NrRealPlaces K +
-          NrComplexPlaces K : ℤ) * Real.sqrt ‖discr K‖ * Nat.factorial (finrank ℚ K) *
-            π⁻¹ ^ (NrComplexPlaces K) := by
-      simp_rw [inv_div, div_eq_mul_inv, mul_inv, ← zpow_neg_one, ← zpow_coe_nat, mul_zpow,
-        ← zpow_mul, neg_one_mul, mul_neg_one, neg_neg, Real.coe_sqrt, coe_nnnorm, sub_eq_add_neg,
-        zpow_add₀ (two_ne_zero : (2:ℝ) ≠ 0)]
-      ring
-    _ = FractionalIdeal.absNorm I.1 * (2:ℝ) ^ (2 * NrComplexPlaces K : ℤ) * Real.sqrt ‖discr K‖ *
-          Nat.factorial (finrank ℚ K) * π⁻¹ ^ (NrComplexPlaces K) := by
-      congr
-      rw [← card_add_two_mul_card_eq_rank, Nat.cast_add, Nat.cast_mul, Nat.cast_ofNat]
-      ring
-    _ = FractionalIdeal.absNorm I.1 * (4 / π) ^ NrComplexPlaces K * (finrank ℚ K).factorial *
-          Real.sqrt |discr K| := by
-      rw [show ‖discr K‖ = |(discr K : ℝ)| by rfl, zpow_mul, show (2:ℝ) ^ (2:ℤ) = 4 by norm_cast,
-        div_pow, inv_eq_one_div, div_pow, one_pow, zpow_coe_nat]
-      ring
-
-theorem exists_ne_zero_mem_ringOfIntegers_of_norm_le_mul_sqrt_discr :
-    ∃ (a : 𝓞 K), a ≠ 0 ∧
-      |Algebra.norm ℚ (a:K)| ≤ (4 / π) ^ NrComplexPlaces K *
-        (finrank ℚ K).factorial / (finrank ℚ K) ^ (finrank ℚ K) * Real.sqrt |discr K| := by
-  obtain ⟨_, h_mem, h_nz, h_nm⟩ := exists_ne_zero_mem_ideal_of_norm_le_mul_sqrt_discr K 1
-  obtain ⟨a, rfl⟩ := (FractionalIdeal.mem_one_iff _).mp h_mem
-  refine ⟨a, ne_zero_of_map h_nz, ?_⟩
-  simp_rw [Units.val_one, FractionalIdeal.absNorm_one, Rat.cast_one, one_mul] at h_nm
-  exact h_nm
-
-variable {K}
-
-theorem abs_discr_ge (h : 1 < finrank ℚ K) :
-    (4 / 9 : ℝ) * (3 * π / 4) ^ finrank ℚ K ≤ |discr K| := by
-  -- We use `exists_ne_zero_mem_ringOfIntegers_of_norm_le_mul_sqrt_discr` to get a nonzero
-  -- algebraic integer `x` of small norm and the fact that `1 ≤ |Norm x|` to get a lower bound
-  -- on `sqrt |discr K|`.
-  obtain ⟨x, h_nz, h_bd⟩ := exists_ne_zero_mem_ringOfIntegers_of_norm_le_mul_sqrt_discr K
-  have h_nm : (1:ℝ) ≤ |(Algebra.norm ℚ) (x:K)| := by
-    rw [← Algebra.coe_norm_int, ← Int.cast_one, ← Int.cast_abs, Rat.cast_coe_int, Int.cast_le]
-    exact Int.one_le_abs (Algebra.norm_ne_zero_iff.mpr h_nz)
-  replace h_bd := le_trans h_nm h_bd
-  rw [← inv_mul_le_iff (by positivity), inv_div, mul_one, Real.le_sqrt (by positivity)
-    (by positivity), ← Int.cast_abs, div_pow, mul_pow, ← pow_mul, ← pow_mul] at h_bd
-  refine le_trans ?_ h_bd
-  -- The sequence `a n` is a lower bound for `|discr K|`. We prove below by induction an uniform
-  -- lower bound for this sequence from which we deduce the result.
-  let a : ℕ → ℝ := fun n => (n:ℝ) ^ (n * 2) / ((4 / π) ^ n * (n.factorial:ℝ) ^ 2)
-  suffices ∀ n, 2 ≤ n → (4 / 9 : ℝ) * (3 * π / 4) ^ n ≤ a n by
-    refine le_trans (this (finrank ℚ K) h) ?_
-    simp only -- unfold `a` and beta-reduce
-    gcongr
-    · exact (one_le_div Real.pi_pos).2 Real.pi_le_four
-    · rw [← card_add_two_mul_card_eq_rank, mul_comm]
-      exact Nat.le_add_left _ _
-  intro n hn
-  induction n, hn using Nat.le_induction with
-  | base => exact le_of_eq <| by norm_num [Nat.factorial_two]; field_simp; ring
-  | succ m _ h_m =>
-      suffices (3:ℝ) ≤ (1 + 1 / m : ℝ) ^ (2 * m) by
-        convert_to _ ≤ (a m) * (1 + 1 / m : ℝ) ^ (2 * m) / (4 / π)
-        · simp_rw [add_mul, one_mul, pow_succ, Nat.factorial_succ]
-          field_simp; ring
-        · rw [_root_.le_div_iff (by positivity), pow_succ]
-          convert (mul_le_mul h_m this (by positivity) (by positivity)) using 1
-          field_simp; ring
-      refine le_trans (le_of_eq (by field_simp; norm_num)) (one_add_mul_le_pow ?_ (2 * m))
-      exact le_trans (by norm_num : (-2:ℝ) ≤ 0) (by positivity)
-
-/-- **Hermite-Minkowski Theorem**. A nontrivial number field has nontrivial discriminant. -/
-theorem abs_discr_gt_two (h : 1 < finrank ℚ K) : 2 < |discr K| := by
-  have h₁ : 1 ≤ 3 * π / 4 := by
-    rw [_root_.le_div_iff (by positivity), ← _root_.div_le_iff' (by positivity), one_mul]
-    linarith [Real.pi_gt_three]
-  have h₂ : (9:ℝ) < π ^ 2 := by
-    rw [ ← Real.sqrt_lt (by positivity) (by positivity), show Real.sqrt (9:ℝ) = 3 from
-    (Real.sqrt_eq_iff_sq_eq (by positivity) (by positivity)).mpr (by norm_num)]
-    exact Real.pi_gt_three
-  refine Int.cast_lt.mp <| lt_of_lt_of_le ?_ (abs_discr_ge h)
-  rw [← _root_.div_lt_iff' (by positivity), Int.int_cast_ofNat]
-  refine lt_of_lt_of_le ?_ (pow_le_pow_right (n := 2) h₁ h)
-  rw [div_pow, _root_.lt_div_iff (by norm_num), mul_pow, show (2:ℝ) / (4 / 9) * 4 ^ 2 = 72 by
-    norm_num, show (3:ℝ) ^ 2 = 9 by norm_num, ← _root_.div_lt_iff' (by positivity),
-    show (72:ℝ) / 9 = 8 by norm_num]
-  linarith [h₂]
-
-<<<<<<< HEAD
+
 section Hermite
 
 open scoped Polynomial IntermediateField BigOperators
@@ -419,8 +302,6 @@
 
 end Hermite
 
-=======
->>>>>>> d794a20c
 end NumberField
 
 namespace Rat
