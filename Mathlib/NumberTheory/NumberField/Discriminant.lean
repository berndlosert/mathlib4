/-
Copyright (c) 2023 Xavier Roblot. All rights reserved.
Released under Apache 2.0 license as described in the file LICENSE.
Authors: Xavier Roblot
-/
import Mathlib.Data.Real.Pi.Bounds
import Mathlib.NumberTheory.NumberField.CanonicalEmbedding
import Mathlib.NumberTheory.NumberField.Norm
import Mathlib.RingTheory.Localization.NormTrace

/-!
# Number field discriminant
This file defines the discriminant of a number field.

## Main definitions

* `NumberField.discr`: the absolute discriminant of a number field.

## Main result

* `NumberField.discr_gt_one`: **Hermite-Minkowski Theorem**. A nontrivial number field has
nontrivial discriminant.

## Tags
number field, discriminant
-/

-- TODO. Rewrite some of the FLT results on the disciminant using the definitions and results of
-- this file

namespace NumberField

open Classical NumberField Matrix NumberField.InfinitePlace FiniteDimensional

open scoped Real

variable (K : Type*) [Field K] [NumberField K]

/-- The absolute discriminant of a number field. -/
noncomputable abbrev discr : ℤ := Algebra.discr ℤ (RingOfIntegers.basis K)

theorem coe_discr : (discr K : ℚ) = Algebra.discr ℚ (integralBasis K) :=
  (Algebra.discr_localizationLocalization ℤ _ K (RingOfIntegers.basis K)).symm

theorem discr_ne_zero : discr K ≠ 0 := by
  rw [← (Int.cast_injective (α := ℚ)).ne_iff, coe_discr]
  exact Algebra.discr_not_zero_of_basis ℚ (integralBasis K)

theorem discr_eq_discr {ι : Type*} [Fintype ι] [DecidableEq ι] (b : Basis ι ℤ (𝓞 K)) :
    Algebra.discr ℤ b = discr K := by
  let b₀ := Basis.reindex (RingOfIntegers.basis K) (Basis.indexEquiv (RingOfIntegers.basis K) b)
  rw [Algebra.discr_eq_discr (𝓞 K) b b₀, Basis.coe_reindex, Algebra.discr_reindex]

<<<<<<< HEAD

theorem discr_eq_discr_of_algEquiv (L : Type*) [Field L] [NumberField L] (f : K ≃ₐ[ℚ] L) :
=======
theorem discr_eq_discr_of_algEquiv {L : Type*} [Field L] [NumberField L] (f : K ≃ₐ[ℚ] L) :
>>>>>>> 65c51ee3
    discr K = discr L := by
  let f₀ : 𝓞 K ≃ₗ[ℤ] 𝓞 L := (integralClosure_algEquiv_restrict (f.restrictScalars ℤ)).toLinearEquiv
  let e : Module.Free.ChooseBasisIndex ℤ (𝓞 K) ≃ (K →ₐ[ℚ] ℂ) := by
    refine Fintype.equivOfCardEq ?_
    rw [← FiniteDimensional.finrank_eq_card_chooseBasisIndex, RingOfIntegers.rank, AlgHom.card]
  rw [← Rat.intCast_inj, coe_discr, Algebra.discr_eq_discr_of_algEquiv ℚ ℂ (integralBasis K) e f,
<<<<<<< HEAD
    ← discr_eq_discr _ ((RingOfIntegers.basis K).map f₀)]
=======
    ← discr_eq_discr L ((RingOfIntegers.basis K).map f₀)]
>>>>>>> 65c51ee3
  change _ = algebraMap ℤ ℚ _
  rw [← Algebra.discr_localizationLocalization ℤ (nonZeroDivisors ℤ) L]
  congr
  ext
  simp only [Function.comp_apply, integralBasis_apply, Basis.localizationLocalization_apply,
    Basis.map_apply]
  rfl

open MeasureTheory MeasureTheory.Measure Zspan NumberField.mixedEmbedding
  NumberField.InfinitePlace ENNReal NNReal Complex

theorem _root_.NumberField.mixedEmbedding.volume_fundamentalDomain_latticeBasis :
    volume (fundamentalDomain (latticeBasis K)) =
      (2 : ℝ≥0∞)⁻¹ ^ NrComplexPlaces K * sqrt ‖discr K‖₊ := by
  let f : Module.Free.ChooseBasisIndex ℤ (𝓞 K) ≃ (K →+* ℂ) :=
    (canonicalEmbedding.latticeBasis K).indexEquiv (Pi.basisFun ℂ _)
  let e : (index K) ≃ Module.Free.ChooseBasisIndex ℤ (𝓞 K) := (indexEquiv K).trans f.symm
  let M := (mixedEmbedding.stdBasis K).toMatrix ((latticeBasis K).reindex e.symm)
  let N := Algebra.embeddingsMatrixReindex ℚ ℂ (integralBasis K ∘ f.symm)
    RingHom.equivRatAlgHom
  suffices M.map Complex.ofReal = (matrixToStdBasis K) *
      (Matrix.reindex (indexEquiv K).symm (indexEquiv K).symm N).transpose by
    calc volume (fundamentalDomain (latticeBasis K))
      _ = ‖((mixedEmbedding.stdBasis K).toMatrix ((latticeBasis K).reindex e.symm)).det‖₊ := by
        rw [← fundamentalDomain_reindex _ e.symm, ← norm_toNNReal, measure_fundamentalDomain
          ((latticeBasis K).reindex e.symm), volume_fundamentalDomain_stdBasis, mul_one]
        rfl
      _ = ‖(matrixToStdBasis K).det * N.det‖₊ := by
        rw [← nnnorm_real, ← ofReal_eq_coe, RingHom.map_det, RingHom.mapMatrix_apply, this,
          det_mul, det_transpose, det_reindex_self]
      _ = (2 : ℝ≥0∞)⁻¹ ^ Fintype.card {w : InfinitePlace K // IsComplex w} * sqrt ‖N.det ^ 2‖₊ := by
        have : ‖Complex.I‖₊ = 1 := by rw [← norm_toNNReal, norm_eq_abs, abs_I, Real.toNNReal_one]
        rw [det_matrixToStdBasis, nnnorm_mul, nnnorm_pow, nnnorm_mul, this, mul_one, nnnorm_inv,
          coe_mul, ENNReal.coe_pow, ← norm_toNNReal, IsROrC.norm_two, Real.toNNReal_ofNat,
          coe_inv two_ne_zero, coe_ofNat, nnnorm_pow, NNReal.sqrt_sq]
      _ = (2 : ℝ≥0∞)⁻¹ ^ Fintype.card { w // IsComplex w } * NNReal.sqrt ‖discr K‖₊ := by
        rw [← Algebra.discr_eq_det_embeddingsMatrixReindex_pow_two, Algebra.discr_reindex,
          ← coe_discr, map_intCast, ← Complex.nnnorm_int]
  ext : 2
  dsimp only
  rw [Matrix.map_apply, Basis.toMatrix_apply, Basis.coe_reindex, Function.comp_apply,
    Equiv.symm_symm, latticeBasis_apply, ← commMap_canonical_eq_mixed, Complex.ofReal_eq_coe,
    stdBasis_repr_eq_matrixToStdBasis_mul K _ (fun _ => rfl)]
  rfl

theorem exists_ne_zero_mem_ringOfIntegers_of_norm_le_mul_sqrt_discr :
    ∃ (a : 𝓞 K), a ≠ 0 ∧
      |Algebra.norm ℚ (a:K)| ≤ (4 / π) ^ NrComplexPlaces K *
        (finrank ℚ K).factorial / (finrank ℚ K) ^ (finrank ℚ K) * Real.sqrt |discr K| := by
  -- The smallest possible value for `exists_ne_zero_mem_ringOfIntegers_of_norm_le`
  let B := (minkowskiBound K * (convexBodySumFactor K)⁻¹).toReal ^ (1 / (finrank ℚ K : ℝ))
  have hB : 0 ≤ B := Real.rpow_nonneg_of_nonneg toReal_nonneg _
  have h_le : (minkowskiBound K) ≤ volume (convexBodySum K B) := by
    refine le_of_eq ?_
    rw [convexBodySum_volume, ← ENNReal.ofReal_pow hB, ← Real.rpow_nat_cast, ← Real.rpow_mul
      toReal_nonneg, div_mul_cancel _ (Nat.cast_ne_zero.mpr (ne_of_gt finrank_pos)), Real.rpow_one,
      ofReal_toReal, mul_comm, mul_assoc, ENNReal.inv_mul_cancel (convexBodySumFactor_ne_zero K)
      (convexBodySumFactor_ne_top K), mul_one]
    exact mul_ne_top (ne_of_lt (minkowskiBound_lt_top K))
      (ENNReal.inv_ne_top.mpr (convexBodySumFactor_ne_zero K))
  obtain ⟨x, h_nz, h_bd⟩ := exists_ne_zero_mem_ringOfIntegers_of_norm_le K h_le
  refine ⟨x, h_nz, ?_⟩
  convert h_bd
  rw [div_pow B, ← Real.rpow_nat_cast B, ← Real.rpow_mul (by positivity), div_mul_cancel _
    (Nat.cast_ne_zero.mpr <| ne_of_gt finrank_pos), Real.rpow_one, mul_comm_div, mul_div_assoc']
  congr 1
  rw [eq_comm]
  calc
    _ = (2:ℝ)⁻¹ ^ NrComplexPlaces K * sqrt ‖discr K‖₊ * (2:ℝ) ^ finrank ℚ K *
          ((2:ℝ) ^ NrRealPlaces K * (π / 2) ^ NrComplexPlaces K /
          (Nat.factorial (finrank ℚ K)))⁻¹ := by
      simp_rw [minkowskiBound, convexBodySumFactor, volume_fundamentalDomain_latticeBasis,
        toReal_mul, toReal_inv, toReal_div, toReal_mul, coe_toReal, toReal_pow, toReal_inv,
        toReal_ofNat, mixedEmbedding.finrank, toReal_div, toReal_ofNat, coe_toReal, coe_real_pi,
        toReal_nat]
    _ = (2:ℝ) ^ (finrank ℚ K - NrComplexPlaces K - NrRealPlaces K + NrComplexPlaces K : ℤ) *
          Real.sqrt ‖discr K‖ * Nat.factorial (finrank ℚ K) * π⁻¹ ^ (NrComplexPlaces K) := by
      simp_rw [inv_div, div_eq_mul_inv, mul_inv, ← zpow_neg_one, ← zpow_coe_nat, mul_zpow,
        ← zpow_mul, neg_one_mul, mul_neg_one, neg_neg, Real.coe_sqrt, coe_nnnorm, sub_eq_add_neg,
        zpow_add₀ (two_ne_zero : (2:ℝ) ≠ 0)]
      ring
    _ = (2:ℝ) ^ (2 * NrComplexPlaces K : ℤ) * Real.sqrt ‖discr K‖ * Nat.factorial (finrank ℚ K) *
          π⁻¹ ^ (NrComplexPlaces K) := by
      congr
      rw [← card_add_two_mul_card_eq_rank, Nat.cast_add, Nat.cast_mul, Nat.cast_ofNat]
      ring
    _ = (4 / π) ^ NrComplexPlaces K * (finrank ℚ K).factorial * Real.sqrt |discr K| := by
      rw [show ‖discr K‖ = |(discr K : ℝ)| by rfl, zpow_mul, show (2:ℝ) ^ (2:ℤ) = 4 by norm_cast,
        div_pow, inv_eq_one_div, div_pow, one_pow, zpow_coe_nat]
      ring

theorem abs_discr_ge (h : 1 < finrank ℚ K) :
    (4 / 9 : ℝ) * (3 * π / 4) ^ finrank ℚ K ≤ |discr K| := by
  -- We use `exists_ne_zero_mem_ringOfIntegers_of_norm_le_mul_sqrt_discr` to get a nonzero
  -- algebraic integer `x` of small norm and the fact that `1 ≤ |Norm x|` to get a lower bound
  -- on `sqrt |discr K|`.
  obtain ⟨x, h_nz, h_bd⟩ := exists_ne_zero_mem_ringOfIntegers_of_norm_le_mul_sqrt_discr K
  have h_nm : (1:ℝ) ≤ |(Algebra.norm ℚ) (x:K)| := by
    rw [← Algebra.coe_norm_int, ← Int.cast_one, ← Int.cast_abs, Rat.cast_coe_int, Int.cast_le]
    exact Int.one_le_abs (Algebra.norm_ne_zero_iff.mpr h_nz)
  replace h_bd := le_trans h_nm h_bd
  rw [← inv_mul_le_iff (by positivity), inv_div, mul_one, Real.le_sqrt (by positivity)
    (by positivity), ← Int.cast_abs, div_pow, mul_pow, ← pow_mul, ← pow_mul] at h_bd
  refine le_trans ?_ h_bd
  -- The sequence `a n` is a lower bound for `|discr K|`. We prove below by induction an uniform
  -- lower bound for this sequence from which we deduce the result.
  let a : ℕ → ℝ := fun n => (n:ℝ) ^ (n * 2) / ((4 / π) ^ n * (n.factorial:ℝ) ^ 2)
  suffices ∀ n, 2 ≤ n → (4 / 9 : ℝ) * (3 * π / 4) ^ n ≤ a n by
    refine le_trans (this (finrank ℚ K) h) ?_
    refine div_le_div_of_le_left (by positivity) (by positivity) ?_
    refine mul_le_mul_of_nonneg_right (pow_le_pow ?_ ?_) (by positivity)
    · rw [_root_.le_div_iff Real.pi_pos, one_mul]
      exact Real.pi_le_four
    · rw [← card_add_two_mul_card_eq_rank, mul_comm]
      exact Nat.le_add_left _ _
  intro n hn
  induction n, hn using Nat.le_induction with
  | base => exact le_of_eq <| by norm_num [Nat.factorial_two]; field_simp; ring
  | succ m _ h_m =>
      suffices (3:ℝ) ≤ (1 + 1 / m : ℝ) ^ (2 * m) by
        convert_to _ ≤ (a m) * (1 + 1 / m : ℝ) ^ (2 * m) / (4 / π)
        · simp_rw [add_mul, one_mul, pow_succ, Nat.factorial_succ]
          field_simp; ring
        · rw [_root_.le_div_iff (by positivity), pow_succ]
          convert (mul_le_mul h_m this (by positivity) (by positivity)) using 1
          field_simp; ring
      refine le_trans (le_of_eq (by field_simp; norm_num)) (one_add_mul_le_pow ?_ (2 * m))
      exact le_trans (by norm_num : (-2:ℝ) ≤ 0) (by positivity)

/-- **Hermite-Minkowski Theorem**. A nontrivial number field has nontrivial discriminant. -/
theorem discr_gt_one (h : 1 < finrank ℚ K) : 2 < |discr K| := by
  have h₁ : 1 ≤ 3 * π / 4 := by
    rw [_root_.le_div_iff (by positivity),  ← _root_.div_le_iff' (by positivity), one_mul]
    linarith [Real.pi_gt_three]
  have h₂ : (9:ℝ) < π ^ 2 := by
    rw [ ← Real.sqrt_lt (by positivity) (by positivity), show Real.sqrt (9:ℝ) = 3 from
    (Real.sqrt_eq_iff_sq_eq (by positivity) (by positivity)).mpr (by norm_num)]
    exact Real.pi_gt_three
  refine Int.cast_lt.mp <| lt_of_lt_of_le ?_ (abs_discr_ge K h)
  rw [← _root_.div_lt_iff' (by positivity), Int.int_cast_ofNat]
  refine lt_of_lt_of_le ?_ (pow_le_pow (n := 2) h₁ h)
  rw [div_pow, _root_.lt_div_iff (by norm_num), mul_pow]
  norm_num
  rw [ ← _root_.div_lt_iff' (by positivity), show (72:ℝ) / 9 = 8 by norm_num]
  linarith [h₂]

section Hermite

open scoped Polynomial IntermediateField BigOperators

variable (A : Type*) [Field A] [CharZero A]

-- theorem aux1 (S : Set { F : IntermediateField ℚ A // FiniteDimensional ℚ F }) {T : Set ℚ[X]}
--     (hT : T.Finite) (h : ∀ F ∈ S, ∃ P ∈ T, ∃ a : A, a ∈ Polynomial.rootSet P A ∧ F = ℚ⟮a⟯) :
--     S.Finite := by
--   let R := ⋃ P ∈ T, Polynomial.rootSet P A
--   have : Finite R := by
--     rw [Set.finite_coe_iff]
--     refine Set.Finite.biUnion hT ?_
--     intro P _
--     exact Polynomial.rootSet_finite P A
--   let f : S → R := by
--     intro K
--     have : K.val ∈ S := by exact Subtype.mem K
--     have ex := h K (Subtype.mem K)
--     have hPS := ex.choose_spec.1
--     let a := ex.choose_spec.2.choose
--     have ha₁ := ex.choose_spec.2.choose_spec.1
--     refine ⟨a, ?_⟩
--     refine Set.mem_biUnion hPS ha₁
--   have : Function.Injective f := by
--     intro F F' hf
--     have exF := h F (Subtype.mem F)
--     have tF := exF.choose_spec.2.choose_spec.2
--     have exF' := h F' (Subtype.mem F')
--     have tF' := exF'.choose_spec.2.choose_spec.2
--     have : exF.choose_spec.2.choose = exF'.choose_spec.2.choose := by
--       rwa [Subtype.mk_eq_mk] at hf
--     rwa [this, ← tF', Subtype.val_inj, Subtype.val_inj] at tF
--   rw [← Set.finite_coe_iff]
--   refine Finite.of_injective f this

theorem aux2 {B : ℝ≥0} (hB₂ : minkowskiBound K < (convexBodyLtFactor K) * B)
    {w : InfinitePlace K} (hw : IsReal w) :
    ∃ a : 𝓞 K, (∀ z :InfinitePlace K, z a ≤ max 1 B) ∧ ℚ⟮(a:K)⟯ = ⊤ := by
  let f : InfinitePlace K → ℝ≥0 := fun _ => 1
  have : ∀ z, z ≠ w → f z ≠ 0 := sorry
  obtain ⟨g, h_geqf, h_gprod⟩ := adjust_f K B this
  obtain ⟨a, h_anz, h_ale⟩ := exists_ne_zero_mem_ringOfIntegers_lt (f := g)
    (by rw [convexBodyLt_volume]; convert hB₂)
  have h_gew  : 1 ≤ w a := by
    have h_nm : (1:ℝ) ≤ |(Algebra.norm ℚ) (a:K)| := by
      rw [← Algebra.coe_norm_int, ← Int.cast_one, ← Int.cast_abs, Rat.cast_coe_int, Int.cast_le]
      exact Int.one_le_abs (Algebra.norm_ne_zero_iff.mpr h_anz)
    contrapose! h_nm
    rw [← InfinitePlace.prod_eq_abs_norm]
    have : (1:ℝ) = ∏ w : InfinitePlace K, 1 := by
      simp only [Finset.prod_const_one]
    rw [this]
    refine Finset.prod_lt_prod_of_nonempty ?_ ?_ ?_
    · intro w' _
      refine pow_pos ?_ _
      rw [InfinitePlace.pos_iff]
      rwa [ne_eq, ZeroMemClass.coe_eq_zero]
    · intro w' _
      refine pow_lt_one ?_ ?_ ?_
      exact map_nonneg _ _
      by_cases hw' : w' = w
      · rwa [hw']
      · have := h_geqf w' hw' ▸ (h_ale w')
        exact this
      · rw [mult]; split_ifs; norm_num; exact two_ne_zero
    exact Finset.univ_nonempty
  refine ⟨a, ?_, ?_⟩
  · sorry
  · let φ := w.embedding.toRatAlgHom
    have hφ : w = InfinitePlace.mk φ.toRingHom := by
      exact (InfinitePlace.mk_embedding w).symm
    rw [Field.primitive_element_iff_algHom_eq_of_eval ℚ ℂ (a:K) φ]
    intro ψ hψ
    let w' := InfinitePlace.mk ψ.toRingHom
    have h1 : w' a = w a := by
      rw [← InfinitePlace.norm_embedding_eq w, show w' a = ‖ψ a‖ by rfl, ← hψ]
      rfl
    have h2 : w' = w := by
      by_contra h2
      have := h_geqf w' h2 ▸ (h_ale w')
      rw [h1] at this
      rw [lt_iff_not_le] at this
      exact this h_gew
    rw [hφ, eq_comm, InfinitePlace.mk_eq_iff] at h2
    rw [ComplexEmbedding.isReal_iff.mp, or_self] at h2
    exact congr_arg RingHom.toRatAlgHom h2
    erw [← InfinitePlace.isReal_iff]
    exact hw

variable (N : ℕ)

theorem aux30 (hK : |discr K| ≤ N) :
    finrank ℚ K ≤ max 1 (Real.log ((9 / 4 : ℝ) * N) / Real.log (3 * π / 4)) := by
  obtain h | h := lt_or_le 1 (finrank ℚ K)
  · rw [_root_.le_div_iff', ← Real.exp_le_exp, ← Real.rpow_def_of_pos (by positivity), Real.exp_log
      (by positivity), ← inv_mul_le_iff (by positivity), inv_div, Real.rpow_nat_cast]
    · exact le_trans (abs_discr_ge K h) (Int.cast_le (α := ℝ).mpr hK)
    · sorry
  · have : finrank ℚ K = 1 := sorry
    have : Nonempty (K ≃ₗ[ℚ] ℚ) := by
      rw [@nonempty_linearEquiv_iff_finrank_eq, this, finrank_self]
    obtain f := this

    sorry

-- FIXME: make this more general
theorem aux3 : ∃ D : ℕ, ∀ F ∈ {F : { F : IntermediateField ℚ A // FiniteDimensional ℚ F } |
    haveI :  NumberField F := @NumberField.mk _ _ inferInstance F.prop
    |discr F| ≤ N }, finrank ℚ F ≤ D := by
  sorry

theorem aux4 : ∃ B : ℝ≥0, ∀ F ∈ {F : { F : IntermediateField ℚ A // FiniteDimensional ℚ F } |
      haveI :  NumberField F := @NumberField.mk _ _ inferInstance F.prop
      |discr F| ≤ N },
    haveI :  NumberField F := @NumberField.mk _ _ inferInstance F.prop
    minkowskiBound F < (convexBodyLtFactor F) * B := sorry

example : {F : { F : IntermediateField ℚ A // FiniteDimensional ℚ F } |
      haveI :  NumberField F := @NumberField.mk _ _ inferInstance F.prop
      |discr F| ≤ N }.Finite := by
  let S := { F : { F : IntermediateField ℚ A // FiniteDimensional ℚ F } |
      haveI :  NumberField F := @NumberField.mk _ _ inferInstance F.prop
      |discr F| ≤ N }
  obtain ⟨D, hD⟩ := aux3 A N
  have ex := aux4 A N
  let B := ex.choose
  have hB := ex.choose_spec
  let C := Nat.ceil (max B 1 ^ D * D.choose (D / 2)) -- Use a sup?
  let R := (⋃ (P : ℤ[X]) (_ : P.natDegree ≤ D ∧ ∀ i, P.coeff i ∈ Set.Icc (-C:ℤ) C),
      ((P.map (algebraMap ℤ A)).roots.toFinset.toSet : Set A))
  have hR : Finite R := by
    rw [Set.finite_coe_iff]
    refine Polynomial.bUnion_roots_finite _ _ <| Set.finite_Icc _ _
  have h_gen : ∀ F ∈ S, ∃ α ∈ R, ℚ⟮α⟯ = F := by
      intro F hF
      have : NumberField F := @NumberField.mk _ _ inferInstance F.prop
      by_cases hw : ∃ w : InfinitePlace F, IsReal w
      · obtain ⟨w, hw⟩ := hw
        have := aux2 F (hB F hF) hw
        obtain ⟨α, hα⟩ := this
        have h_minpoly  : minpoly ℚ (α:F.val) =
              Polynomial.map (algebraMap ℤ ℚ) (minpoly ℤ (α:F.val)) := by
          refine minpoly.isIntegrallyClosed_eq_field_fractions' (R := ℤ) (K := ℚ) (S := F.val) ?_
          exact α.prop
        refine ⟨?_, ?_, ?_⟩
        use (α:F.val)
        let P := minpoly ℤ (α:F.val)
        rw [Set.mem_iUnion]
        refine ⟨P, ?_⟩
        rw [Set.mem_iUnion]
        refine ⟨⟨?_, ?_⟩, ?_⟩
        · have : Polynomial.natDegree (minpoly ℤ (α:F.val)) =
              Polynomial.natDegree (minpoly ℚ (α:F.val)) := by
            rw [h_minpoly]
            refine (Polynomial.Monic.natDegree_map ?_ _).symm
            refine minpoly.monic ?_
            exact α.prop
          rw [this]
          refine le_trans (minpoly.natDegree_le _) ?_
          exact hD F hF
        · intro i
          rw [Set.mem_Icc, ← abs_le, ← @Int.cast_le ℝ]
          have := (InfinitePlace.le_iff_le _ _).mp hα.1
          have := Embeddings.coeff_bdd_of_norm_le this i
          refine (Eq.trans_le ?_ <| le_trans this ?_).trans (Nat.le_ceil _)
          · rw [h_minpoly, Polynomial.coeff_map, eq_intCast, Int.norm_cast_rat, Int.norm_eq_abs,
            Int.cast_abs]
          · sorry
        · refine Polynomial.mem_rootSet.mpr ⟨minpoly.ne_zero ?_, ?_⟩
          · exact α.prop
          · have := minpoly.aeval ℤ (α:A)
            convert this
            change P = minpoly ℤ (algebraMap F A (α:F.val))
            refine (minpoly.algebraMap_eq ?_ _).symm
            exact NoZeroSMulDivisors.algebraMap_injective _ A
        · convert congr_arg IntermediateField.lift hα.2
          · rw [IntermediateField.lift_adjoin, Set.image_singleton]
          · exact (IntermediateField.lift_top _ _).symm
      · sorry
  rw [← Set.finite_coe_iff]
  refine Finite.of_injective (β := R) ?_ ?_
  · intro F
    have ex := h_gen F F.prop
    let a := ex.choose
    have := ex.choose_spec.1
    exact ⟨a, this⟩
  · intro F F' hf
    have exF := h_gen F F.prop
    have tF := exF.choose_spec.2
    have exF' := h_gen F' F'.prop
    have tF' := exF'.choose_spec.2
    have : exF.choose = exF'.choose := by
      rwa [Subtype.mk_eq_mk] at hf
    rwa [← this, tF, Subtype.val_inj, Subtype.val_inj] at tF'

end Hermite

end NumberField

namespace Rat

open NumberField

/-- The absolute discriminant of the number field `ℚ` is 1. -/
@[simp]
theorem numberField_discr : discr ℚ = 1 := by
  let b : Basis (Fin 1) ℤ (𝓞 ℚ) :=
    Basis.map (Basis.singleton (Fin 1) ℤ) ringOfIntegersEquiv.toAddEquiv.toIntLinearEquiv.symm
  calc NumberField.discr ℚ
    _ = Algebra.discr ℤ b := by convert (discr_eq_discr ℚ b).symm
    _ = Algebra.trace ℤ (𝓞 ℚ) (b default * b default) := by
      rw [Algebra.discr_def, Matrix.det_unique, Algebra.traceMatrix_apply, Algebra.traceForm_apply]
    _ = Algebra.trace ℤ (𝓞 ℚ) 1 := by
      rw [Basis.map_apply, RingEquiv.toAddEquiv_eq_coe, AddEquiv.toIntLinearEquiv_symm,
        AddEquiv.coe_toIntLinearEquiv, Basis.singleton_apply,
        show (AddEquiv.symm ↑ringOfIntegersEquiv) (1 : ℤ) = ringOfIntegersEquiv.symm 1 by rfl,
        map_one, mul_one]
    _ = 1 := by rw [Algebra.trace_eq_matrix_trace b]; norm_num

alias _root_.NumberField.discr_rat := numberField_discr

end Rat<|MERGE_RESOLUTION|>--- conflicted
+++ resolved
@@ -51,23 +51,14 @@
   let b₀ := Basis.reindex (RingOfIntegers.basis K) (Basis.indexEquiv (RingOfIntegers.basis K) b)
   rw [Algebra.discr_eq_discr (𝓞 K) b b₀, Basis.coe_reindex, Algebra.discr_reindex]
 
-<<<<<<< HEAD
-
-theorem discr_eq_discr_of_algEquiv (L : Type*) [Field L] [NumberField L] (f : K ≃ₐ[ℚ] L) :
-=======
 theorem discr_eq_discr_of_algEquiv {L : Type*} [Field L] [NumberField L] (f : K ≃ₐ[ℚ] L) :
->>>>>>> 65c51ee3
     discr K = discr L := by
   let f₀ : 𝓞 K ≃ₗ[ℤ] 𝓞 L := (integralClosure_algEquiv_restrict (f.restrictScalars ℤ)).toLinearEquiv
   let e : Module.Free.ChooseBasisIndex ℤ (𝓞 K) ≃ (K →ₐ[ℚ] ℂ) := by
     refine Fintype.equivOfCardEq ?_
     rw [← FiniteDimensional.finrank_eq_card_chooseBasisIndex, RingOfIntegers.rank, AlgHom.card]
   rw [← Rat.intCast_inj, coe_discr, Algebra.discr_eq_discr_of_algEquiv ℚ ℂ (integralBasis K) e f,
-<<<<<<< HEAD
-    ← discr_eq_discr _ ((RingOfIntegers.basis K).map f₀)]
-=======
     ← discr_eq_discr L ((RingOfIntegers.basis K).map f₀)]
->>>>>>> 65c51ee3
   change _ = algebraMap ℤ ℚ _
   rw [← Algebra.discr_localizationLocalization ℤ (nonZeroDivisors ℤ) L]
   congr
