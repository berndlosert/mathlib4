/-
Copyright (c) 2022 Xavier Roblot. All rights reserved.
Released under Apache 2.0 license as described in the file LICENSE.
Authors: Xavier Roblot
-/
import Mathlib.Algebra.Module.Zlattice
import Mathlib.MeasureTheory.Group.GeometryOfNumbers
import Mathlib.MeasureTheory.Measure.Haar.NormedSpace
import Mathlib.NumberTheory.NumberField.Embeddings
import Mathlib.RingTheory.Discriminant

#align_import number_theory.number_field.canonical_embedding from "leanprover-community/mathlib"@"60da01b41bbe4206f05d34fd70c8dd7498717a30"

/-!
# Canonical embedding of a number field

The canonical embedding of a number field `K` of degree `n` is the ring homomorphism
`K →+* ℂ^n` that sends `x ∈ K` to `(φ_₁(x),...,φ_n(x))` where the `φ_i`'s are the complex
embeddings of `K`. Note that we do not choose an ordering of the embeddings, but instead map `K`
into the type `(K →+* ℂ) → ℂ` of `ℂ`-vectors indexed by the complex embeddings.

## Main definitions and results

* `canonicalEmbedding`: the ring homorphism `K →+* ((K →+* ℂ) → ℂ)` defined by sending `x : K` to
the vector `(φ x)` indexed by `φ : K →+* ℂ`.

* `canonicalEmbedding.integerLattice.inter_ball_finite`: the intersection of the
image of the ring of integers by the canonical embedding and any ball centered at `0` of finite
radius is finite.

* `mixedEmbedding`: the ring homomorphism from `K →+* ({ w // IsReal w } → ℝ) ×
({ w // IsComplex w } → ℂ)` that sends `x ∈ K` to `(φ_w x)_w` where `φ_w` is the embedding
associated to the infinite place `w`. In particular, if `w` is real then `φ_w : K →+* ℝ` and, if
`w` is complex, `φ_w` is an arbitrary choice between the two complex embeddings defining the place
`w`.

* `exists_ne_zero_mem_ringOfIntegers_lt`: let `f : InfinitePlace K → ℝ≥0`, if the product
`∏ w, f w` is large enough, then there exists a nonzero algebraic integer `a` in `K` such that
`w a < f w` for all infinite places `w`.

## Tags

number field, infinite places
-/

variable (K : Type*) [Field K]

namespace NumberField.canonicalEmbedding

open NumberField

/-- The canonical embedding of a number field `K` of degree `n` into `ℂ^n`. -/
def _root_.NumberField.canonicalEmbedding : K →+* ((K →+* ℂ) → ℂ) := Pi.ringHom fun φ => φ

theorem _root_.NumberField.canonicalEmbedding_injective [NumberField K] :
    Function.Injective (NumberField.canonicalEmbedding K) := RingHom.injective _

variable {K}

@[simp]
theorem apply_at (φ : K →+* ℂ) (x : K) : (NumberField.canonicalEmbedding K x) φ = φ x := rfl

open scoped ComplexConjugate

/-- The image of `canonicalEmbedding` lives in the `ℝ`-submodule of the `x ∈ ((K →+* ℂ) → ℂ)` such
that `conj x_φ = x_(conj φ)` for all `∀ φ : K →+* ℂ`. -/
theorem conj_apply {x : ((K →+* ℂ) → ℂ)} (φ : K →+* ℂ)
    (hx : x ∈ Submodule.span ℝ (Set.range (canonicalEmbedding K))) :
    conj (x φ) = x (ComplexEmbedding.conjugate φ) := by
  refine Submodule.span_induction hx ?_ ?_ (fun _ _ hx hy => ?_) (fun a _ hx => ?_)
  · rintro _ ⟨x, rfl⟩
    rw [apply_at, apply_at, ComplexEmbedding.conjugate_coe_eq]
  · rw [Pi.zero_apply, Pi.zero_apply, map_zero]
  · rw [Pi.add_apply, Pi.add_apply, map_add, hx, hy]
  · rw [Pi.smul_apply, Complex.real_smul, map_mul, Complex.conj_ofReal]
    exact congrArg ((a : ℂ) * ·) hx

theorem nnnorm_eq [NumberField K] (x : K) :
    ‖canonicalEmbedding K x‖₊ = Finset.univ.sup (fun φ : K →+* ℂ => ‖φ x‖₊) := by
  simp_rw [Pi.nnnorm_def, apply_at]

theorem norm_le_iff [NumberField K] (x : K) (r : ℝ) :
    ‖canonicalEmbedding K x‖ ≤ r ↔ ∀ φ : K →+* ℂ, ‖φ x‖ ≤ r := by
  obtain hr | hr := lt_or_le r 0
  · obtain ⟨φ⟩ := (inferInstance : Nonempty (K →+* ℂ))
    refine iff_of_false ?_ ?_
    exact (hr.trans_le (norm_nonneg _)).not_le
    exact fun h => hr.not_le (le_trans (norm_nonneg _) (h φ))
  · lift r to NNReal using hr
    simp_rw [← coe_nnnorm, nnnorm_eq, NNReal.coe_le_coe, Finset.sup_le_iff, Finset.mem_univ,
      forall_true_left]

variable (K)

/-- The image of `𝓞 K` as a subring of `ℂ^n`. -/
def integerLattice : Subring ((K →+* ℂ) → ℂ) :=
  (RingHom.range (algebraMap (𝓞 K) K)).map (canonicalEmbedding K)

theorem integerLattice.inter_ball_finite [NumberField K] (r : ℝ) :
    ((integerLattice K : Set ((K →+* ℂ) → ℂ)) ∩ Metric.closedBall 0 r).Finite := by
  obtain hr | _ := lt_or_le r 0
  · simp [Metric.closedBall_eq_empty.2 hr]
  · have heq : ∀ x, canonicalEmbedding K x ∈ Metric.closedBall 0 r ↔
        ∀ φ : K →+* ℂ, ‖φ x‖ ≤ r := by
      intro x; rw [← norm_le_iff, mem_closedBall_zero_iff]
    convert (Embeddings.finite_of_norm_le K ℂ r).image (canonicalEmbedding K)
    ext; constructor
    · rintro ⟨⟨_, ⟨x, rfl⟩, rfl⟩, hx⟩
      exact ⟨↑x, ⟨SetLike.coe_mem x, fun φ => (heq x).mp hx φ⟩, rfl⟩
    · rintro ⟨x, ⟨hx1, hx2⟩, rfl⟩
      exact ⟨⟨x, ⟨⟨x, hx1⟩, rfl⟩, rfl⟩, (heq x).mpr hx2⟩

open Module Fintype FiniteDimensional

/-- A `ℂ`-basis of `ℂ^n` that is also a `ℤ`-basis of the `integerLattice`. -/
noncomputable def latticeBasis [NumberField K] :
    Basis (Free.ChooseBasisIndex ℤ (𝓞 K)) ℂ ((K →+* ℂ) → ℂ) := by
  classical
  -- Let `B` be the canonical basis of `(K →+* ℂ) → ℂ`. We prove that the determinant of
  -- the image by `canonicalEmbedding` of the integral basis of `K` is nonzero. This
  -- will imply the result.
    let B := Pi.basisFun ℂ (K →+* ℂ)
    let e : (K →+* ℂ) ≃ Free.ChooseBasisIndex ℤ (𝓞 K) :=
      equivOfCardEq ((Embeddings.card K ℂ).trans (finrank_eq_card_basis (integralBasis K)))
    let M := B.toMatrix (fun i => canonicalEmbedding K (integralBasis K (e i)))
    suffices M.det ≠ 0 by
      rw [← isUnit_iff_ne_zero, ← Basis.det_apply, ← is_basis_iff_det] at this
      refine basisOfLinearIndependentOfCardEqFinrank
        ((linearIndependent_equiv e.symm).mpr this.1) ?_
      rw [← finrank_eq_card_chooseBasisIndex, RingOfIntegers.rank, finrank_fintype_fun_eq_card,
        Embeddings.card]
  -- In order to prove that the determinant is nonzero, we show that it is equal to the
  -- square of the discriminant of the integral basis and thus it is not zero
    let N := Algebra.embeddingsMatrixReindex ℚ ℂ (fun i => integralBasis K (e i))
      RingHom.equivRatAlgHom
    rw [show M = N.transpose by { ext:2; rfl }]
    rw [Matrix.det_transpose, ← @pow_ne_zero_iff ℂ _ _ _ 2 (by norm_num)]
    convert (map_ne_zero_iff _ (algebraMap ℚ ℂ).injective).mpr
      (Algebra.discr_not_zero_of_basis ℚ (integralBasis K))
    rw [← Algebra.discr_reindex ℚ (integralBasis K) e.symm]
    exact (Algebra.discr_eq_det_embeddingsMatrixReindex_pow_two ℚ ℂ
      (fun i => integralBasis K (e i)) RingHom.equivRatAlgHom).symm

@[simp]
theorem latticeBasis_apply [NumberField K] (i : Free.ChooseBasisIndex ℤ (𝓞 K)) :
    latticeBasis K i = (canonicalEmbedding K) (integralBasis K i) := by
  simp only [latticeBasis, integralBasis_apply, coe_basisOfLinearIndependentOfCardEqFinrank,
    Function.comp_apply, Equiv.apply_symm_apply]

theorem mem_span_latticeBasis [NumberField K] (x : (K →+* ℂ) → ℂ) :
    x ∈ Submodule.span ℤ (Set.range (latticeBasis K)) ↔ x ∈ canonicalEmbedding K '' (𝓞 K) := by
  rw [show Set.range (latticeBasis K) =
      (canonicalEmbedding K).toIntAlgHom.toLinearMap '' (Set.range (integralBasis K)) by
    rw [← Set.range_comp]; exact congrArg Set.range (funext (fun i => latticeBasis_apply K i))]
  rw [← Submodule.map_span, ← SetLike.mem_coe, Submodule.map_coe]
  rw [show (Submodule.span ℤ (Set.range (integralBasis K)) : Set K) = 𝓞 K by
    ext; exact mem_span_integralBasis K]
  rfl

end NumberField.canonicalEmbedding

namespace NumberField.mixedEmbedding

open NumberField NumberField.InfinitePlace NumberField.ComplexEmbedding FiniteDimensional

/-- The space `ℝ^r₁ × ℂ^r₂` with `(r₁, r₂)` the signature of `K`. -/
local notation "E" K =>
  ({w : InfinitePlace K // IsReal w} → ℝ) × ({w : InfinitePlace K // IsComplex w} → ℂ)

/-- The mixed embedding of a number field `K` of signature `(r₁, r₂)` into `ℝ^r₁ × ℂ^r₂`. -/
noncomputable def _root_.NumberField.mixedEmbedding : K →+* (E K) :=
  RingHom.prod (Pi.ringHom fun w => embedding_of_isReal w.prop)
    (Pi.ringHom fun w => w.val.embedding)

instance [NumberField K] :  Nontrivial (E K) := by
  obtain ⟨w⟩ := (inferInstance : Nonempty (InfinitePlace K))
  obtain hw | hw := w.isReal_or_isComplex
  · have : Nonempty {w : InfinitePlace K // IsReal w} := ⟨⟨w, hw⟩⟩
    exact nontrivial_prod_left
  · have : Nonempty {w : InfinitePlace K // IsComplex w} := ⟨⟨w, hw⟩⟩
    exact nontrivial_prod_right

protected theorem finrank [NumberField K] : finrank ℝ (E K) = finrank ℚ K := by
  classical
  rw [finrank_prod, finrank_pi, finrank_pi_fintype, Complex.finrank_real_complex, Finset.sum_const,
    Finset.card_univ, ← card_real_embeddings, Algebra.id.smul_eq_mul, mul_comm,
    ← card_complex_embeddings, ← NumberField.Embeddings.card K ℂ, Fintype.card_subtype_compl,
    Nat.add_sub_of_le (Fintype.card_subtype_le _)]

theorem _root_.NumberField.mixedEmbedding_injective [NumberField K] :
    Function.Injective (NumberField.mixedEmbedding K) := by
  exact RingHom.injective _

section commMap

/-- The linear map that makes `canonicalEmbedding` and `mixedEmbedding` commute, see
`commMap_canonical_eq_mixed`. -/
noncomputable def commMap : ((K →+* ℂ) → ℂ) →ₗ[ℝ] (E K) :=
{ toFun := fun x => ⟨fun w => (x w.val.embedding).re, fun w => x w.val.embedding⟩
  map_add' := by
    simp only [Pi.add_apply, Complex.add_re, Prod.mk_add_mk, Prod.mk.injEq]
    exact fun _ _ => ⟨rfl, rfl⟩
  map_smul' := by
    simp only [Pi.smul_apply, Complex.real_smul, Complex.mul_re, Complex.ofReal_re,
      Complex.ofReal_im, zero_mul, sub_zero, RingHom.id_apply, Prod.smul_mk, Prod.mk.injEq]
    exact fun _ _ => ⟨rfl, rfl⟩ }

theorem commMap_apply_of_isReal (x : (K →+* ℂ) → ℂ) {w : InfinitePlace K} (hw : IsReal w) :
    (commMap K x).1 ⟨w, hw⟩ = (x w.embedding).re := rfl

theorem commMap_apply_of_isComplex (x : (K →+* ℂ) → ℂ) {w : InfinitePlace K} (hw : IsComplex w) :
    (commMap K x).2 ⟨w, hw⟩ = x w.embedding := rfl

@[simp]
theorem commMap_canonical_eq_mixed (x : K) :
    commMap K (canonicalEmbedding K x) = mixedEmbedding K x := by
  simp only [canonicalEmbedding, commMap, LinearMap.coe_mk, AddHom.coe_mk, Pi.ringHom_apply,
    mixedEmbedding, RingHom.prod_apply, Prod.mk.injEq]
  exact ⟨rfl, rfl⟩

/-- This is a technical result to ensure that the image of the `ℂ`-basis of `ℂ^n` defined in
`canonicalEmbedding.latticeBasis` is a `ℝ`-basis of `ℝ^r₁ × ℂ^r₂`,
see `mixedEmbedding.latticeBasis`. -/
theorem disjoint_span_commMap_ker [NumberField K]:
    Disjoint (Submodule.span ℝ (Set.range (canonicalEmbedding.latticeBasis K)))
      (LinearMap.ker (commMap K)) := by
  refine LinearMap.disjoint_ker.mpr (fun x h_mem h_zero => ?_)
  replace h_mem : x ∈ Submodule.span ℝ (Set.range (canonicalEmbedding K)) := by
    refine (Submodule.span_mono ?_) h_mem
    rintro _ ⟨i, rfl⟩
    exact ⟨integralBasis K i, (canonicalEmbedding.latticeBasis_apply K i).symm⟩
  ext1 φ
  rw [Pi.zero_apply]
  by_cases hφ : IsReal φ
  · rw [show x φ = (x φ).re by
      rw [eq_comm, ← Complex.conj_eq_iff_re, canonicalEmbedding.conj_apply _ h_mem,
        ComplexEmbedding.isReal_iff.mp hφ], ← Complex.ofReal_zero]
    congr
    rw [← embedding_mk_eq_of_isReal hφ, ← commMap_apply_of_isReal K x ⟨φ, hφ, rfl⟩]
    exact congrFun (congrArg (fun x => x.1) h_zero) ⟨InfinitePlace.mk φ, _⟩
  · have := congrFun (congrArg (fun x => x.2) h_zero) ⟨InfinitePlace.mk φ, ⟨φ, hφ, rfl⟩⟩
    cases embedding_mk_eq φ with
    | inl h => rwa [← h, ← commMap_apply_of_isComplex K x ⟨φ, hφ, rfl⟩]
    | inr h =>
        apply RingHom.injective (starRingEnd ℂ)
        rwa [canonicalEmbedding.conj_apply _ h_mem, ← h, map_zero,
          ← commMap_apply_of_isComplex K x ⟨φ, hφ, rfl⟩]

end commMap

section integerLattice

open Module FiniteDimensional

/-- A `ℝ`-basis of `ℝ^r₁ × ℂ^r₂` that is also a `ℤ`-basis of the image of `𝓞 K`. -/
noncomputable def latticeBasis [NumberField K] :
    Basis (Free.ChooseBasisIndex ℤ (𝓞 K)) ℝ (E K) := by
  classical
    -- We construct an `ℝ`-linear independent family from the image of
    -- `canonicalEmbedding.lattice_basis` by `comm_map`
    have := LinearIndependent.map (LinearIndependent.restrict_scalars
      (by { simpa only [Complex.real_smul, mul_one] using Complex.ofReal_injective })
      (canonicalEmbedding.latticeBasis K).linearIndependent)
      (disjoint_span_commMap_ker K)
    -- and it's a basis since it has the right cardinality
    refine basisOfLinearIndependentOfCardEqFinrank this ?_
    rw [← finrank_eq_card_chooseBasisIndex, RingOfIntegers.rank, finrank_prod, finrank_pi,
      finrank_pi_fintype, Complex.finrank_real_complex, Finset.sum_const, Finset.card_univ,
      ← card_real_embeddings, Algebra.id.smul_eq_mul, mul_comm, ← card_complex_embeddings,
      ← NumberField.Embeddings.card K ℂ, Fintype.card_subtype_compl,
      Nat.add_sub_of_le (Fintype.card_subtype_le _)]

@[simp]
theorem latticeBasis_apply [NumberField K] (i : Free.ChooseBasisIndex ℤ (𝓞 K)) :
    latticeBasis K i = (mixedEmbedding K) (integralBasis K i) := by
  simp only [latticeBasis, coe_basisOfLinearIndependentOfCardEqFinrank, Function.comp_apply,
    canonicalEmbedding.latticeBasis_apply, integralBasis_apply, commMap_canonical_eq_mixed]

theorem mem_span_latticeBasis [NumberField K] (x : (E K)) :
    x ∈ Submodule.span ℤ (Set.range (latticeBasis K)) ↔ x ∈ mixedEmbedding K '' (𝓞 K) := by
  rw [show Set.range (latticeBasis K) =
      (mixedEmbedding K).toIntAlgHom.toLinearMap '' (Set.range (integralBasis K)) by
    rw [← Set.range_comp]; exact congrArg Set.range (funext (fun i => latticeBasis_apply K i))]
  rw [← Submodule.map_span, ← SetLike.mem_coe, Submodule.map_coe]
  rw [show (Submodule.span ℤ (Set.range (integralBasis K)) : Set K) = 𝓞 K by
    ext; exact mem_span_integralBasis K]
  rfl

end integerLattice

section convexBodyLt

<<<<<<< HEAD
/-- The image of `𝓞 K` as a subring of `ℝ^r₁ × ℂ^r₂`. -/
def integerLattice : Subring E :=
  (RingHom.range (algebraMap (𝓞 K) K)).map (canonicalEmbedding K)
#align number_field.canonical_embedding.integer_lattice NumberField.canonicalEmbedding.integerLattice

-- Porting note: See https://github.com/leanprover-community/mathlib4/issues/5028
set_option maxHeartbeats 500000 in
set_option synthInstance.maxHeartbeats 80000 in
/-- The linear equiv between `𝓞 K` and the integer lattice. -/
def equivIntegerLattice [NumberField K] : 𝓞 K ≃ₗ[ℤ] integerLattice K :=
  LinearEquiv.ofBijective
    { toFun := fun x => (by
          refine ⟨canonicalEmbedding K (algebraMap (𝓞 K) K x), ⟨algebraMap (𝓞 K) K x, ⟨?_, rfl⟩⟩⟩
          simp only [Subsemiring.coe_carrier_toSubmonoid, Subring.coe_toSubsemiring,
            RingHom.coe_range, Set.mem_range, exists_apply_eq_apply] )
      map_add' := fun x y => (by
          apply Subtype.eq
          simp [map_add] )
      map_smul' := fun c x => (by
          simp only [RingHom.id_apply, zsmul_eq_mul, RingHom.map_mul, map_intCast]
          rfl ) }
   (by
    refine ⟨fun _ _ h => ?_, fun ⟨_, ⟨_, ⟨⟨a, rfl⟩, rfl⟩⟩⟩ => ⟨a, rfl⟩⟩
    dsimp only at h
    rw [LinearMap.coe_mk, Subtype.mk_eq_mk] at h
    exact IsFractionRing.injective (𝓞 K) K (canonicalEmbedding_injective K h))
#align number_field.canonical_embedding.equiv_integer_lattice NumberField.canonicalEmbedding.equivIntegerLattice
=======
open Metric ENNReal NNReal
>>>>>>> 08a8af0b

variable (f : InfinitePlace K → ℝ≥0)

/-- The convex body defined by `f`: the set of points `x : E` such that `‖x w‖ < f w` for all
infinite places `w`. -/
abbrev convexBodyLt : Set (E K) :=
  (Set.univ.pi (fun w : { w : InfinitePlace K // IsReal w } => ball 0 (f w))) ×ˢ
  (Set.univ.pi (fun w : { w : InfinitePlace K // IsComplex w } => ball 0 (f w)))

theorem convexBodyLt_mem {x : K} :
    mixedEmbedding K x ∈ (convexBodyLt K f) ↔ ∀ w : InfinitePlace K, w x < f w := by
  simp_rw [mixedEmbedding, RingHom.prod_apply, Set.mem_prod, Set.mem_pi, Set.mem_univ,
    forall_true_left, mem_ball_zero_iff, Pi.ringHom_apply, ← Complex.norm_real,
    embedding_of_isReal_apply, Subtype.forall, ← ball_or_left, ← not_isReal_iff_isComplex, em,
    forall_true_left, norm_embedding_eq]

theorem convexBodyLt_symmetric (x : E K) (hx : x ∈ (convexBodyLt K f)) :
    -x ∈ (convexBodyLt K f) := by
  simp only [Set.mem_prod, Prod.fst_neg, Set.mem_pi, Set.mem_univ, Pi.neg_apply,
    mem_ball_zero_iff, norm_neg, Real.norm_eq_abs, forall_true_left, Subtype.forall,
    Prod.snd_neg, Complex.norm_eq_abs, hx] at hx ⊢
  exact hx

theorem convexBodyLt_convex : Convex ℝ (convexBodyLt K f) :=
  Convex.prod (convex_pi (fun _ _ => convex_ball _ _)) (convex_pi (fun _ _ => convex_ball _ _))

open Classical Fintype MeasureTheory MeasureTheory.Measure BigOperators

-- See: https://github.com/leanprover/lean4/issues/2220
local macro_rules | `($x ^ $y) => `(HPow.hPow $x $y)

variable [NumberField K]

/-- The fudge factor that appears in the formula for the volume of `convexBodyLt`. -/
noncomputable abbrev convexBodyLtFactor : ℝ≥0∞ :=
  (2 : ℝ≥0∞) ^ card {w : InfinitePlace K // IsReal w} *
    volume (ball (0 : ℂ) 1) ^ card {w : InfinitePlace K // IsComplex w}

theorem convexBodyLtFactor_pos : 0 < (convexBodyLtFactor K) := by
  refine mul_pos (NeZero.ne _) ?_
  exact ENNReal.pow_ne_zero (ne_of_gt (measure_ball_pos _ _ (by norm_num))) _

theorem convexBodyLtFactor_lt_top : (convexBodyLtFactor K) < ⊤ := by
  refine mul_lt_top ?_ ?_
  · exact ne_of_lt (pow_lt_top (lt_top_iff_ne_top.mpr two_ne_top) _)
  · exact ne_of_lt (pow_lt_top measure_ball_lt_top _)

/-- The volume of `(ConvexBodyLt K f)` where `convexBodyLt K f` is the set of points `x`
such that `‖x w‖ < f w` for all infinite places `w`. -/
theorem convexBodyLt_volume :
    volume (convexBodyLt K f) = (convexBodyLtFactor K) * ∏ w, (f w) ^ (mult w) := by
  calc
    _ = (∏ x : {w // InfinitePlace.IsReal w}, ENNReal.ofReal (2 * (f x.val))) *
          ∏ x : {w // InfinitePlace.IsComplex w}, volume (ball (0 : ℂ) 1) *
            ENNReal.ofReal (f x.val) ^ 2 := by
      simp_rw [volume_eq_prod, prod_prod, volume_pi, pi_pi, Real.volume_ball]
      conv_lhs =>
        congr; next => skip
        congr; next => skip
        ext i; rw [addHaar_ball _ _ (by exact (f i).prop), Complex.finrank_real_complex, mul_comm,
          ENNReal.ofReal_pow (by exact (f i).prop)]
    _ = (↑2 ^ card {w : InfinitePlace K // InfinitePlace.IsReal w} *
          (∏ x : {w // InfinitePlace.IsReal w}, ENNReal.ofReal (f x.val))) *
          (volume (ball (0 : ℂ) 1) ^ card {w : InfinitePlace K // IsComplex w} *
          (∏ x : {w // IsComplex w}, ENNReal.ofReal (f x.val) ^ 2)) := by
      simp_rw [ofReal_mul (by norm_num : 0 ≤ (2 : ℝ)), Finset.prod_mul_distrib, Finset.prod_const,
        Finset.card_univ, ofReal_ofNat]
    _ = (convexBodyLtFactor K) * ((∏ x : {w // InfinitePlace.IsReal w}, ENNReal.ofReal (f x.val)) *
        (∏ x : {w // IsComplex w}, ENNReal.ofReal (f x.val) ^ 2)) := by ring
    _ = (convexBodyLtFactor K) * ∏ w, (f w) ^ (mult w) := by
      simp_rw [mult, pow_ite, pow_one, Finset.prod_ite, ofReal_coe_nnreal, not_isReal_iff_isComplex,
        coe_mul, coe_finset_prod, ENNReal.coe_pow]
      congr 2
      · refine (Finset.prod_subtype (Finset.univ.filter _) ?_ (fun w => (f w : ℝ≥0∞))).symm
        exact fun _ => by simp only [Finset.mem_univ, forall_true_left, Finset.mem_filter, true_and]
      · refine (Finset.prod_subtype (Finset.univ.filter _) ?_ (fun w => (f w : ℝ≥0∞) ^ 2)).symm
        exact fun _ => by simp only [Finset.mem_univ, forall_true_left, Finset.mem_filter, true_and]

variable {f}

/-- This is a technical result: quite often, we want to impose conditions at all infinite places
but one and choose the value at the remaining place so that we can apply
`exists_ne_zero_mem_ringOfIntegers_lt`. -/
theorem adjust_f {w₁ : InfinitePlace K} (B : ℝ≥0) (hf : ∀ w, w ≠ w₁→ f w ≠ 0) :
    ∃ g : InfinitePlace K → ℝ≥0, (∀ w, w ≠ w₁ → g w = f w) ∧ ∏ w, (g w) ^ mult w = B := by
  let S := ∏ w in Finset.univ.erase w₁, (f w) ^ mult w
  refine ⟨Function.update f w₁ ((B * S⁻¹) ^ (mult w₁ : ℝ)⁻¹), ?_, ?_⟩
  · exact fun w hw => Function.update_noteq hw _ f
  · rw [← Finset.mul_prod_erase Finset.univ _ (Finset.mem_univ w₁), Function.update_same,
      Finset.prod_congr rfl fun w hw => by rw [Function.update_noteq (Finset.ne_of_mem_erase hw)],
      ← NNReal.rpow_nat_cast, ← NNReal.rpow_mul, inv_mul_cancel, NNReal.rpow_one, mul_assoc,
      inv_mul_cancel, mul_one]
    · rw [Finset.prod_ne_zero_iff]
      exact fun w hw => pow_ne_zero _ (hf w (Finset.ne_of_mem_erase hw))
    · rw [mult]; split_ifs <;> norm_num

end convexBodyLt

section minkowski

open MeasureTheory MeasureTheory.Measure Classical NNReal ENNReal FiniteDimensional Zspan

variable [NumberField K]

/-- The bound that appears in Minkowski Convex Body theorem, see
`MeasureTheory.exists_ne_zero_mem_lattice_of_measure_mul_two_pow_lt_measure`. -/
noncomputable def minkowskiBound : ℝ≥0∞ :=
  volume (fundamentalDomain (latticeBasis K)) * 2 ^ (finrank ℝ (E K))

theorem minkowskiBound_lt_top : minkowskiBound K < ⊤ := by
  refine mul_lt_top ?_ ?_
  · exact ne_of_lt (fundamentalDomain_isBounded (latticeBasis K)).measure_lt_top
  · exact ne_of_lt (pow_lt_top (lt_top_iff_ne_top.mpr two_ne_top) _)

variable {f : InfinitePlace K → ℝ≥0}

/-- Assume that `f : InfinitePlace K → ℝ≥0` is such that
`minkowskiBound K < volume (convexBodyLt K f)` where `convexBodyLt K f` is the set of
points `x` such that `‖x w‖ < f w` for all infinite places `w` (see `convexBodyLt_volume` for
the computation of this volume), then there exists a nonzero algebraic integer `a` in `𝓞 K` such
that `w a < f w` for all infinite places `w`. -/
theorem exists_ne_zero_mem_ringOfIntegers_lt (h : minkowskiBound K < volume (convexBodyLt K f)) :
    ∃ (a : 𝓞 K), a ≠ 0 ∧ ∀ w : InfinitePlace K, w a < f w := by
  have : @IsAddHaarMeasure (E K) _ _ _ volume := prod.instIsAddHaarMeasure volume volume
  have h_fund := Zspan.isAddFundamentalDomain (latticeBasis K) volume
  have : Countable (Submodule.span ℤ (Set.range (latticeBasis K))).toAddSubgroup := by
    change Countable (Submodule.span ℤ (Set.range (latticeBasis K)): Set (E K))
    infer_instance
  obtain ⟨⟨x, hx⟩, h_nzr, h_mem⟩ := exists_ne_zero_mem_lattice_of_measure_mul_two_pow_lt_measure
    h_fund h (convexBodyLt_symmetric K f) (convexBodyLt_convex K f)
  rw [Submodule.mem_toAddSubgroup, mem_span_latticeBasis] at hx
  obtain ⟨a, ha, rfl⟩ := hx
  refine ⟨⟨a, ha⟩, ?_, (convexBodyLt_mem K f).mp h_mem⟩
  rw [ne_eq, AddSubgroup.mk_eq_zero_iff, map_eq_zero, ← ne_eq] at h_nzr
  exact Subtype.ne_of_val_ne h_nzr

end minkowski

end NumberField.mixedEmbedding<|MERGE_RESOLUTION|>--- conflicted
+++ resolved
@@ -290,37 +290,7 @@
 
 section convexBodyLt
 
-<<<<<<< HEAD
-/-- The image of `𝓞 K` as a subring of `ℝ^r₁ × ℂ^r₂`. -/
-def integerLattice : Subring E :=
-  (RingHom.range (algebraMap (𝓞 K) K)).map (canonicalEmbedding K)
-#align number_field.canonical_embedding.integer_lattice NumberField.canonicalEmbedding.integerLattice
-
--- Porting note: See https://github.com/leanprover-community/mathlib4/issues/5028
-set_option maxHeartbeats 500000 in
-set_option synthInstance.maxHeartbeats 80000 in
-/-- The linear equiv between `𝓞 K` and the integer lattice. -/
-def equivIntegerLattice [NumberField K] : 𝓞 K ≃ₗ[ℤ] integerLattice K :=
-  LinearEquiv.ofBijective
-    { toFun := fun x => (by
-          refine ⟨canonicalEmbedding K (algebraMap (𝓞 K) K x), ⟨algebraMap (𝓞 K) K x, ⟨?_, rfl⟩⟩⟩
-          simp only [Subsemiring.coe_carrier_toSubmonoid, Subring.coe_toSubsemiring,
-            RingHom.coe_range, Set.mem_range, exists_apply_eq_apply] )
-      map_add' := fun x y => (by
-          apply Subtype.eq
-          simp [map_add] )
-      map_smul' := fun c x => (by
-          simp only [RingHom.id_apply, zsmul_eq_mul, RingHom.map_mul, map_intCast]
-          rfl ) }
-   (by
-    refine ⟨fun _ _ h => ?_, fun ⟨_, ⟨_, ⟨⟨a, rfl⟩, rfl⟩⟩⟩ => ⟨a, rfl⟩⟩
-    dsimp only at h
-    rw [LinearMap.coe_mk, Subtype.mk_eq_mk] at h
-    exact IsFractionRing.injective (𝓞 K) K (canonicalEmbedding_injective K h))
-#align number_field.canonical_embedding.equiv_integer_lattice NumberField.canonicalEmbedding.equivIntegerLattice
-=======
 open Metric ENNReal NNReal
->>>>>>> 08a8af0b
 
 variable (f : InfinitePlace K → ℝ≥0)
 
