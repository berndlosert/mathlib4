--- conflicted
+++ resolved
@@ -982,17 +982,12 @@
 map of multilinear map from `Π i, M₁ᵢ ⟶ M₁ᵢ'` to `M ⟶ M₂` by `(fᵢ) ↦ v ↦ g(fᵢ vᵢ)`.
 -/
 @[simps!]
-def piLinearMap (g : MultilinearMap R M₁' M₂) :
-<<<<<<< HEAD
+def piLinearMap :
   MultilinearMap R M₁' M₂ →ₗ[R]
     MultilinearMap R (fun i ↦ M₁ i →ₗ[R] M₁' i) (MultilinearMap R M₁ M₂) where
   toFun g := (LinearMap.applyₗ g).compMultilinearMap compLinearMapMultilinear
   map_add' := by aesop
   map_smul' := by aesop
-=======
-    MultilinearMap R (fun i ↦ M₁ i →ₗ[R] M₁' i) (MultilinearMap R M₁ M₂) :=
-(LinearMap.applyₗ g).compMultilinearMap compLinearMapMultilinear
->>>>>>> d5e04c02
 
 end
 
