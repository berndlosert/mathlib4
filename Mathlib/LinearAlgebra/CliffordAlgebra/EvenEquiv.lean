--- conflicted
+++ resolved
@@ -241,35 +241,28 @@
 -- Note: times out on linting CI
 attribute [nolint simpNF] equivEven_symm_apply
 
+set_option synthInstance.maxHeartbeats 30000 in
 /-- The representation of the clifford conjugate (i.e. the reverse of the involute) in the even
 subalgebra is just the reverse of the representation. -/
 theorem coe_toEven_reverse_involute (x : CliffordAlgebra Q) :
     ↑(toEven Q (reverse (involute x))) =
       reverse (Q := Q' Q) (toEven Q x : CliffordAlgebra (Q' Q)) := by
-  induction' x using CliffordAlgebra.induction with _ _ _ _ hx hy _ _ hx hy
-  · simp only [AlgHom.commutes, Subalgebra.coe_algebraMap, reverse.commutes]
-  · letI : SubtractionMonoid (even (Q' Q)) := AddGroup.toSubtractionMonoid
+  induction x using CliffordAlgebra.induction with
+  | h_grade0 r => simp only [AlgHom.commutes, Subalgebra.coe_algebraMap, reverse.commutes]
+  | h_grade1 m =>
+    -- porting note: added `letI`
+    letI : SubtractionMonoid (even (Q' Q)) := AddGroup.toSubtractionMonoid
     simp only [involute_ι, Subalgebra.coe_neg, toEven_ι, reverse.map_mul, reverse_v, reverse_e0,
       reverse_ι, neg_e0_mul_v, map_neg]
-<<<<<<< HEAD
-  · simp only [map_mul, Subalgebra.coe_mul, reverse.map_mul, hx, hy]
-  -- HACK
-  · letI : AddHomClass (CliffordAlgebra Q →ₐ[R]
-        (CliffordAlgebra.even (CliffordAlgebra.EquivEven.Q' Q)))
-        (CliffordAlgebra Q) (CliffordAlgebra.even (CliffordAlgebra.EquivEven.Q' Q)) :=
-      SemilinearMapClass.toAddHomClass
-    repeat (rw [map_add])
-    simp only [Subalgebra.coe_add, hx, hy, map_add]
-=======
   | h_mul x y hx hy => simp only [map_mul, Subalgebra.coe_mul, reverse.map_mul, hx, hy]
   | h_add x y hx hy =>
     -- TODO: The `()` around `map_add` are a regression from leanprover/lean4#2478
     simp only [(map_add), Subalgebra.coe_add, hx, hy]
->>>>>>> 18a1ceaf
 #align clifford_algebra.coe_to_even_reverse_involute CliffordAlgebra.coe_toEven_reverse_involute
 
 /-! ### Constructions needed for `CliffordAlgebra.evenEquivEvenNeg` -/
 
+set_option synthInstance.maxHeartbeats 30000 in
 /-- One direction of `CliffordAlgebra.evenEquivEvenNeg` -/
 def evenToNeg (Q' : QuadraticForm R M) (h : Q' = -Q) :
     CliffordAlgebra.even Q →ₐ[R] CliffordAlgebra.even Q' :=
@@ -295,7 +288,7 @@
   even.lift_ι _ _ m₁ m₂
 #align clifford_algebra.even_to_neg_ι CliffordAlgebra.evenToNeg_ι
 
-set_option synthInstance.maxHeartbeats 30000 in
+set_option synthInstance.maxHeartbeats 100000 in
 theorem evenToNeg_comp_evenToNeg (Q' : QuadraticForm R M) (h : Q' = -Q) (h' : Q = -Q') :
     (evenToNeg Q' Q h').comp (evenToNeg Q Q' h) = AlgHom.id R _ := by
   ext m₁ m₂ : 4
