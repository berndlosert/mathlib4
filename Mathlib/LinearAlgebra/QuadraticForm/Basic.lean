--- conflicted
+++ resolved
@@ -125,7 +125,7 @@
     add_right_comm (f (x + y)), add_left_inj]
 #align quadratic_form.polar_add_left_iff QuadraticForm.polar_add_left_iff
 
-theorem polar_comp {F : Type*} [CommRing S] [NDFunLike F R S] [AddMonoidHomClass F R S]
+theorem polar_comp {F : Type*} [CommRing S] [FunLike F R S] [AddMonoidHomClass F R S]
     (f : M → R) (g : F) (x y : M) :
     polar (g ∘ f) x y = g (polar f x y) := by
   simp only [polar, Pi.smul_apply, Function.comp_apply, map_sub]
@@ -240,13 +240,8 @@
   rw [← @zero_smul R _ _ _ _ (0 : M), map_smul, zero_mul, zero_mul]
 #align quadratic_form.map_zero QuadraticForm.map_zero
 
-<<<<<<< HEAD
 instance zeroHomClass : ZeroHomClass (QuadraticForm R M) M R where
   map_zero := map_zero
-=======
-instance zeroHomClass : ZeroHomClass (QuadraticForm R M) M R :=
-  { QuadraticForm.instFunLike with map_zero := map_zero }
->>>>>>> d695407a
 #align quadratic_form.zero_hom_class QuadraticForm.zeroHomClass
 
 theorem map_smul_of_tower [CommSemiring S] [Algebra S R] [Module S M] [IsScalarTower S R M] (a : S)
