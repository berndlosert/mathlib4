/-
Copyright (c) 2017 Johannes Hölzl. All rights reserved.
Released under Apache 2.0 license as described in the file LICENSE.
Authors: Johannes Hölzl, Mario Carneiro
-/
import Mathlib.MeasureTheory.Measure.NullMeasurable
import Mathlib.MeasureTheory.MeasurableSpace
import Mathlib.Topology.Algebra.Order.LiminfLimsup

#align_import measure_theory.measure.measure_space from "leanprover-community/mathlib"@"343e80208d29d2d15f8050b929aa50fe4ce71b55"

/-!
# Measure spaces

The definition of a measure and a measure space are in `MeasureTheory.MeasureSpaceDef`, with
only a few basic properties. This file provides many more properties of these objects.
This separation allows the measurability tactic to import only the file `MeasureSpaceDef`, and to
be available in `MeasureSpace` (through `MeasurableSpace`).

Given a measurable space `α`, a measure on `α` is a function that sends measurable sets to the
extended nonnegative reals that satisfies the following conditions:
1. `μ ∅ = 0`;
2. `μ` is countably additive. This means that the measure of a countable union of pairwise disjoint
   sets is equal to the measure of the individual sets.

Every measure can be canonically extended to an outer measure, so that it assigns values to
all subsets, not just the measurable subsets. On the other hand, a measure that is countably
additive on measurable sets can be restricted to measurable sets to obtain a measure.
In this file a measure is defined to be an outer measure that is countably additive on
measurable sets, with the additional assumption that the outer measure is the canonical
extension of the restricted measure.

Measures on `α` form a complete lattice, and are closed under scalar multiplication with `ℝ≥0∞`.

We introduce the following typeclasses for measures:

* `IsProbabilityMeasure μ`: `μ univ = 1`;
* `IsFiniteMeasure μ`: `μ univ < ∞`;
* `SigmaFinite μ`: there exists a countable collection of sets that cover `univ`
  where `μ` is finite;
* `IsLocallyFiniteMeasure μ` : `∀ x, ∃ s ∈ 𝓝 x, μ s < ∞`;
* `NoAtoms μ` : `∀ x, μ {x} = 0`; possibly should be redefined as
  `∀ s, 0 < μ s → ∃ t ⊆ s, 0 < μ t ∧ μ t < μ s`.

Given a measure, the null sets are the sets where `μ s = 0`, where `μ` denotes the corresponding
outer measure (so `s` might not be measurable). We can then define the completion of `μ` as the
measure on the least `σ`-algebra that also contains all null sets, by defining the measure to be `0`
on the null sets.

## Main statements

* `completion` is the completion of a measure to all null measurable sets.
* `Measure.ofMeasurable` and `OuterMeasure.toMeasure` are two important ways to define a measure.

## Implementation notes

Given `μ : Measure α`, `μ s` is the value of the *outer measure* applied to `s`.
This conveniently allows us to apply the measure to sets without proving that they are measurable.
We get countable subadditivity for all sets, but only countable additivity for measurable sets.

You often don't want to define a measure via its constructor.
Two ways that are sometimes more convenient:
* `Measure.ofMeasurable` is a way to define a measure by only giving its value on measurable sets
  and proving the properties (1) and (2) mentioned above.
* `OuterMeasure.toMeasure` is a way of obtaining a measure from an outer measure by showing that
  all measurable sets in the measurable space are Carathéodory measurable.

To prove that two measures are equal, there are multiple options:
* `ext`: two measures are equal if they are equal on all measurable sets.
* `ext_of_generateFrom_of_iUnion`: two measures are equal if they are equal on a π-system generating
  the measurable sets, if the π-system contains a spanning increasing sequence of sets where the
  measures take finite value (in particular the measures are σ-finite). This is a special case of
  the more general `ext_of_generateFrom_of_cover`
* `ext_of_generate_finite`: two finite measures are equal if they are equal on a π-system
  generating the measurable sets. This is a special case of `ext_of_generateFrom_of_iUnion` using
  `C ∪ {univ}`, but is easier to work with.

A `MeasureSpace` is a class that is a measurable space with a canonical measure.
The measure is denoted `volume`.

## References

* <https://en.wikipedia.org/wiki/Measure_(mathematics)>
* <https://en.wikipedia.org/wiki/Complete_measure>
* <https://en.wikipedia.org/wiki/Almost_everywhere>

## Tags

measure, almost everywhere, measure space, completion, null set, null measurable set
-/

noncomputable section

open Set

open Filter hiding map

open Function MeasurableSpace

open TopologicalSpace (SecondCountableTopology)

open Classical Topology BigOperators Filter ENNReal NNReal Interval MeasureTheory

variable {α β γ δ ι R R' : Type _}

namespace MeasureTheory

section

variable {m : MeasurableSpace α} {μ μ₁ μ₂ : Measure α} {s s₁ s₂ t : Set α}

instance ae_isMeasurablyGenerated : IsMeasurablyGenerated μ.ae :=
  ⟨fun _s hs =>
    let ⟨t, hst, htm, htμ⟩ := exists_measurable_superset_of_null hs
    ⟨tᶜ, compl_mem_ae_iff.2 htμ, htm.compl, compl_subset_comm.1 hst⟩⟩
#align measure_theory.ae_is_measurably_generated MeasureTheory.ae_isMeasurablyGenerated

/-- See also `MeasureTheory.ae_restrict_uIoc_iff`. -/
theorem ae_uIoc_iff [LinearOrder α] {a b : α} {P : α → Prop} :
    (∀ᵐ x ∂μ, x ∈ Ι a b → P x) ↔ (∀ᵐ x ∂μ, x ∈ Ioc a b → P x) ∧ ∀ᵐ x ∂μ, x ∈ Ioc b a → P x := by
  simp only [uIoc_eq_union, mem_union, or_imp, eventually_and]
#align measure_theory.ae_uIoc_iff MeasureTheory.ae_uIoc_iff

theorem measure_union (hd : Disjoint s₁ s₂) (h : MeasurableSet s₂) : μ (s₁ ∪ s₂) = μ s₁ + μ s₂ :=
  measure_union₀ h.nullMeasurableSet hd.aedisjoint
#align measure_theory.measure_union MeasureTheory.measure_union

theorem measure_union' (hd : Disjoint s₁ s₂) (h : MeasurableSet s₁) : μ (s₁ ∪ s₂) = μ s₁ + μ s₂ :=
  measure_union₀' h.nullMeasurableSet hd.aedisjoint
#align measure_theory.measure_union' MeasureTheory.measure_union'

theorem measure_inter_add_diff (s : Set α) (ht : MeasurableSet t) : μ (s ∩ t) + μ (s \ t) = μ s :=
  measure_inter_add_diff₀ _ ht.nullMeasurableSet
#align measure_theory.measure_inter_add_diff MeasureTheory.measure_inter_add_diff

theorem measure_diff_add_inter (s : Set α) (ht : MeasurableSet t) : μ (s \ t) + μ (s ∩ t) = μ s :=
  (add_comm _ _).trans (measure_inter_add_diff s ht)
#align measure_theory.measure_diff_add_inter MeasureTheory.measure_diff_add_inter

theorem measure_union_add_inter (s : Set α) (ht : MeasurableSet t) :
    μ (s ∪ t) + μ (s ∩ t) = μ s + μ t := by
  rw [← measure_inter_add_diff (s ∪ t) ht, Set.union_inter_cancel_right, union_diff_right, ←
    measure_inter_add_diff s ht]
  ac_rfl
#align measure_theory.measure_union_add_inter MeasureTheory.measure_union_add_inter

theorem measure_union_add_inter' (hs : MeasurableSet s) (t : Set α) :
    μ (s ∪ t) + μ (s ∩ t) = μ s + μ t := by
  rw [union_comm, inter_comm, measure_union_add_inter t hs, add_comm]
#align measure_theory.measure_union_add_inter' MeasureTheory.measure_union_add_inter'

theorem measure_add_measure_compl (h : MeasurableSet s) : μ s + μ sᶜ = μ univ :=
  measure_add_measure_compl₀ h.nullMeasurableSet
#align measure_theory.measure_add_measure_compl MeasureTheory.measure_add_measure_compl

theorem measure_biUnion₀ {s : Set β} {f : β → Set α} (hs : s.Countable)
    (hd : s.Pairwise (AEDisjoint μ on f)) (h : ∀ b ∈ s, NullMeasurableSet (f b) μ) :
    μ (⋃ b ∈ s, f b) = ∑' p : s, μ (f p) := by
  haveI := hs.toEncodable
  rw [biUnion_eq_iUnion]
  exact measure_iUnion₀ (hd.on_injective Subtype.coe_injective fun x => x.2) fun x => h x x.2
#align measure_theory.measure_bUnion₀ MeasureTheory.measure_biUnion₀

theorem measure_biUnion {s : Set β} {f : β → Set α} (hs : s.Countable) (hd : s.PairwiseDisjoint f)
    (h : ∀ b ∈ s, MeasurableSet (f b)) : μ (⋃ b ∈ s, f b) = ∑' p : s, μ (f p) :=
  measure_biUnion₀ hs hd.aedisjoint fun b hb => (h b hb).nullMeasurableSet
#align measure_theory.measure_bUnion MeasureTheory.measure_biUnion

theorem measure_sUnion₀ {S : Set (Set α)} (hs : S.Countable) (hd : S.Pairwise (AEDisjoint μ))
    (h : ∀ s ∈ S, NullMeasurableSet s μ) : μ (⋃₀ S) = ∑' s : S, μ s := by
  rw [sUnion_eq_biUnion, measure_biUnion₀ hs hd h]
#align measure_theory.measure_sUnion₀ MeasureTheory.measure_sUnion₀

theorem measure_sUnion {S : Set (Set α)} (hs : S.Countable) (hd : S.Pairwise Disjoint)
    (h : ∀ s ∈ S, MeasurableSet s) : μ (⋃₀ S) = ∑' s : S, μ s := by
  rw [sUnion_eq_biUnion, measure_biUnion hs hd h]
#align measure_theory.measure_sUnion MeasureTheory.measure_sUnion

theorem measure_biUnion_finset₀ {s : Finset ι} {f : ι → Set α}
    (hd : Set.Pairwise (↑s) (AEDisjoint μ on f)) (hm : ∀ b ∈ s, NullMeasurableSet (f b) μ) :
    μ (⋃ b ∈ s, f b) = ∑ p in s, μ (f p) := by
  rw [← Finset.sum_attach, Finset.attach_eq_univ, ← tsum_fintype]
  exact measure_biUnion₀ s.countable_toSet hd hm
#align measure_theory.measure_bUnion_finset₀ MeasureTheory.measure_biUnion_finset₀

theorem measure_biUnion_finset {s : Finset ι} {f : ι → Set α} (hd : PairwiseDisjoint (↑s) f)
    (hm : ∀ b ∈ s, MeasurableSet (f b)) : μ (⋃ b ∈ s, f b) = ∑ p in s, μ (f p) :=
  measure_biUnion_finset₀ hd.aedisjoint fun b hb => (hm b hb).nullMeasurableSet
#align measure_theory.measure_bUnion_finset MeasureTheory.measure_biUnion_finset

/-- The measure of a disjoint union (even uncountable) of measurable sets is at least the sum of
the measures of the sets. -/
theorem tsum_meas_le_meas_iUnion_of_disjoint {ι : Type _} [MeasurableSpace α] (μ : Measure α)
    {As : ι → Set α} (As_mble : ∀ i : ι, MeasurableSet (As i))
    (As_disj : Pairwise (Disjoint on As)) : (∑' i, μ (As i)) ≤ μ (⋃ i, As i) := by
  rcases show Summable fun i => μ (As i) from ENNReal.summable with ⟨S, hS⟩
  rw [hS.tsum_eq]
  refine' tendsto_le_of_eventuallyLE hS tendsto_const_nhds (eventually_of_forall _)
  intro s
  simp [← measure_biUnion_finset (fun _i _hi _j _hj hij => As_disj hij) fun i _ => As_mble i]
  exact measure_mono (iUnion₂_subset_iUnion (fun i : ι => i ∈ s) fun i : ι => As i)
#align measure_theory.tsum_meas_le_meas_Union_of_disjoint MeasureTheory.tsum_meas_le_meas_iUnion_of_disjoint

/-- If `s` is a countable set, then the measure of its preimage can be found as the sum of measures
of the fibers `f ⁻¹' {y}`. -/
theorem tsum_measure_preimage_singleton {s : Set β} (hs : s.Countable) {f : α → β}
    (hf : ∀ y ∈ s, MeasurableSet (f ⁻¹' {y})) : (∑' b : s, μ (f ⁻¹' {↑b})) = μ (f ⁻¹' s) := by
  rw [← Set.biUnion_preimage_singleton, measure_biUnion hs (pairwiseDisjoint_fiber f s) hf]
#align measure_theory.tsum_measure_preimage_singleton MeasureTheory.tsum_measure_preimage_singleton

/-- If `s` is a `Finset`, then the measure of its preimage can be found as the sum of measures
of the fibers `f ⁻¹' {y}`. -/
theorem sum_measure_preimage_singleton (s : Finset β) {f : α → β}
    (hf : ∀ y ∈ s, MeasurableSet (f ⁻¹' {y})) : (∑ b in s, μ (f ⁻¹' {b})) = μ (f ⁻¹' ↑s) := by
  simp only [← measure_biUnion_finset (pairwiseDisjoint_fiber f s) hf,
    Finset.set_biUnion_preimage_singleton]
#align measure_theory.sum_measure_preimage_singleton MeasureTheory.sum_measure_preimage_singleton

theorem measure_diff_null' (h : μ (s₁ ∩ s₂) = 0) : μ (s₁ \ s₂) = μ s₁ :=
  measure_congr <| diff_ae_eq_self.2 h
#align measure_theory.measure_diff_null' MeasureTheory.measure_diff_null'

theorem measure_diff_null (h : μ s₂ = 0) : μ (s₁ \ s₂) = μ s₁ :=
  measure_diff_null' <| measure_mono_null (inter_subset_right _ _) h
#align measure_theory.measure_diff_null MeasureTheory.measure_diff_null

theorem measure_add_diff (hs : MeasurableSet s) (t : Set α) : μ s + μ (t \ s) = μ (s ∪ t) := by
  rw [← measure_union' (@disjoint_sdiff_right _ s t) hs, union_diff_self]
#align measure_theory.measure_add_diff MeasureTheory.measure_add_diff

theorem measure_diff' (s : Set α) (hm : MeasurableSet t) (h_fin : μ t ≠ ∞) :
    μ (s \ t) = μ (s ∪ t) - μ t :=
  Eq.symm <| ENNReal.sub_eq_of_add_eq h_fin <| by rw [add_comm, measure_add_diff hm, union_comm]
#align measure_theory.measure_diff' MeasureTheory.measure_diff'

theorem measure_diff (h : s₂ ⊆ s₁) (h₂ : MeasurableSet s₂) (h_fin : μ s₂ ≠ ∞) :
    μ (s₁ \ s₂) = μ s₁ - μ s₂ := by rw [measure_diff' _ h₂ h_fin, union_eq_self_of_subset_right h]
#align measure_theory.measure_diff MeasureTheory.measure_diff

theorem le_measure_diff : μ s₁ - μ s₂ ≤ μ (s₁ \ s₂) :=
  tsub_le_iff_left.2 <|
    calc
      μ s₁ ≤ μ (s₂ ∪ s₁) := measure_mono (subset_union_right _ _)
      _ = μ (s₂ ∪ s₁ \ s₂) := (congr_arg μ union_diff_self.symm)
      _ ≤ μ s₂ + μ (s₁ \ s₂) := measure_union_le _ _

#align measure_theory.le_measure_diff MeasureTheory.le_measure_diff

theorem measure_diff_lt_of_lt_add (hs : MeasurableSet s) (hst : s ⊆ t) (hs' : μ s ≠ ∞) {ε : ℝ≥0∞}
    (h : μ t < μ s + ε) : μ (t \ s) < ε := by
  rw [measure_diff hst hs hs']; rw [add_comm] at h
  exact ENNReal.sub_lt_of_lt_add (measure_mono hst) h
#align measure_theory.measure_diff_lt_of_lt_add MeasureTheory.measure_diff_lt_of_lt_add

theorem measure_diff_le_iff_le_add (hs : MeasurableSet s) (hst : s ⊆ t) (hs' : μ s ≠ ∞) {ε : ℝ≥0∞} :
    μ (t \ s) ≤ ε ↔ μ t ≤ μ s + ε := by rw [measure_diff hst hs hs', tsub_le_iff_left]
#align measure_theory.measure_diff_le_iff_le_add MeasureTheory.measure_diff_le_iff_le_add

theorem measure_eq_measure_of_null_diff {s t : Set α} (hst : s ⊆ t) (h_nulldiff : μ (t \ s) = 0) :
    μ s = μ t := measure_congr <|
      EventuallyLE.antisymm (HasSubset.Subset.eventuallyLE hst) (ae_le_set.mpr h_nulldiff)
#align measure_theory.measure_eq_measure_of_null_diff MeasureTheory.measure_eq_measure_of_null_diff

theorem measure_eq_measure_of_between_null_diff {s₁ s₂ s₃ : Set α} (h12 : s₁ ⊆ s₂) (h23 : s₂ ⊆ s₃)
    (h_nulldiff : μ (s₃ \ s₁) = 0) : μ s₁ = μ s₂ ∧ μ s₂ = μ s₃ := by
  have le12 : μ s₁ ≤ μ s₂ := measure_mono h12
  have le23 : μ s₂ ≤ μ s₃ := measure_mono h23
  have key : μ s₃ ≤ μ s₁ :=
    calc
      μ s₃ = μ (s₃ \ s₁ ∪ s₁) := by rw [diff_union_of_subset (h12.trans h23)]
      _ ≤ μ (s₃ \ s₁) + μ s₁ := (measure_union_le _ _)
      _ = μ s₁ := by simp only [h_nulldiff, zero_add]

  exact ⟨le12.antisymm (le23.trans key), le23.antisymm (key.trans le12)⟩
#align measure_theory.measure_eq_measure_of_between_null_diff MeasureTheory.measure_eq_measure_of_between_null_diff

theorem measure_eq_measure_smaller_of_between_null_diff {s₁ s₂ s₃ : Set α} (h12 : s₁ ⊆ s₂)
    (h23 : s₂ ⊆ s₃) (h_nulldiff : μ (s₃ \ s₁) = 0) : μ s₁ = μ s₂ :=
  (measure_eq_measure_of_between_null_diff h12 h23 h_nulldiff).1
#align measure_theory.measure_eq_measure_smaller_of_between_null_diff MeasureTheory.measure_eq_measure_smaller_of_between_null_diff

theorem measure_eq_measure_larger_of_between_null_diff {s₁ s₂ s₃ : Set α} (h12 : s₁ ⊆ s₂)
    (h23 : s₂ ⊆ s₃) (h_nulldiff : μ (s₃ \ s₁) = 0) : μ s₂ = μ s₃ :=
  (measure_eq_measure_of_between_null_diff h12 h23 h_nulldiff).2
#align measure_theory.measure_eq_measure_larger_of_between_null_diff MeasureTheory.measure_eq_measure_larger_of_between_null_diff

theorem measure_compl (h₁ : MeasurableSet s) (h_fin : μ s ≠ ∞) : μ sᶜ = μ univ - μ s := by
  rw [compl_eq_univ_diff]
  exact measure_diff (subset_univ s) h₁ h_fin
#align measure_theory.measure_compl MeasureTheory.measure_compl

@[simp]
theorem union_ae_eq_left_iff_ae_subset : (s ∪ t : Set α) =ᵐ[μ] s ↔ t ≤ᵐ[μ] s := by
  rw [ae_le_set]
  refine'
    ⟨fun h => by simpa only [union_diff_left] using (ae_eq_set.mp h).1, fun h =>
      eventuallyLE_antisymm_iff.mpr
        ⟨by rwa [ae_le_set, union_diff_left],
          HasSubset.Subset.eventuallyLE <| subset_union_left s t⟩⟩
#align measure_theory.union_ae_eq_left_iff_ae_subset MeasureTheory.union_ae_eq_left_iff_ae_subset

@[simp]
theorem union_ae_eq_right_iff_ae_subset : (s ∪ t : Set α) =ᵐ[μ] t ↔ s ≤ᵐ[μ] t := by
  rw [union_comm, union_ae_eq_left_iff_ae_subset]
#align measure_theory.union_ae_eq_right_iff_ae_subset MeasureTheory.union_ae_eq_right_iff_ae_subset

theorem ae_eq_of_ae_subset_of_measure_ge (h₁ : s ≤ᵐ[μ] t) (h₂ : μ t ≤ μ s) (hsm : MeasurableSet s)
    (ht : μ t ≠ ∞) : s =ᵐ[μ] t := by
  refine' eventuallyLE_antisymm_iff.mpr ⟨h₁, ae_le_set.mpr _⟩
  replace h₂ : μ t = μ s; exact h₂.antisymm (measure_mono_ae h₁)
  replace ht : μ s ≠ ∞; exact h₂ ▸ ht
  rw [measure_diff' t hsm ht, measure_congr (union_ae_eq_left_iff_ae_subset.mpr h₁), h₂, tsub_self]
#align measure_theory.ae_eq_of_ae_subset_of_measure_ge MeasureTheory.ae_eq_of_ae_subset_of_measure_ge

/-- If `s ⊆ t`, `μ t ≤ μ s`, `μ t ≠ ∞`, and `s` is measurable, then `s =ᵐ[μ] t`. -/
theorem ae_eq_of_subset_of_measure_ge (h₁ : s ⊆ t) (h₂ : μ t ≤ μ s) (hsm : MeasurableSet s)
    (ht : μ t ≠ ∞) : s =ᵐ[μ] t :=
  ae_eq_of_ae_subset_of_measure_ge (HasSubset.Subset.eventuallyLE h₁) h₂ hsm ht
#align measure_theory.ae_eq_of_subset_of_measure_ge MeasureTheory.ae_eq_of_subset_of_measure_ge

theorem measure_iUnion_congr_of_subset [Countable β] {s : β → Set α} {t : β → Set α}
    (hsub : ∀ b, s b ⊆ t b) (h_le : ∀ b, μ (t b) ≤ μ (s b)) : μ (⋃ b, s b) = μ (⋃ b, t b) := by
  rcases Classical.em (∃ b, μ (t b) = ∞) with (⟨b, hb⟩ | htop)
  · calc
      μ (⋃ b, s b) = ∞ := top_unique (hb ▸ (h_le b).trans <| measure_mono <| subset_iUnion _ _)
      _ = μ (⋃ b, t b) := Eq.symm <| top_unique <| hb ▸ measure_mono (subset_iUnion _ _)
  push_neg at htop
  refine' le_antisymm (measure_mono (iUnion_mono hsub)) _
  set M := toMeasurable μ
  have H : ∀ b, (M (t b) ∩ M (⋃ b, s b) : Set α) =ᵐ[μ] M (t b) := by
    refine' fun b => ae_eq_of_subset_of_measure_ge (inter_subset_left _ _) _ _ _
    · calc
        μ (M (t b)) = μ (t b) := measure_toMeasurable _
        _ ≤ μ (s b) := (h_le b)
        _ ≤ μ (M (t b) ∩ M (⋃ b, s b)) :=
          measure_mono <|
            subset_inter ((hsub b).trans <| subset_toMeasurable _ _)
              ((subset_iUnion _ _).trans <| subset_toMeasurable _ _)
    · exact (measurableSet_toMeasurable _ _).inter (measurableSet_toMeasurable _ _)
    · rw [measure_toMeasurable]
      exact htop b
  calc
    μ (⋃ b, t b) ≤ μ (⋃ b, M (t b)) := measure_mono (iUnion_mono fun b => subset_toMeasurable _ _)
    _ = μ (⋃ b, M (t b) ∩ M (⋃ b, s b)) := (measure_congr (EventuallyEq.countable_iUnion H).symm)
    _ ≤ μ (M (⋃ b, s b)) := (measure_mono (iUnion_subset fun b => inter_subset_right _ _))
    _ = μ (⋃ b, s b) := measure_toMeasurable _
#align measure_theory.measure_Union_congr_of_subset MeasureTheory.measure_iUnion_congr_of_subset

theorem measure_union_congr_of_subset {t₁ t₂ : Set α} (hs : s₁ ⊆ s₂) (hsμ : μ s₂ ≤ μ s₁)
    (ht : t₁ ⊆ t₂) (htμ : μ t₂ ≤ μ t₁) : μ (s₁ ∪ t₁) = μ (s₂ ∪ t₂) := by
  rw [union_eq_iUnion, union_eq_iUnion]
  exact measure_iUnion_congr_of_subset (Bool.forall_bool.2 ⟨ht, hs⟩) (Bool.forall_bool.2 ⟨htμ, hsμ⟩)
#align measure_theory.measure_union_congr_of_subset MeasureTheory.measure_union_congr_of_subset

@[simp]
theorem measure_iUnion_toMeasurable [Countable β] (s : β → Set α) :
    μ (⋃ b, toMeasurable μ (s b)) = μ (⋃ b, s b) :=
  Eq.symm <|
    measure_iUnion_congr_of_subset (fun _b => subset_toMeasurable _ _) fun _b =>
      (measure_toMeasurable _).le
#align measure_theory.measure_Union_to_measurable MeasureTheory.measure_iUnion_toMeasurable

theorem measure_biUnion_toMeasurable {I : Set β} (hc : I.Countable) (s : β → Set α) :
    μ (⋃ b ∈ I, toMeasurable μ (s b)) = μ (⋃ b ∈ I, s b) := by
  haveI := hc.toEncodable
  simp only [biUnion_eq_iUnion, measure_iUnion_toMeasurable]
#align measure_theory.measure_bUnion_to_measurable MeasureTheory.measure_biUnion_toMeasurable

@[simp]
theorem measure_toMeasurable_union : μ (toMeasurable μ s ∪ t) = μ (s ∪ t) :=
  Eq.symm <|
    measure_union_congr_of_subset (subset_toMeasurable _ _) (measure_toMeasurable _).le Subset.rfl
      le_rfl
#align measure_theory.measure_to_measurable_union MeasureTheory.measure_toMeasurable_union

@[simp]
theorem measure_union_toMeasurable : μ (s ∪ toMeasurable μ t) = μ (s ∪ t) :=
  Eq.symm <|
    measure_union_congr_of_subset Subset.rfl le_rfl (subset_toMeasurable _ _)
      (measure_toMeasurable _).le
#align measure_theory.measure_union_to_measurable MeasureTheory.measure_union_toMeasurable

theorem sum_measure_le_measure_univ {s : Finset ι} {t : ι → Set α}
    (h : ∀ i ∈ s, MeasurableSet (t i)) (H : Set.PairwiseDisjoint (↑s) t) :
    (∑ i in s, μ (t i)) ≤ μ (univ : Set α) := by
  rw [← measure_biUnion_finset H h]
  exact measure_mono (subset_univ _)
#align measure_theory.sum_measure_le_measure_univ MeasureTheory.sum_measure_le_measure_univ

theorem tsum_measure_le_measure_univ {s : ι → Set α} (hs : ∀ i, MeasurableSet (s i))
    (H : Pairwise (Disjoint on s)) : (∑' i, μ (s i)) ≤ μ (univ : Set α) := by
  rw [ENNReal.tsum_eq_iSup_sum]
  exact iSup_le fun s =>
    sum_measure_le_measure_univ (fun i _hi => hs i) fun i _hi j _hj hij => H hij
#align measure_theory.tsum_measure_le_measure_univ MeasureTheory.tsum_measure_le_measure_univ

/-- Pigeonhole principle for measure spaces: if `∑' i, μ (s i) > μ univ`, then
one of the intersections `s i ∩ s j` is not empty. -/
theorem exists_nonempty_inter_of_measure_univ_lt_tsum_measure {m : MeasurableSpace α}
    (μ : Measure α) {s : ι → Set α} (hs : ∀ i, MeasurableSet (s i))
    (H : μ (univ : Set α) < ∑' i, μ (s i)) : ∃ (i j : _) (_h : i ≠ j), (s i ∩ s j).Nonempty := by
  contrapose! H
  apply tsum_measure_le_measure_univ hs
  intro i j hij
  rw [Function.onFun, disjoint_iff_inf_le]
  exact fun x hx => H i j hij ⟨x, hx⟩
#align measure_theory.exists_nonempty_inter_of_measure_univ_lt_tsum_measure MeasureTheory.exists_nonempty_inter_of_measure_univ_lt_tsum_measure

/-- Pigeonhole principle for measure spaces: if `s` is a `Finset` and
`∑ i in s, μ (t i) > μ univ`, then one of the intersections `t i ∩ t j` is not empty. -/
theorem exists_nonempty_inter_of_measure_univ_lt_sum_measure {m : MeasurableSpace α} (μ : Measure α)
    {s : Finset ι} {t : ι → Set α} (h : ∀ i ∈ s, MeasurableSet (t i))
    (H : μ (univ : Set α) < ∑ i in s, μ (t i)) :
    ∃ i ∈ s, ∃ j ∈ s, ∃ _h : i ≠ j, (t i ∩ t j).Nonempty := by
  contrapose! H
  apply sum_measure_le_measure_univ h
  intro i hi j hj hij
  rw [Function.onFun, disjoint_iff_inf_le]
  exact fun x hx => H i hi j hj hij ⟨x, hx⟩
#align measure_theory.exists_nonempty_inter_of_measure_univ_lt_sum_measure MeasureTheory.exists_nonempty_inter_of_measure_univ_lt_sum_measure

/-- If two sets `s` and `t` are included in a set `u`, and `μ s + μ t > μ u`,
then `s` intersects `t`. Version assuming that `t` is measurable. -/
theorem nonempty_inter_of_measure_lt_add {m : MeasurableSpace α} (μ : Measure α) {s t u : Set α}
    (ht : MeasurableSet t) (h's : s ⊆ u) (h't : t ⊆ u) (h : μ u < μ s + μ t) :
    (s ∩ t).Nonempty := by
  rw [← Set.not_disjoint_iff_nonempty_inter]
  contrapose! h
  calc
    μ s + μ t = μ (s ∪ t) := (measure_union h ht).symm
    _ ≤ μ u := measure_mono (union_subset h's h't)

#align measure_theory.nonempty_inter_of_measure_lt_add MeasureTheory.nonempty_inter_of_measure_lt_add

/-- If two sets `s` and `t` are included in a set `u`, and `μ s + μ t > μ u`,
then `s` intersects `t`. Version assuming that `s` is measurable. -/
theorem nonempty_inter_of_measure_lt_add' {m : MeasurableSpace α} (μ : Measure α) {s t u : Set α}
    (hs : MeasurableSet s) (h's : s ⊆ u) (h't : t ⊆ u) (h : μ u < μ s + μ t) :
    (s ∩ t).Nonempty := by
  rw [add_comm] at h
  rw [inter_comm]
  exact nonempty_inter_of_measure_lt_add μ hs h't h's h
#align measure_theory.nonempty_inter_of_measure_lt_add' MeasureTheory.nonempty_inter_of_measure_lt_add'

/-- Continuity from below: the measure of the union of a directed sequence of (not necessarily
-measurable) sets is the supremum of the measures. -/
theorem measure_iUnion_eq_iSup [Countable ι] {s : ι → Set α} (hd : Directed (· ⊆ ·) s) :
    μ (⋃ i, s i) = ⨆ i, μ (s i) := by
  cases nonempty_encodable ι
  -- WLOG, `ι = ℕ`
  generalize ht : Function.extend Encodable.encode s ⊥ = t
  replace hd : Directed (· ⊆ ·) t := ht ▸ hd.extend_bot Encodable.encode_injective
  suffices μ (⋃ n, t n) = ⨆ n, μ (t n) by
    simp only [← ht, Encodable.encode_injective.apply_extend μ, ← iSup_eq_iUnion,
      iSup_extend_bot Encodable.encode_injective, (· ∘ ·), Pi.bot_apply, bot_eq_empty,
      measure_empty] at this
    exact this.trans (iSup_extend_bot Encodable.encode_injective _)
  clear! ι
  -- The `≥` inequality is trivial
  refine' le_antisymm _ (iSup_le fun i => measure_mono <| subset_iUnion _ _)
  -- Choose `T n ⊇ t n` of the same measure, put `Td n = disjointed T`
  set T : ℕ → Set α := fun n => toMeasurable μ (t n)
  set Td : ℕ → Set α := disjointed T
  have hm : ∀ n, MeasurableSet (Td n) :=
    MeasurableSet.disjointed fun n => measurableSet_toMeasurable _ _
  calc
    μ (⋃ n, t n) ≤ μ (⋃ n, T n) := measure_mono (iUnion_mono fun i => subset_toMeasurable _ _)
    _ = μ (⋃ n, Td n) := by rw [iUnion_disjointed]
    _ ≤ ∑' n, μ (Td n) := (measure_iUnion_le _)
    _ = ⨆ I : Finset ℕ, ∑ n in I, μ (Td n) := ENNReal.tsum_eq_iSup_sum
    _ ≤ ⨆ n, μ (t n) := iSup_le fun I => by
      rcases hd.finset_le I with ⟨N, hN⟩
      calc
        (∑ n in I, μ (Td n)) = μ (⋃ n ∈ I, Td n) :=
          (measure_biUnion_finset ((disjoint_disjointed T).set_pairwise I) fun n _ => hm n).symm
        _ ≤ μ (⋃ n ∈ I, T n) := (measure_mono (iUnion₂_mono fun n _hn => disjointed_subset _ _))
        _ = μ (⋃ n ∈ I, t n) := (measure_biUnion_toMeasurable I.countable_toSet _)
        _ ≤ μ (t N) := (measure_mono (iUnion₂_subset hN))
        _ ≤ ⨆ n, μ (t n) := le_iSup (μ ∘ t) N

#align measure_theory.measure_Union_eq_supr MeasureTheory.measure_iUnion_eq_iSup

theorem measure_biUnion_eq_iSup {s : ι → Set α} {t : Set ι} (ht : t.Countable)
    (hd : DirectedOn ((· ⊆ ·) on s) t) : μ (⋃ i ∈ t, s i) = ⨆ i ∈ t, μ (s i) := by
  haveI := ht.toEncodable
  rw [biUnion_eq_iUnion, measure_iUnion_eq_iSup hd.directed_val, ← iSup_subtype'']
#align measure_theory.measure_bUnion_eq_supr MeasureTheory.measure_biUnion_eq_iSup

/-- Continuity from above: the measure of the intersection of a decreasing sequence of measurable
sets is the infimum of the measures. -/
theorem measure_iInter_eq_iInf [Countable ι] {s : ι → Set α} (h : ∀ i, MeasurableSet (s i))
    (hd : Directed (· ⊇ ·) s) (hfin : ∃ i, μ (s i) ≠ ∞) : μ (⋂ i, s i) = ⨅ i, μ (s i) := by
  rcases hfin with ⟨k, hk⟩
  have : ∀ (t) (_ : t ⊆ s k), μ t ≠ ∞ := fun t ht => ne_top_of_le_ne_top hk (measure_mono ht)
  rw [← ENNReal.sub_sub_cancel hk (iInf_le _ k), ENNReal.sub_iInf, ←
    ENNReal.sub_sub_cancel hk (measure_mono (iInter_subset _ k)), ←
    measure_diff (iInter_subset _ k) (MeasurableSet.iInter h) (this _ (iInter_subset _ k)),
    diff_iInter, measure_iUnion_eq_iSup]
  · congr 1
    refine' le_antisymm (iSup_mono' fun i => _) (iSup_mono fun i => _)
    · rcases hd i k with ⟨j, hji, hjk⟩
      use j
      rw [← measure_diff hjk (h _) (this _ hjk)]
      exact measure_mono (diff_subset_diff_right hji)
    · rw [tsub_le_iff_right, ← measure_union, Set.union_comm]
      exact measure_mono (diff_subset_iff.1 <| Subset.refl _)
      apply disjoint_sdiff_left
      apply h i
  · exact hd.mono_comp _ fun _ _ => diff_subset_diff_right
#align measure_theory.measure_Inter_eq_infi MeasureTheory.measure_iInter_eq_iInf

/-- Continuity from below: the measure of the union of an increasing sequence of measurable sets
is the limit of the measures. -/
theorem tendsto_measure_iUnion [SemilatticeSup ι] [Countable ι] {s : ι → Set α} (hm : Monotone s) :
    Tendsto (μ ∘ s) atTop (𝓝 (μ (⋃ n, s n))) := by
  rw [measure_iUnion_eq_iSup (directed_of_sup hm)]
  exact tendsto_atTop_iSup fun n m hnm => measure_mono <| hm hnm
#align measure_theory.tendsto_measure_Union MeasureTheory.tendsto_measure_iUnion

/-- Continuity from above: the measure of the intersection of a decreasing sequence of measurable
sets is the limit of the measures. -/
theorem tendsto_measure_iInter [Countable ι] [SemilatticeSup ι] {s : ι → Set α}
    (hs : ∀ n, MeasurableSet (s n)) (hm : Antitone s) (hf : ∃ i, μ (s i) ≠ ∞) :
    Tendsto (μ ∘ s) atTop (𝓝 (μ (⋂ n, s n))) := by
  rw [measure_iInter_eq_iInf hs (directed_of_sup hm) hf]
  exact tendsto_atTop_iInf fun n m hnm => measure_mono <| hm hnm
#align measure_theory.tendsto_measure_Inter MeasureTheory.tendsto_measure_iInter

/-- The measure of the intersection of a decreasing sequence of measurable
sets indexed by a linear order with first countable topology is the limit of the measures. -/
theorem tendsto_measure_biInter_gt {ι : Type _} [LinearOrder ι] [TopologicalSpace ι]
    [OrderTopology ι] [DenselyOrdered ι] [TopologicalSpace.FirstCountableTopology ι] {s : ι → Set α}
    {a : ι} (hs : ∀ r > a, MeasurableSet (s r)) (hm : ∀ i j, a < i → i ≤ j → s i ⊆ s j)
    (hf : ∃ r > a, μ (s r) ≠ ∞) : Tendsto (μ ∘ s) (𝓝[Ioi a] a) (𝓝 (μ (⋂ r > a, s r))) := by
  refine' tendsto_order.2 ⟨fun l hl => _, fun L hL => _⟩
  · filter_upwards [self_mem_nhdsWithin (s := Ioi a)] with r hr using hl.trans_le
        (measure_mono (biInter_subset_of_mem hr))
  obtain ⟨u, u_anti, u_pos, u_lim⟩ :
    ∃ u : ℕ → ι, StrictAnti u ∧ (∀ n : ℕ, a < u n) ∧ Tendsto u atTop (𝓝 a) := by
    rcases hf with ⟨r, ar, _⟩
    rcases exists_seq_strictAnti_tendsto' ar with ⟨w, w_anti, w_mem, w_lim⟩
    exact ⟨w, w_anti, fun n => (w_mem n).1, w_lim⟩
  have A : Tendsto (μ ∘ s ∘ u) atTop (𝓝 (μ (⋂ n, s (u n)))) := by
    refine' tendsto_measure_iInter (fun n => hs _ (u_pos n)) _ _
    · intro m n hmn
      exact hm _ _ (u_pos n) (u_anti.antitone hmn)
    · rcases hf with ⟨r, rpos, hr⟩
      obtain ⟨n, hn⟩ : ∃ n : ℕ, u n < r := ((tendsto_order.1 u_lim).2 r rpos).exists
      refine' ⟨n, ne_of_lt (lt_of_le_of_lt _ hr.lt_top)⟩
      exact measure_mono (hm _ _ (u_pos n) hn.le)
  have B : ⋂ n, s (u n) = ⋂ r > a, s r := by
    apply Subset.antisymm
    · simp only [subset_iInter_iff, gt_iff_lt]
      intro r rpos
      obtain ⟨n, hn⟩ : ∃ n, u n < r := ((tendsto_order.1 u_lim).2 _ rpos).exists
      exact Subset.trans (iInter_subset _ n) (hm (u n) r (u_pos n) hn.le)
    · simp only [subset_iInter_iff, gt_iff_lt]
      intro n
      apply biInter_subset_of_mem
      exact u_pos n
  rw [B] at A
  obtain ⟨n, hn⟩ : ∃ n, μ (s (u n)) < L := ((tendsto_order.1 A).2 _ hL).exists
  have : Ioc a (u n) ∈ 𝓝[>] a := Ioc_mem_nhdsWithin_Ioi ⟨le_rfl, u_pos n⟩
  filter_upwards [this]with r hr using lt_of_le_of_lt (measure_mono (hm _ _ hr.1 hr.2)) hn
#align measure_theory.tendsto_measure_bInter_gt MeasureTheory.tendsto_measure_biInter_gt

/-- One direction of the **Borel-Cantelli lemma**: if (sᵢ) is a sequence of sets such
that `∑ μ sᵢ` is finite, then the limit superior of the `sᵢ` is a null set. -/
theorem measure_limsup_eq_zero {s : ℕ → Set α} (hs : (∑' i, μ (s i)) ≠ ∞) :
    μ (limsup s atTop) = 0 := by
  -- First we replace the sequence `sₙ` with a sequence of measurable sets `tₙ ⊇ sₙ` of the same
  -- measure.
  set t : ℕ → Set α := fun n => toMeasurable μ (s n)
  have ht : (∑' i, μ (t i)) ≠ ∞ := by simpa only [measure_toMeasurable] using hs
  suffices μ (limsup t atTop) = 0 by
    have A : s ≤ t := fun n => subset_toMeasurable μ (s n)
    -- TODO default args fail
    exact
      measure_mono_null
        (limsup_le_limsup (eventually_of_forall (Pi.le_def.mp A)) isCobounded_le_of_bot
          isBounded_le_of_top)
        this
  -- Next we unfold `limsup` for sets and replace equality with an inequality
  simp only [limsup_eq_iInf_iSup_of_nat', Set.iInf_eq_iInter, Set.iSup_eq_iUnion, ←
    nonpos_iff_eq_zero]
  -- Finally, we estimate `μ (⋃ i, t (i + n))` by `∑ i', μ (t (i + n))`
  refine'
    le_of_tendsto_of_tendsto'
      (tendsto_measure_iInter
        (fun i => MeasurableSet.iUnion fun b => measurableSet_toMeasurable _ _) _
        ⟨0, ne_top_of_le_ne_top ht (measure_iUnion_le t)⟩)
      (ENNReal.tendsto_sum_nat_add (μ ∘ t) ht) fun n => measure_iUnion_le _
  intro n m hnm x
  simp only [Set.mem_iUnion]
  exact fun ⟨i, hi⟩ => ⟨i + (m - n), by simpa only [add_assoc, tsub_add_cancel_of_le hnm] using hi⟩
#align measure_theory.measure_limsup_eq_zero MeasureTheory.measure_limsup_eq_zero

theorem measure_liminf_eq_zero {s : ℕ → Set α} (h : (∑' i, μ (s i)) ≠ ⊤) :
    μ (liminf s atTop) = 0 := by
  rw [← le_zero_iff]
  have : liminf s atTop ≤ limsup s atTop :=
    liminf_le_limsup
      (by isBoundedDefault)
      (by isBoundedDefault)
  exact (μ.mono this).trans (by simp [measure_limsup_eq_zero h])
#align measure_theory.measure_liminf_eq_zero MeasureTheory.measure_liminf_eq_zero

theorem limsup_ae_eq_of_forall_ae_eq (s : ℕ → Set α) {t : Set α}
    (h : ∀ n, s n =ᵐ[μ] t) : @limsup (Set α) ℕ _ s atTop =ᵐ[μ] t := by
    -- Need `@` below because of diamond; see gh issue #16932
  simp_rw [ae_eq_set] at h ⊢
  constructor
  · rw [atTop.limsup_sdiff s t]
    apply measure_limsup_eq_zero
    simp [h]
  · rw [atTop.sdiff_limsup s t]
    apply measure_liminf_eq_zero
    simp [h]
#align measure_theory.limsup_ae_eq_of_forall_ae_eq MeasureTheory.limsup_ae_eq_of_forall_ae_eq

theorem liminf_ae_eq_of_forall_ae_eq (s : ℕ → Set α) {t : Set α}
    (h : ∀ n, s n =ᵐ[μ] t) : @liminf (Set α) ℕ _ s atTop =ᵐ[μ] t := by
    -- Need `@` below because of diamond; see gh issue #16932
  simp_rw [ae_eq_set] at h ⊢
  constructor
  · rw [atTop.liminf_sdiff s t]
    apply measure_liminf_eq_zero
    simp [h]
  · rw [atTop.sdiff_liminf s t]
    apply measure_limsup_eq_zero
    simp [h]
#align measure_theory.liminf_ae_eq_of_forall_ae_eq MeasureTheory.liminf_ae_eq_of_forall_ae_eq

theorem measure_if {x : β} {t : Set β} {s : Set α} :
    μ (if x ∈ t then s else ∅) = indicator t (fun _ => μ s) x := by split_ifs with h <;> simp [h]
#align measure_theory.measure_if MeasureTheory.measure_if

end

section OuterMeasure

variable [ms : MeasurableSpace α] {s t : Set α}

/-- Obtain a measure by giving an outer measure where all sets in the σ-algebra are
  Carathéodory measurable. -/
def OuterMeasure.toMeasure (m : OuterMeasure α) (h : ms ≤ m.caratheodory) : Measure α :=
  Measure.ofMeasurable (fun s _ => m s) m.empty fun _f hf hd =>
    m.iUnion_eq_of_caratheodory (fun i => h _ (hf i)) hd
#align measure_theory.outer_measure.to_measure MeasureTheory.OuterMeasure.toMeasure

theorem le_toOuterMeasure_caratheodory (μ : Measure α) : ms ≤ μ.toOuterMeasure.caratheodory :=
  fun _s hs _t => (measure_inter_add_diff _ hs).symm
#align measure_theory.le_to_outer_measure_caratheodory MeasureTheory.le_toOuterMeasure_caratheodory

@[simp]
theorem toMeasure_toOuterMeasure (m : OuterMeasure α) (h : ms ≤ m.caratheodory) :
    (m.toMeasure h).toOuterMeasure = m.trim :=
  rfl
#align measure_theory.to_measure_to_outer_measure MeasureTheory.toMeasure_toOuterMeasure

-- Porting note: A coercion is directly elaborated in Lean4, so the LHS is simplified by
-- `toMeasure_toOuterMeasure` even if this theorem has high priority.
-- Instead of this theorem, we give `simp` attr to `OuterMeasure.trim_eq`.
-- @[simp]
theorem toMeasure_apply (m : OuterMeasure α) (h : ms ≤ m.caratheodory) {s : Set α}
    (hs : MeasurableSet s) : m.toMeasure h s = m s :=
  m.trim_eq hs
#align measure_theory.to_measure_apply MeasureTheory.toMeasure_apply

theorem le_toMeasure_apply (m : OuterMeasure α) (h : ms ≤ m.caratheodory) (s : Set α) :
    m s ≤ m.toMeasure h s :=
  m.le_trim s
#align measure_theory.le_to_measure_apply MeasureTheory.le_toMeasure_apply

theorem toMeasure_apply₀ (m : OuterMeasure α) (h : ms ≤ m.caratheodory) {s : Set α}
    (hs : NullMeasurableSet s (m.toMeasure h)) : m.toMeasure h s = m s := by
  refine' le_antisymm _ (le_toMeasure_apply _ _ _)
  rcases hs.exists_measurable_subset_ae_eq with ⟨t, hts, htm, heq⟩
  calc
    m.toMeasure h s = m.toMeasure h t := measure_congr heq.symm
    _ = m t := (toMeasure_apply m h htm)
    _ ≤ m s := m.mono hts

#align measure_theory.to_measure_apply₀ MeasureTheory.toMeasure_apply₀

@[simp]
theorem toOuterMeasure_toMeasure {μ : Measure α} :
    μ.toOuterMeasure.toMeasure (le_toOuterMeasure_caratheodory _) = μ :=
  Measure.ext fun _s => μ.toOuterMeasure.trim_eq
#align measure_theory.to_outer_measure_to_measure MeasureTheory.toOuterMeasure_toMeasure

-- @[simp] -- Porting note: simp can prove this
theorem boundedBy_measure (μ : Measure α) : OuterMeasure.boundedBy μ = μ.toOuterMeasure :=
  μ.toOuterMeasure.boundedBy_eq_self
#align measure_theory.bounded_by_measure MeasureTheory.boundedBy_measure

end OuterMeasure

section

/- Porting note: These variables are wrapped by an anonymous section because they interrupt
synthesizing instances in `MeasureSpace` section. -/

variable {m0 : MeasurableSpace α} [MeasurableSpace β] [MeasurableSpace γ]

variable {μ μ₁ μ₂ μ₃ ν ν' ν₁ ν₂ : Measure α} {s s' t : Set α}
namespace Measure

/-- If `u` is a superset of `t` with the same (finite) measure (both sets possibly non-measurable),
then for any measurable set `s` one also has `μ (t ∩ s) = μ (u ∩ s)`. -/
theorem measure_inter_eq_of_measure_eq {s t u : Set α} (hs : MeasurableSet s) (h : μ t = μ u)
    (htu : t ⊆ u) (ht_ne_top : μ t ≠ ∞) : μ (t ∩ s) = μ (u ∩ s) := by
  rw [h] at ht_ne_top
  refine' le_antisymm (measure_mono (inter_subset_inter_left _ htu)) _
  have A : μ (u ∩ s) + μ (u \ s) ≤ μ (t ∩ s) + μ (u \ s) :=
    calc
      μ (u ∩ s) + μ (u \ s) = μ u := measure_inter_add_diff _ hs
      _ = μ t := h.symm
      _ = μ (t ∩ s) + μ (t \ s) := (measure_inter_add_diff _ hs).symm
      _ ≤ μ (t ∩ s) + μ (u \ s) :=
        add_le_add le_rfl (measure_mono (diff_subset_diff htu Subset.rfl))

  have B : μ (u \ s) ≠ ∞ := (lt_of_le_of_lt (measure_mono (diff_subset _ _)) ht_ne_top.lt_top).ne
  exact ENNReal.le_of_add_le_add_right B A
#align measure_theory.measure.measure_inter_eq_of_measure_eq MeasureTheory.Measure.measure_inter_eq_of_measure_eq

/-- The measurable superset `toMeasurable μ t` of `t` (which has the same measure as `t`)
satisfies, for any measurable set `s`, the equality `μ (toMeasurable μ t ∩ s) = μ (u ∩ s)`.
Here, we require that the measure of `t` is finite. The conclusion holds without this assumption
when the measure is sigma_finite, see `measure_toMeasurable_inter_of_sigmaFinite`. -/
theorem measure_toMeasurable_inter {s t : Set α} (hs : MeasurableSet s) (ht : μ t ≠ ∞) :
    μ (toMeasurable μ t ∩ s) = μ (t ∩ s) :=
  (measure_inter_eq_of_measure_eq hs (measure_toMeasurable t).symm (subset_toMeasurable μ t)
      ht).symm
#align measure_theory.measure.measure_to_measurable_inter MeasureTheory.Measure.measure_toMeasurable_inter

/-! ### The `ℝ≥0∞`-module of measures -/

instance instZero [MeasurableSpace α] : Zero (Measure α) :=
  ⟨{  toOuterMeasure := 0
      m_iUnion := fun _f _hf _hd => tsum_zero.symm
      trimmed := OuterMeasure.trim_zero }⟩
#align measure_theory.measure.has_zero MeasureTheory.Measure.instZero

@[simp]
theorem zero_toOuterMeasure {_m : MeasurableSpace α} : (0 : Measure α).toOuterMeasure = 0 :=
  rfl
#align measure_theory.measure.zero_to_outer_measure MeasureTheory.Measure.zero_toOuterMeasure

@[simp, norm_cast]
theorem coe_zero {_m : MeasurableSpace α} : ⇑(0 : Measure α) = 0 :=
  rfl
#align measure_theory.measure.coe_zero MeasureTheory.Measure.coe_zero

instance instSubsingleton [IsEmpty α] {m : MeasurableSpace α} : Subsingleton (Measure α) :=
  ⟨fun μ ν => by
    ext1 s _
    rw [eq_empty_of_isEmpty s]; simp only [measure_empty]⟩
#align measure_theory.measure.subsingleton MeasureTheory.Measure.instSubsingleton

theorem eq_zero_of_isEmpty [IsEmpty α] {_m : MeasurableSpace α} (μ : Measure α) : μ = 0 :=
  Subsingleton.elim μ 0
#align measure_theory.measure.eq_zero_of_is_empty MeasureTheory.Measure.eq_zero_of_isEmpty

instance instInhabited [MeasurableSpace α] : Inhabited (Measure α) :=
  ⟨0⟩
#align measure_theory.measure.inhabited MeasureTheory.Measure.instInhabited

instance instAdd [MeasurableSpace α] : Add (Measure α) :=
  ⟨fun μ₁ μ₂ =>
    { toOuterMeasure := μ₁.toOuterMeasure + μ₂.toOuterMeasure
      m_iUnion := fun s hs hd =>
        show μ₁ (⋃ i, s i) + μ₂ (⋃ i, s i) = ∑' i, (μ₁ (s i) + μ₂ (s i)) by
          rw [ENNReal.tsum_add, measure_iUnion hd hs, measure_iUnion hd hs]
      trimmed := by rw [OuterMeasure.trim_add, μ₁.trimmed, μ₂.trimmed] }⟩
#align measure_theory.measure.has_add MeasureTheory.Measure.instAdd

@[simp]
theorem add_toOuterMeasure {_m : MeasurableSpace α} (μ₁ μ₂ : Measure α) :
    (μ₁ + μ₂).toOuterMeasure = μ₁.toOuterMeasure + μ₂.toOuterMeasure :=
  rfl
#align measure_theory.measure.add_to_outer_measure MeasureTheory.Measure.add_toOuterMeasure

@[simp, norm_cast]
theorem coe_add {_m : MeasurableSpace α} (μ₁ μ₂ : Measure α) : ⇑(μ₁ + μ₂) = μ₁ + μ₂ :=
  rfl
#align measure_theory.measure.coe_add MeasureTheory.Measure.coe_add

theorem add_apply {_m : MeasurableSpace α} (μ₁ μ₂ : Measure α) (s : Set α) :
    (μ₁ + μ₂) s = μ₁ s + μ₂ s :=
  rfl
#align measure_theory.measure.add_apply MeasureTheory.Measure.add_apply

section SMul

variable [SMul R ℝ≥0∞] [IsScalarTower R ℝ≥0∞ ℝ≥0∞]

variable [SMul R' ℝ≥0∞] [IsScalarTower R' ℝ≥0∞ ℝ≥0∞]

-- porting note: TODO: refactor
instance instSMul [MeasurableSpace α] : SMul R (Measure α) :=
  ⟨fun c μ =>
    { toOuterMeasure := c • μ.toOuterMeasure
      m_iUnion := fun s hs hd => by
        rw [← smul_one_smul ℝ≥0∞ c (_ : OuterMeasure α)]
        conv_lhs =>
          change OuterMeasure.measureOf
            ((c • @OfNat.ofNat _ 1 One.toOfNat1 : ℝ≥0∞) • μ.toOuterMeasure) (⋃ i, s i)
          change (c • @OfNat.ofNat _ 1 One.toOfNat1 : ℝ≥0∞) *
            OuterMeasure.measureOf μ.toOuterMeasure (⋃ i, s i)
        conv_rhs =>
          change ∑' i, OuterMeasure.measureOf
            ((c • @OfNat.ofNat _ 1 One.toOfNat1 : ℝ≥0∞) • μ.toOuterMeasure) (s i)
          change ∑' i, (c • @OfNat.ofNat _ 1 One.toOfNat1 : ℝ≥0∞) *
            OuterMeasure.measureOf (μ.toOuterMeasure) (s i)
        simp_rw [measure_iUnion hd hs, ENNReal.tsum_mul_left]
      trimmed := by rw [OuterMeasure.trim_smul, μ.trimmed] }⟩
#align measure_theory.measure.has_smul MeasureTheory.Measure.instSMul

@[simp]
theorem smul_toOuterMeasure {_m : MeasurableSpace α} (c : R) (μ : Measure α) :
    (c • μ).toOuterMeasure = c • μ.toOuterMeasure :=
  rfl
#align measure_theory.measure.smul_to_outer_measure MeasureTheory.Measure.smul_toOuterMeasure

@[simp, norm_cast]
theorem coe_smul {_m : MeasurableSpace α} (c : R) (μ : Measure α) : ⇑(c • μ) = c • ⇑μ :=
  rfl
#align measure_theory.measure.coe_smul MeasureTheory.Measure.coe_smul

@[simp]
theorem smul_apply {_m : MeasurableSpace α} (c : R) (μ : Measure α) (s : Set α) :
    (c • μ) s = c • μ s :=
  rfl
#align measure_theory.measure.smul_apply MeasureTheory.Measure.smul_apply

instance instSMulCommClass [SMulCommClass R R' ℝ≥0∞] [MeasurableSpace α] :
    SMulCommClass R R' (Measure α) :=
  ⟨fun _ _ _ => ext fun _ _ => smul_comm _ _ _⟩
#align measure_theory.measure.smul_comm_class MeasureTheory.Measure.instSMulCommClass

instance instIsScalarTower [SMul R R'] [IsScalarTower R R' ℝ≥0∞] [MeasurableSpace α] :
    IsScalarTower R R' (Measure α) :=
  ⟨fun _ _ _ => ext fun _ _ => smul_assoc _ _ _⟩
#align measure_theory.measure.is_scalar_tower MeasureTheory.Measure.instIsScalarTower

instance instIsCentralScalar [SMul Rᵐᵒᵖ ℝ≥0∞] [IsCentralScalar R ℝ≥0∞] [MeasurableSpace α] :
    IsCentralScalar R (Measure α) :=
  ⟨fun _ _ => ext fun _ _ => op_smul_eq_smul _ _⟩
#align measure_theory.measure.is_central_scalar MeasureTheory.Measure.instIsCentralScalar

end SMul

instance instMulAction [Monoid R] [MulAction R ℝ≥0∞] [IsScalarTower R ℝ≥0∞ ℝ≥0∞]
    [MeasurableSpace α] : MulAction R (Measure α) :=
  Injective.mulAction _ toOuterMeasure_injective smul_toOuterMeasure
#align measure_theory.measure.mul_action MeasureTheory.Measure.instMulAction

instance instAddCommMonoid [MeasurableSpace α] : AddCommMonoid (Measure α) :=
  toOuterMeasure_injective.addCommMonoid toOuterMeasure zero_toOuterMeasure add_toOuterMeasure
    fun _ _ => smul_toOuterMeasure _ _
#align measure_theory.measure.add_comm_monoid MeasureTheory.Measure.instAddCommMonoid

/-- Coercion to function as an additive monoid homomorphism. -/
def coeAddHom {_ : MeasurableSpace α} : Measure α →+ Set α → ℝ≥0∞ where
  toFun := (⇑)
  map_zero' := coe_zero
  map_add' := coe_add
#align measure_theory.measure.coe_add_hom MeasureTheory.Measure.coeAddHom

@[simp]
theorem coe_finset_sum {_m : MeasurableSpace α} (I : Finset ι) (μ : ι → Measure α) :
    ⇑(∑ i in I, μ i) = ∑ i in I, ⇑(μ i) := coeAddHom.map_sum μ I
#align measure_theory.measure.coe_finset_sum MeasureTheory.Measure.coe_finset_sum

theorem finset_sum_apply {m : MeasurableSpace α} (I : Finset ι) (μ : ι → Measure α) (s : Set α) :
    (∑ i in I, μ i) s = ∑ i in I, μ i s := by rw [coe_finset_sum, Finset.sum_apply]
#align measure_theory.measure.finset_sum_apply MeasureTheory.Measure.finset_sum_apply

instance instDistribMulAction [Monoid R] [DistribMulAction R ℝ≥0∞] [IsScalarTower R ℝ≥0∞ ℝ≥0∞]
    [MeasurableSpace α] : DistribMulAction R (Measure α) :=
  Injective.distribMulAction ⟨⟨toOuterMeasure, zero_toOuterMeasure⟩, add_toOuterMeasure⟩
    toOuterMeasure_injective smul_toOuterMeasure
#align measure_theory.measure.distrib_mul_action MeasureTheory.Measure.instDistribMulAction

instance instModule [Semiring R] [Module R ℝ≥0∞] [IsScalarTower R ℝ≥0∞ ℝ≥0∞] [MeasurableSpace α] :
    Module R (Measure α) :=
  Injective.module R ⟨⟨toOuterMeasure, zero_toOuterMeasure⟩, add_toOuterMeasure⟩
    toOuterMeasure_injective smul_toOuterMeasure
#align measure_theory.measure.module MeasureTheory.Measure.instModule

-- Porting note: A coercion is directly elaborated in Lean4, so the LHS is simplified by
-- `smul_toOuterMeasure` even if this theorem has high priority.
-- Instead of this theorem, we give `simp` attr to `nnreal_smul_coe_apply`.
-- @[simp]
theorem coe_nnreal_smul_apply {_m : MeasurableSpace α} (c : ℝ≥0) (μ : Measure α) (s : Set α) :
    (c • μ) s = c * μ s :=
  rfl
#align measure_theory.measure.coe_nnreal_smul_apply MeasureTheory.Measure.coe_nnreal_smul_apply

@[simp]
theorem nnreal_smul_coe_apply {_m : MeasurableSpace α} (c : ℝ≥0) (μ : Measure α) (s : Set α) :
    c • μ s = c * μ s := by
  rfl

theorem ae_smul_measure_iff {p : α → Prop} {c : ℝ≥0∞} (hc : c ≠ 0) :
    (∀ᵐ x ∂c • μ, p x) ↔ ∀ᵐ x ∂μ, p x := by
    simp only [ae_iff, Algebra.id.smul_eq_mul, smul_apply, or_iff_right_iff_imp, mul_eq_zero]
    simp only [IsEmpty.forall_iff, hc]
#align measure_theory.measure.ae_smul_measure_iff MeasureTheory.Measure.ae_smul_measure_iff

theorem measure_eq_left_of_subset_of_measure_add_eq {s t : Set α} (h : (μ + ν) t ≠ ∞) (h' : s ⊆ t)
    (h'' : (μ + ν) s = (μ + ν) t) : μ s = μ t := by
  refine' le_antisymm (measure_mono h') _
  have : μ t + ν t ≤ μ s + ν t :=
    calc
      μ t + ν t = μ s + ν s := h''.symm
      _ ≤ μ s + ν t := add_le_add le_rfl (measure_mono h')
  apply ENNReal.le_of_add_le_add_right _ this
  simp only [not_or, ENNReal.add_eq_top, Pi.add_apply, Ne.def, coe_add] at h
  exact h.2
#align measure_theory.measure.measure_eq_left_of_subset_of_measure_add_eq MeasureTheory.Measure.measure_eq_left_of_subset_of_measure_add_eq

theorem measure_eq_right_of_subset_of_measure_add_eq {s t : Set α} (h : (μ + ν) t ≠ ∞) (h' : s ⊆ t)
    (h'' : (μ + ν) s = (μ + ν) t) : ν s = ν t := by
  rw [add_comm] at h'' h
  exact measure_eq_left_of_subset_of_measure_add_eq h h' h''
#align measure_theory.measure.measure_eq_right_of_subset_of_measure_add_eq MeasureTheory.Measure.measure_eq_right_of_subset_of_measure_add_eq

theorem measure_toMeasurable_add_inter_left {s t : Set α} (hs : MeasurableSet s)
    (ht : (μ + ν) t ≠ ∞) : μ (toMeasurable (μ + ν) t ∩ s) = μ (t ∩ s) := by
  refine' (measure_inter_eq_of_measure_eq hs _ (subset_toMeasurable _ _) _).symm
  · refine'
      measure_eq_left_of_subset_of_measure_add_eq _ (subset_toMeasurable _ _)
        (measure_toMeasurable t).symm
    rwa [measure_toMeasurable t]
  · simp only [not_or, ENNReal.add_eq_top, Pi.add_apply, Ne.def, coe_add] at ht
    exact ht.1
#align measure_theory.measure.measure_to_measurable_add_inter_left MeasureTheory.Measure.measure_toMeasurable_add_inter_left

theorem measure_toMeasurable_add_inter_right {s t : Set α} (hs : MeasurableSet s)
    (ht : (μ + ν) t ≠ ∞) : ν (toMeasurable (μ + ν) t ∩ s) = ν (t ∩ s) := by
  rw [add_comm] at ht ⊢
  exact measure_toMeasurable_add_inter_left hs ht
#align measure_theory.measure.measure_to_measurable_add_inter_right MeasureTheory.Measure.measure_toMeasurable_add_inter_right

/-! ### The complete lattice of measures -/


/-- Measures are partially ordered.

The definition of less equal here is equivalent to the definition without the
measurable set condition, and this is shown by `Measure.le_iff'`. It is defined
this way since, to prove `μ ≤ ν`, we may simply `intros s hs` instead of rewriting followed
by `intros s hs`. -/
instance instPartialOrder [MeasurableSpace α] : PartialOrder (Measure α) where
  le m₁ m₂ := ∀ s, MeasurableSet s → m₁ s ≤ m₂ s
  le_refl m s _hs := le_rfl
  le_trans m₁ m₂ m₃ h₁ h₂ s hs := le_trans (h₁ s hs) (h₂ s hs)
  le_antisymm m₁ m₂ h₁ h₂ := ext fun s hs => le_antisymm (h₁ s hs) (h₂ s hs)
#align measure_theory.measure.partial_order MeasureTheory.Measure.instPartialOrder

theorem le_iff : μ₁ ≤ μ₂ ↔ ∀ s, MeasurableSet s → μ₁ s ≤ μ₂ s :=
  Iff.rfl
#align measure_theory.measure.le_iff MeasureTheory.Measure.le_iff

theorem toOuterMeasure_le : μ₁.toOuterMeasure ≤ μ₂.toOuterMeasure ↔ μ₁ ≤ μ₂ := by
  rw [← μ₂.trimmed, OuterMeasure.le_trim_iff]; rfl
#align measure_theory.measure.to_outer_measure_le MeasureTheory.Measure.toOuterMeasure_le

theorem le_iff' : μ₁ ≤ μ₂ ↔ ∀ s, μ₁ s ≤ μ₂ s :=
  toOuterMeasure_le.symm
#align measure_theory.measure.le_iff' MeasureTheory.Measure.le_iff'

theorem lt_iff : μ < ν ↔ μ ≤ ν ∧ ∃ s, MeasurableSet s ∧ μ s < ν s :=
  lt_iff_le_not_le.trans <|
    and_congr Iff.rfl <| by simp only [le_iff, not_forall, not_le, exists_prop]
#align measure_theory.measure.lt_iff MeasureTheory.Measure.lt_iff

theorem lt_iff' : μ < ν ↔ μ ≤ ν ∧ ∃ s, μ s < ν s :=
  lt_iff_le_not_le.trans <| and_congr Iff.rfl <| by simp only [le_iff', not_forall, not_le]
#align measure_theory.measure.lt_iff' MeasureTheory.Measure.lt_iff'

instance covariantAddLE [MeasurableSpace α] :
    CovariantClass (Measure α) (Measure α) (· + ·) (· ≤ ·) :=
  ⟨fun _ν _μ₁ _μ₂ hμ s hs => add_le_add_left (hμ s hs) _⟩
#align measure_theory.measure.covariant_add_le MeasureTheory.Measure.covariantAddLE

protected theorem le_add_left (h : μ ≤ ν) : μ ≤ ν' + ν := fun s hs => le_add_left (h s hs)
#align measure_theory.measure.le_add_left MeasureTheory.Measure.le_add_left

protected theorem le_add_right (h : μ ≤ ν) : μ ≤ ν + ν' := fun s hs => le_add_right (h s hs)
#align measure_theory.measure.le_add_right MeasureTheory.Measure.le_add_right

section sInf

variable {m : Set (Measure α)}

theorem sInf_caratheodory (s : Set α) (hs : MeasurableSet s) :
    MeasurableSet[(sInf (toOuterMeasure '' m)).caratheodory] s := by
  rw [OuterMeasure.sInf_eq_boundedBy_sInfGen]
  refine' OuterMeasure.boundedBy_caratheodory fun t => _
  simp only [OuterMeasure.sInfGen, le_iInf_iff, ball_image_iff,
    measure_eq_iInf t]
  intro μ hμ u htu _hu
  have hm : ∀ {s t}, s ⊆ t → OuterMeasure.sInfGen (toOuterMeasure '' m) s ≤ μ t := by
    intro s t hst
    rw [OuterMeasure.sInfGen_def]
    refine' iInf_le_of_le μ.toOuterMeasure (iInf_le_of_le (mem_image_of_mem _ hμ) _)
    refine' measure_mono hst
  rw [← measure_inter_add_diff u hs]
  refine' add_le_add (hm <| inter_subset_inter_left _ htu) (hm <| diff_subset_diff_left htu)
#align measure_theory.measure.Inf_caratheodory MeasureTheory.Measure.sInf_caratheodory

instance [MeasurableSpace α] : InfSet (Measure α) :=
  ⟨fun m => (sInf (toOuterMeasure '' m)).toMeasure <| sInf_caratheodory⟩

theorem sInf_apply (hs : MeasurableSet s) : sInf m s = sInf (toOuterMeasure '' m) s :=
  toMeasure_apply _ _ hs
#align measure_theory.measure.Inf_apply MeasureTheory.Measure.sInf_apply

private theorem measure_sInf_le (h : μ ∈ m) : sInf m ≤ μ :=
  have : sInf (toOuterMeasure '' m) ≤ μ.toOuterMeasure := sInf_le (mem_image_of_mem _ h)
  fun s hs => by rw [sInf_apply hs]; exact this s

private theorem measure_le_sInf (h : ∀ μ' ∈ m, μ ≤ μ') : μ ≤ sInf m :=
  have : μ.toOuterMeasure ≤ sInf (toOuterMeasure '' m) :=
    le_sInf <| ball_image_of_ball fun μ hμ => toOuterMeasure_le.2 <| h _ hμ
  fun s hs => by rw [sInf_apply hs]; exact this s

instance instCompleteSemilatticeInf [MeasurableSpace α] : CompleteSemilatticeInf (Measure α) :=
  { (by infer_instance : PartialOrder (Measure α)),
    (by infer_instance :
      InfSet (Measure α)) with
    sInf_le := fun _s _a => measure_sInf_le
    le_sInf := fun _s _a => measure_le_sInf }
#align measure_theory.measure.complete_semilattice_Inf MeasureTheory.Measure.instCompleteSemilatticeInf

instance instCompleteLattice [MeasurableSpace α] : CompleteLattice (Measure α) :=
  { /- Porting note:
    Adding an explicit `top` made `leanchecker` fail in Lean3 because of lean#364,
    but in Lean4 it's all right.
    top := (⊤ : OuterMeasure α).toMeasure
      (by rw [OuterMeasure.top_caratheodory]; exact le_top)
    le_top := fun a s hs => by
      rcases s.eq_empty_or_nonempty with rfl | h <;>
      dsimp only [] <;>
        [simp, (rw [fun h' => toMeasure_apply ⊤ h' hs, OuterMeasure.top_apply h]; exact le_top) ]
    -/
    completeLatticeOfCompleteSemilatticeInf (Measure α) with
    bot := 0
    bot_le := fun _a _s _hs => bot_le }
#align measure_theory.measure.complete_lattice MeasureTheory.Measure.instCompleteLattice

end sInf

@[simp]
theorem _root_.MeasureTheory.OuterMeasure.toMeasure_top [MeasurableSpace α] :
    (⊤ : OuterMeasure α).toMeasure (by rw [OuterMeasure.top_caratheodory]; exact le_top) =
      (⊤ : Measure α) :=
  top_unique fun s hs => by
    cases' s.eq_empty_or_nonempty with h h <;>
      simp [h, toMeasure_apply ⊤ _ hs, OuterMeasure.top_apply]
#align measure_theory.outer_measure.to_measure_top MeasureTheory.OuterMeasure.toMeasure_top

@[simp]
theorem toOuterMeasure_top [MeasurableSpace α] :
    (⊤ : Measure α).toOuterMeasure = (⊤ : OuterMeasure α) := by
  rw [← OuterMeasure.toMeasure_top, toMeasure_toOuterMeasure, OuterMeasure.trim_top]
#align measure_theory.measure.to_outer_measure_top MeasureTheory.Measure.toOuterMeasure_top

@[simp]
theorem top_add : ⊤ + μ = ⊤ :=
  top_unique <| Measure.le_add_right le_rfl
#align measure_theory.measure.top_add MeasureTheory.Measure.top_add

@[simp]
theorem add_top : μ + ⊤ = ⊤ :=
  top_unique <| Measure.le_add_left le_rfl
#align measure_theory.measure.add_top MeasureTheory.Measure.add_top

protected theorem zero_le {_m0 : MeasurableSpace α} (μ : Measure α) : 0 ≤ μ :=
  bot_le
#align measure_theory.measure.zero_le MeasureTheory.Measure.zero_le

theorem nonpos_iff_eq_zero' : μ ≤ 0 ↔ μ = 0 :=
  μ.zero_le.le_iff_eq
#align measure_theory.measure.nonpos_iff_eq_zero' MeasureTheory.Measure.nonpos_iff_eq_zero'

@[simp]
theorem measure_univ_eq_zero : μ univ = 0 ↔ μ = 0 :=
  ⟨fun h => bot_unique fun s _ => (h ▸ measure_mono (subset_univ s) : μ s ≤ 0), fun h =>
    h.symm ▸ rfl⟩
#align measure_theory.measure.measure_univ_eq_zero MeasureTheory.Measure.measure_univ_eq_zero

theorem measure_univ_ne_zero : μ univ ≠ 0 ↔ μ ≠ 0 :=
  measure_univ_eq_zero.not
#align measure_theory.measure.measure_univ_ne_zero MeasureTheory.Measure.measure_univ_ne_zero

instance [NeZero μ] : NeZero (μ univ) := ⟨measure_univ_ne_zero.2 <| NeZero.ne μ⟩

@[simp]
theorem measure_univ_pos : 0 < μ univ ↔ μ ≠ 0 :=
  pos_iff_ne_zero.trans measure_univ_ne_zero
#align measure_theory.measure.measure_univ_pos MeasureTheory.Measure.measure_univ_pos

/-! ### Pushforward and pullback -/


/-- Lift a linear map between `OuterMeasure` spaces such that for each measure `μ` every measurable
set is caratheodory-measurable w.r.t. `f μ` to a linear map between `Measure` spaces. -/
def liftLinear {m0 : MeasurableSpace α} (f : OuterMeasure α →ₗ[ℝ≥0∞] OuterMeasure β)
    (hf : ∀ μ : Measure α, ‹_› ≤ (f μ.toOuterMeasure).caratheodory) : Measure α →ₗ[ℝ≥0∞] Measure β
    where
  toFun μ := (f μ.toOuterMeasure).toMeasure (hf μ)
  map_add' μ₁ μ₂ := ext fun s hs => by
    simp only [map_add, coe_add, Pi.add_apply, toMeasure_apply, add_toOuterMeasure,
      OuterMeasure.coe_add, hs]
  map_smul' c μ := ext fun s hs => by
    simp only [LinearMap.map_smulₛₗ, coe_smul, Pi.smul_apply,
      toMeasure_apply, smul_toOuterMeasure (R := ℝ≥0∞), OuterMeasure.coe_smul (R := ℝ≥0∞),
      smul_apply, hs]
#align measure_theory.measure.lift_linear MeasureTheory.Measure.liftLinear

@[simp]
theorem liftLinear_apply {f : OuterMeasure α →ₗ[ℝ≥0∞] OuterMeasure β} (hf) {s : Set β}
    (hs : MeasurableSet s) : liftLinear f hf μ s = f μ.toOuterMeasure s :=
  toMeasure_apply _ (hf μ) hs
#align measure_theory.measure.lift_linear_apply MeasureTheory.Measure.liftLinear_apply

theorem le_liftLinear_apply {f : OuterMeasure α →ₗ[ℝ≥0∞] OuterMeasure β} (hf) (s : Set β) :
    f μ.toOuterMeasure s ≤ liftLinear f hf μ s :=
  le_toMeasure_apply _ (hf μ) s
#align measure_theory.measure.le_lift_linear_apply MeasureTheory.Measure.le_liftLinear_apply

/-- The pushforward of a measure as a linear map. It is defined to be `0` if `f` is not
a measurable function. -/
def mapₗ [MeasurableSpace α] (f : α → β) : Measure α →ₗ[ℝ≥0∞] Measure β :=
  if hf : Measurable f then
    liftLinear (OuterMeasure.map f) fun μ _s hs t =>
      le_toOuterMeasure_caratheodory μ _ (hf hs) (f ⁻¹' t)
  else 0
#align measure_theory.measure.mapₗ MeasureTheory.Measure.mapₗ

theorem mapₗ_congr {f g : α → β} (hf : Measurable f) (hg : Measurable g) (h : f =ᵐ[μ] g) :
    mapₗ f μ = mapₗ g μ := by
  ext1 s hs
  simpa only [mapₗ, hf, hg, hs, dif_pos, liftLinear_apply, OuterMeasure.map_apply]
    using measure_congr (h.preimage s)
#align measure_theory.measure.mapₗ_congr MeasureTheory.Measure.mapₗ_congr

/-- The pushforward of a measure. It is defined to be `0` if `f` is not an almost everywhere
measurable function. -/
irreducible_def map [MeasurableSpace α] (f : α → β) (μ : Measure α) : Measure β :=
  if hf : AEMeasurable f μ then mapₗ (hf.mk f) μ else 0
#align measure_theory.measure.map MeasureTheory.Measure.map

theorem mapₗ_mk_apply_of_aemeasurable {f : α → β} (hf : AEMeasurable f μ) :
    mapₗ (hf.mk f) μ = map f μ := by simp [map, hf]
#align measure_theory.measure.mapₗ_mk_apply_of_ae_measurable MeasureTheory.Measure.mapₗ_mk_apply_of_aemeasurable

theorem mapₗ_apply_of_measurable {f : α → β} (hf : Measurable f) (μ : Measure α) :
    mapₗ f μ = map f μ := by
  simp only [← mapₗ_mk_apply_of_aemeasurable hf.aemeasurable]
  exact mapₗ_congr hf hf.aemeasurable.measurable_mk hf.aemeasurable.ae_eq_mk
#align measure_theory.measure.mapₗ_apply_of_measurable MeasureTheory.Measure.mapₗ_apply_of_measurable

@[simp]
theorem map_add (μ ν : Measure α) {f : α → β} (hf : Measurable f) :
    (μ + ν).map f = μ.map f + ν.map f := by simp [← mapₗ_apply_of_measurable hf]
#align measure_theory.measure.map_add MeasureTheory.Measure.map_add

@[simp]
theorem map_zero (f : α → β) : (0 : Measure α).map f = 0 := by
  by_cases hf : AEMeasurable f (0 : Measure α) <;> simp [map, hf]
#align measure_theory.measure.map_zero MeasureTheory.Measure.map_zero

theorem map_of_not_aemeasurable {f : α → β} {μ : Measure α} (hf : ¬AEMeasurable f μ) :
    μ.map f = 0 := by simp [map, hf]
#align measure_theory.measure.map_of_not_ae_measurable MeasureTheory.Measure.map_of_not_aemeasurable

theorem map_congr {f g : α → β} (h : f =ᵐ[μ] g) : Measure.map f μ = Measure.map g μ := by
  by_cases hf : AEMeasurable f μ
  · have hg : AEMeasurable g μ := hf.congr h
    simp only [← mapₗ_mk_apply_of_aemeasurable hf, ← mapₗ_mk_apply_of_aemeasurable hg]
    exact
      mapₗ_congr hf.measurable_mk hg.measurable_mk (hf.ae_eq_mk.symm.trans (h.trans hg.ae_eq_mk))
  · have hg : ¬AEMeasurable g μ := by simpa [← aemeasurable_congr h] using hf
    simp [map_of_not_aemeasurable, hf, hg]
#align measure_theory.measure.map_congr MeasureTheory.Measure.map_congr

@[simp]
protected theorem map_smul (c : ℝ≥0∞) (μ : Measure α) (f : α → β) :
    (c • μ).map f = c • μ.map f := by
  rcases eq_or_ne c 0 with (rfl | hc); · simp
  by_cases hf : AEMeasurable f μ
  · have hfc : AEMeasurable f (c • μ) :=
      ⟨hf.mk f, hf.measurable_mk, (ae_smul_measure_iff hc).2 hf.ae_eq_mk⟩
    simp only [← mapₗ_mk_apply_of_aemeasurable hf, ← mapₗ_mk_apply_of_aemeasurable hfc,
      LinearMap.map_smulₛₗ, RingHom.id_apply]
    congr 1
    apply mapₗ_congr hfc.measurable_mk hf.measurable_mk
    exact EventuallyEq.trans ((ae_smul_measure_iff hc).1 hfc.ae_eq_mk.symm) hf.ae_eq_mk
  · have hfc : ¬AEMeasurable f (c • μ) := by
      intro hfc
      exact hf ⟨hfc.mk f, hfc.measurable_mk, (ae_smul_measure_iff hc).1 hfc.ae_eq_mk⟩
    simp [map_of_not_aemeasurable hf, map_of_not_aemeasurable hfc]
#align measure_theory.measure.map_smul MeasureTheory.Measure.map_smul

@[simp]
protected theorem map_smul_nnreal (c : ℝ≥0) (μ : Measure α) (f : α → β) :
    (c • μ).map f = c • μ.map f :=
  μ.map_smul (c : ℝ≥0∞) f
#align measure_theory.measure.map_smul_nnreal MeasureTheory.Measure.map_smul_nnreal

/-- We can evaluate the pushforward on measurable sets. For non-measurable sets, see
  `MeasureTheory.Measure.le_map_apply` and `MeasurableEquiv.map_apply`. -/
@[simp]
theorem map_apply_of_aemeasurable {f : α → β} (hf : AEMeasurable f μ) {s : Set β}
    (hs : MeasurableSet s) : μ.map f s = μ (f ⁻¹' s) := by
  simpa only [mapₗ, hf.measurable_mk, hs, dif_pos, liftLinear_apply, OuterMeasure.map_apply,
    ← mapₗ_mk_apply_of_aemeasurable hf] using
    measure_congr (hf.ae_eq_mk.symm.preimage s)
#align measure_theory.measure.map_apply_of_ae_measurable MeasureTheory.Measure.map_apply_of_aemeasurable

@[simp]
theorem map_apply {f : α → β} (hf : Measurable f) {s : Set β} (hs : MeasurableSet s) :
    μ.map f s = μ (f ⁻¹' s) :=
  map_apply_of_aemeasurable hf.aemeasurable hs
#align measure_theory.measure.map_apply MeasureTheory.Measure.map_apply

theorem map_toOuterMeasure {f : α → β} (hf : AEMeasurable f μ) :
    (μ.map f).toOuterMeasure = (OuterMeasure.map f μ.toOuterMeasure).trim := by
  rw [← trimmed, OuterMeasure.trim_eq_trim_iff]
  intro s hs
  rw [map_apply_of_aemeasurable hf hs, OuterMeasure.map_apply]
#align measure_theory.measure.map_to_outer_measure MeasureTheory.Measure.map_toOuterMeasure

@[simp]
theorem map_id : map id μ = μ :=
  ext fun _ => map_apply measurable_id
#align measure_theory.measure.map_id MeasureTheory.Measure.map_id

@[simp]
theorem map_id' : map (fun x => x) μ = μ :=
  map_id
#align measure_theory.measure.map_id' MeasureTheory.Measure.map_id'

theorem map_map {g : β → γ} {f : α → β} (hg : Measurable g) (hf : Measurable f) :
    (μ.map f).map g = μ.map (g ∘ f) :=
  ext fun s hs => by simp [hf, hg, hs, hg hs, hg.comp hf, ← preimage_comp]
#align measure_theory.measure.map_map MeasureTheory.Measure.map_map

@[mono]
theorem map_mono {f : α → β} (h : μ ≤ ν) (hf : Measurable f) : μ.map f ≤ ν.map f := fun s hs => by
  simp [hf.aemeasurable, hs, h _ (hf hs)]
#align measure_theory.measure.map_mono MeasureTheory.Measure.map_mono

/-- Even if `s` is not measurable, we can bound `map f μ s` from below.
  See also `MeasurableEquiv.map_apply`. -/
theorem le_map_apply {f : α → β} (hf : AEMeasurable f μ) (s : Set β) : μ (f ⁻¹' s) ≤ μ.map f s :=
  calc
    μ (f ⁻¹' s) ≤ μ (f ⁻¹' toMeasurable (μ.map f) s) :=
      measure_mono <| preimage_mono <| subset_toMeasurable _ _
    _ = μ.map f (toMeasurable (μ.map f) s) :=
      (map_apply_of_aemeasurable hf <| measurableSet_toMeasurable _ _).symm
    _ = μ.map f s := measure_toMeasurable _

#align measure_theory.measure.le_map_apply MeasureTheory.Measure.le_map_apply

/-- Even if `s` is not measurable, `map f μ s = 0` implies that `μ (f ⁻¹' s) = 0`. -/
theorem preimage_null_of_map_null {f : α → β} (hf : AEMeasurable f μ) {s : Set β}
    (hs : μ.map f s = 0) : μ (f ⁻¹' s) = 0 :=
  nonpos_iff_eq_zero.mp <| (le_map_apply hf s).trans_eq hs
#align measure_theory.measure.preimage_null_of_map_null MeasureTheory.Measure.preimage_null_of_map_null

theorem tendsto_ae_map {f : α → β} (hf : AEMeasurable f μ) : Tendsto f μ.ae (μ.map f).ae :=
  fun _ hs => preimage_null_of_map_null hf hs
#align measure_theory.measure.tendsto_ae_map MeasureTheory.Measure.tendsto_ae_map

/-- Pullback of a `Measure` as a linear map. If `f` sends each measurable set to a measurable
set, then for each measurable set `s` we have `comapₗ f μ s = μ (f '' s)`.

If the linearity is not needed, please use `comap` instead, which works for a larger class of
functions. -/
def comapₗ [MeasurableSpace α] (f : α → β) : Measure β →ₗ[ℝ≥0∞] Measure α :=
  if hf : Injective f ∧ ∀ s, MeasurableSet s → MeasurableSet (f '' s) then
    liftLinear (OuterMeasure.comap f) fun μ s hs t => by
      simp only [OuterMeasure.comap_apply, image_inter hf.1, image_diff hf.1]
      apply le_toOuterMeasure_caratheodory
      exact hf.2 s hs
  else 0
#align measure_theory.measure.comapₗ MeasureTheory.Measure.comapₗ

theorem comapₗ_apply {β} [MeasurableSpace α] {mβ : MeasurableSpace β} (f : α → β)
    (hfi : Injective f) (hf : ∀ s, MeasurableSet s → MeasurableSet (f '' s)) (μ : Measure β)
    (hs : MeasurableSet s) : comapₗ f μ s = μ (f '' s) := by
  rw [comapₗ, dif_pos, liftLinear_apply _ hs, OuterMeasure.comap_apply]
  exact ⟨hfi, hf⟩
#align measure_theory.measure.comapₗ_apply MeasureTheory.Measure.comapₗ_apply

/-- Pullback of a `Measure`. If `f` sends each measurable set to a null-measurable set,
then for each measurable set `s` we have `comap f μ s = μ (f '' s)`. -/
def comap [MeasurableSpace α] (f : α → β) (μ : Measure β) : Measure α :=
  if hf : Injective f ∧ ∀ s, MeasurableSet s → NullMeasurableSet (f '' s) μ then
    (OuterMeasure.comap f μ.toOuterMeasure).toMeasure fun s hs t => by
      simp only [OuterMeasure.comap_apply, image_inter hf.1, image_diff hf.1]
      exact (measure_inter_add_diff₀ _ (hf.2 s hs)).symm
  else 0
#align measure_theory.measure.comap MeasureTheory.Measure.comap

theorem comap_apply₀ [MeasurableSpace α] (f : α → β) (μ : Measure β) (hfi : Injective f)
    (hf : ∀ s, MeasurableSet s → NullMeasurableSet (f '' s) μ)
    (hs : NullMeasurableSet s (comap f μ)) : comap f μ s = μ (f '' s) := by
  rw [comap, dif_pos (And.intro hfi hf)] at hs ⊢
  rw [toMeasure_apply₀ _ _ hs, OuterMeasure.comap_apply]
#align measure_theory.measure.comap_apply₀ MeasureTheory.Measure.comap_apply₀

theorem le_comap_apply {β} [MeasurableSpace α] {mβ : MeasurableSpace β} (f : α → β) (μ : Measure β)
    (hfi : Injective f) (hf : ∀ s, MeasurableSet s → NullMeasurableSet (f '' s) μ) (s : Set α) :
    μ (f '' s) ≤ comap f μ s := by
  rw [comap, dif_pos (And.intro hfi hf)]
  exact le_toMeasure_apply _ _ _
#align measure_theory.measure.le_comap_apply MeasureTheory.Measure.le_comap_apply

theorem comap_apply {β} [MeasurableSpace α] {_mβ : MeasurableSpace β} (f : α → β)
    (hfi : Injective f) (hf : ∀ s, MeasurableSet s → MeasurableSet (f '' s)) (μ : Measure β)
    (hs : MeasurableSet s) : comap f μ s = μ (f '' s) :=
  comap_apply₀ f μ hfi (fun s hs => (hf s hs).nullMeasurableSet) hs.nullMeasurableSet
#align measure_theory.measure.comap_apply MeasureTheory.Measure.comap_apply

theorem comapₗ_eq_comap {β} [MeasurableSpace α] {_mβ : MeasurableSpace β} (f : α → β)
    (hfi : Injective f) (hf : ∀ s, MeasurableSet s → MeasurableSet (f '' s)) (μ : Measure β)
    (hs : MeasurableSet s) : comapₗ f μ s = comap f μ s :=
  (comapₗ_apply f hfi hf μ hs).trans (comap_apply f hfi hf μ hs).symm
#align measure_theory.measure.comapₗ_eq_comap MeasureTheory.Measure.comapₗ_eq_comap

theorem measure_image_eq_zero_of_comap_eq_zero {β} [MeasurableSpace α] {_mβ : MeasurableSpace β}
    (f : α → β) (μ : Measure β) (hfi : Injective f)
    (hf : ∀ s, MeasurableSet s → NullMeasurableSet (f '' s) μ) {s : Set α} (hs : comap f μ s = 0) :
    μ (f '' s) = 0 :=
  le_antisymm ((le_comap_apply f μ hfi hf s).trans hs.le) (zero_le _)
#align measure_theory.measure.measure_image_eq_zero_of_comap_eq_zero MeasureTheory.Measure.measure_image_eq_zero_of_comap_eq_zero

theorem ae_eq_image_of_ae_eq_comap {β} [MeasurableSpace α] {mβ : MeasurableSpace β} (f : α → β)
    (μ : Measure β) (hfi : Injective f) (hf : ∀ s, MeasurableSet s → NullMeasurableSet (f '' s) μ)
    {s t : Set α} (hst : s =ᵐ[comap f μ] t) : f '' s =ᵐ[μ] f '' t := by
  rw [EventuallyEq, ae_iff] at hst ⊢
  have h_eq_α : { a : α | ¬s a = t a } = s \ t ∪ t \ s := by
    ext1 x
    simp only [eq_iff_iff, mem_setOf_eq, mem_union, mem_diff]
    tauto
  have h_eq_β : { a : β | ¬(f '' s) a = (f '' t) a } = f '' s \ f '' t ∪ f '' t \ f '' s := by
    ext1 x
    simp only [eq_iff_iff, mem_setOf_eq, mem_union, mem_diff]
    tauto
  rw [← Set.image_diff hfi, ← Set.image_diff hfi, ← Set.image_union] at h_eq_β
  rw [h_eq_β]
  rw [h_eq_α] at hst
  exact measure_image_eq_zero_of_comap_eq_zero f μ hfi hf hst
#align measure_theory.measure.ae_eq_image_of_ae_eq_comap MeasureTheory.Measure.ae_eq_image_of_ae_eq_comap

theorem NullMeasurableSet.image {β} [MeasurableSpace α] {mβ : MeasurableSpace β} (f : α → β)
    (μ : Measure β) (hfi : Injective f) (hf : ∀ s, MeasurableSet s → NullMeasurableSet (f '' s) μ)
    {s : Set α} (hs : NullMeasurableSet s (μ.comap f)) : NullMeasurableSet (f '' s) μ := by
  refine' ⟨toMeasurable μ (f '' toMeasurable (μ.comap f) s), measurableSet_toMeasurable _ _, _⟩
  refine' EventuallyEq.trans _ (NullMeasurableSet.toMeasurable_ae_eq _).symm
  swap
  · exact hf _ (measurableSet_toMeasurable _ _)
  have h : toMeasurable (comap f μ) s =ᵐ[comap f μ] s :=
    @NullMeasurableSet.toMeasurable_ae_eq _ _ (μ.comap f : Measure α) s hs
  exact ae_eq_image_of_ae_eq_comap f μ hfi hf h.symm
#align measure_theory.measure.null_measurable_set.image MeasureTheory.Measure.NullMeasurableSet.image

theorem comap_preimage {β} [MeasurableSpace α] {mβ : MeasurableSpace β} (f : α → β) (μ : Measure β)
    {s : Set β} (hf : Injective f) (hf' : Measurable f)
    (h : ∀ t, MeasurableSet t → NullMeasurableSet (f '' t) μ) (hs : MeasurableSet s) :
    μ.comap f (f ⁻¹' s) = μ (s ∩ range f) := by
  rw [comap_apply₀ _ _ hf h (hf' hs).nullMeasurableSet, image_preimage_eq_inter_range]
#align measure_theory.measure.comap_preimage MeasureTheory.Measure.comap_preimage

section Subtype

/-! ### Subtype of a measure space -/


section ComapAnyMeasure

theorem MeasurableSet.nullMeasurableSet_subtype_coe {t : Set s} (hs : NullMeasurableSet s μ)
    (ht : MeasurableSet t) : NullMeasurableSet ((↑) '' t) μ := by
  rw [Subtype.instMeasurableSpace, comap_eq_generateFrom] at ht
  refine'
    generateFrom_induction (p := fun t : Set s => NullMeasurableSet ((↑) '' t) μ)
      { t : Set s | ∃ s' : Set α, MeasurableSet s' ∧ (↑) ⁻¹' s' = t } _ _ _ _ ht
  · rintro t' ⟨s', hs', rfl⟩
    rw [Subtype.image_preimage_coe]
    exact hs'.nullMeasurableSet.inter hs
  · simp only [image_empty, nullMeasurableSet_empty]
  · intro t'
    simp only [← range_diff_image Subtype.coe_injective, Subtype.range_coe_subtype, setOf_mem_eq]
    exact hs.diff
  · intro f
    dsimp only []
    rw [image_iUnion]
    exact NullMeasurableSet.iUnion
#align measure_theory.measure.measurable_set.null_measurable_set_subtype_coe MeasureTheory.Measure.MeasurableSet.nullMeasurableSet_subtype_coe

theorem NullMeasurableSet.subtype_coe {t : Set s} (hs : NullMeasurableSet s μ)
    (ht : NullMeasurableSet t (μ.comap Subtype.val)) : NullMeasurableSet (((↑) : s → α) '' t) μ :=
  NullMeasurableSet.image (↑) μ Subtype.coe_injective
    (fun _ => MeasurableSet.nullMeasurableSet_subtype_coe hs) ht
#align measure_theory.measure.null_measurable_set.subtype_coe MeasureTheory.Measure.NullMeasurableSet.subtype_coe

theorem measure_subtype_coe_le_comap (hs : NullMeasurableSet s μ) (t : Set s) :
    μ (((↑) : s → α) '' t) ≤ μ.comap Subtype.val t :=
  le_comap_apply _ _ Subtype.coe_injective (fun _ =>
    MeasurableSet.nullMeasurableSet_subtype_coe hs) _
#align measure_theory.measure.measure_subtype_coe_le_comap MeasureTheory.Measure.measure_subtype_coe_le_comap

theorem measure_subtype_coe_eq_zero_of_comap_eq_zero (hs : NullMeasurableSet s μ) {t : Set s}
    (ht : μ.comap Subtype.val t = 0) : μ (((↑) : s → α) '' t) = 0 :=
  eq_bot_iff.mpr <| (measure_subtype_coe_le_comap hs t).trans ht.le
#align measure_theory.measure.measure_subtype_coe_eq_zero_of_comap_eq_zero MeasureTheory.Measure.measure_subtype_coe_eq_zero_of_comap_eq_zero

end ComapAnyMeasure

end Subtype

end Measure

end

namespace Measure

section Subtype

section MeasureSpace

variable {s : Set α} [MeasureSpace α] {p : α → Prop}

instance Subtype.measureSpace : MeasureSpace (Subtype p) :=
  { Subtype.instMeasurableSpace with
    volume := Measure.comap Subtype.val volume }
#align measure_theory.measure.subtype.measure_space MeasureTheory.Measure.Subtype.measureSpace

theorem Subtype.volume_def : (volume : Measure s) = volume.comap Subtype.val :=
  rfl
#align measure_theory.measure.subtype.volume_def MeasureTheory.Measure.Subtype.volume_def

theorem Subtype.volume_univ (hs : NullMeasurableSet s) : volume (univ : Set s) = volume s := by
  rw [Subtype.volume_def, comap_apply₀ _ _ _ _ MeasurableSet.univ.nullMeasurableSet]
  · congr
    simp only [image_univ, Subtype.range_coe_subtype, setOf_mem_eq]
  · exact Subtype.coe_injective
  · exact fun t => MeasurableSet.nullMeasurableSet_subtype_coe hs
#align measure_theory.measure.subtype.volume_univ MeasureTheory.Measure.Subtype.volume_univ

theorem volume_subtype_coe_le_volume (hs : NullMeasurableSet s) (t : Set s) :
    volume (((↑) : s → α) '' t) ≤ volume t :=
  measure_subtype_coe_le_comap hs t
#align measure_theory.measure.volume_subtype_coe_le_volume MeasureTheory.Measure.volume_subtype_coe_le_volume

theorem volume_subtype_coe_eq_zero_of_volume_eq_zero (hs : NullMeasurableSet s) {t : Set s}
    (ht : volume t = 0) : volume (((↑) : s → α) '' t) = 0 :=
  measure_subtype_coe_eq_zero_of_comap_eq_zero hs ht
#align measure_theory.measure.volume_subtype_coe_eq_zero_of_volume_eq_zero MeasureTheory.Measure.volume_subtype_coe_eq_zero_of_volume_eq_zero

end MeasureSpace

end Subtype

end Measure

section

variable {m0 : MeasurableSpace α} [MeasurableSpace β] [MeasurableSpace γ]

variable {μ μ₁ μ₂ μ₃ ν ν' ν₁ ν₂ : Measure α} {s s' t : Set α}

namespace Measure

/-! ### Restricting a measure -/


/-- Restrict a measure `μ` to a set `s` as an `ℝ≥0∞`-linear map. -/
def restrictₗ {m0 : MeasurableSpace α} (s : Set α) : Measure α →ₗ[ℝ≥0∞] Measure α :=
  liftLinear (OuterMeasure.restrict s) fun μ s' hs' t => by
    suffices μ (s ∩ t) = μ (s ∩ t ∩ s') + μ ((s ∩ t) \ s') by
      simpa [← Set.inter_assoc, Set.inter_comm _ s, ← inter_diff_assoc]
    exact le_toOuterMeasure_caratheodory _ _ hs' _
#align measure_theory.measure.restrictₗ MeasureTheory.Measure.restrictₗ

/-- Restrict a measure `μ` to a set `s`. -/
def restrict {_m0 : MeasurableSpace α} (μ : Measure α) (s : Set α) : Measure α :=
  restrictₗ s μ
#align measure_theory.measure.restrict MeasureTheory.Measure.restrict

@[simp]
theorem restrictₗ_apply {_m0 : MeasurableSpace α} (s : Set α) (μ : Measure α) :
    restrictₗ s μ = μ.restrict s :=
  rfl
#align measure_theory.measure.restrictₗ_apply MeasureTheory.Measure.restrictₗ_apply

/-- This lemma shows that `restrict` and `toOuterMeasure` commute. Note that the LHS has a
restrict on measures and the RHS has a restrict on outer measures. -/
theorem restrict_toOuterMeasure_eq_toOuterMeasure_restrict (h : MeasurableSet s) :
    (μ.restrict s).toOuterMeasure = OuterMeasure.restrict s μ.toOuterMeasure := by
  simp_rw [restrict, restrictₗ, liftLinear, LinearMap.coe_mk, AddHom.coe_mk,
    toMeasure_toOuterMeasure, OuterMeasure.restrict_trim h, μ.trimmed]
#align measure_theory.measure.restrict_to_outer_measure_eq_to_outer_measure_restrict MeasureTheory.Measure.restrict_toOuterMeasure_eq_toOuterMeasure_restrict

theorem restrict_apply₀ (ht : NullMeasurableSet t (μ.restrict s)) : μ.restrict s t = μ (t ∩ s) :=
  (toMeasure_apply₀ _ (fun s' hs' t => by
    suffices μ (s ∩ t) = μ (s ∩ t ∩ s') + μ ((s ∩ t) \ s') by
      simpa [← Set.inter_assoc, Set.inter_comm _ s, ← inter_diff_assoc]
    exact le_toOuterMeasure_caratheodory _ _ hs' _) ht).trans <| by
    simp only [OuterMeasure.restrict_apply]
#align measure_theory.measure.restrict_apply₀ MeasureTheory.Measure.restrict_apply₀

/-- If `t` is a measurable set, then the measure of `t` with respect to the restriction of
  the measure to `s` equals the outer measure of `t ∩ s`. An alternate version requiring that `s`
  be measurable instead of `t` exists as `Measure.restrict_apply'`. -/
@[simp]
theorem restrict_apply (ht : MeasurableSet t) : μ.restrict s t = μ (t ∩ s) :=
  restrict_apply₀ ht.nullMeasurableSet
#align measure_theory.measure.restrict_apply MeasureTheory.Measure.restrict_apply

/-- Restriction of a measure to a subset is monotone both in set and in measure. -/
theorem restrict_mono' {_m0 : MeasurableSpace α} ⦃s s' : Set α⦄ ⦃μ ν : Measure α⦄ (hs : s ≤ᵐ[μ] s')
    (hμν : μ ≤ ν) : μ.restrict s ≤ ν.restrict s' := fun t ht =>
  calc
    μ.restrict s t = μ (t ∩ s) := restrict_apply ht
    _ ≤ μ (t ∩ s') := (measure_mono_ae <| hs.mono fun _x hx ⟨hxt, hxs⟩ => ⟨hxt, hx hxs⟩)
    _ ≤ ν (t ∩ s') := (le_iff'.1 hμν (t ∩ s'))
    _ = ν.restrict s' t := (restrict_apply ht).symm

#align measure_theory.measure.restrict_mono' MeasureTheory.Measure.restrict_mono'

/-- Restriction of a measure to a subset is monotone both in set and in measure. -/
@[mono]
theorem restrict_mono {_m0 : MeasurableSpace α} ⦃s s' : Set α⦄ (hs : s ⊆ s') ⦃μ ν : Measure α⦄
    (hμν : μ ≤ ν) : μ.restrict s ≤ ν.restrict s' :=
  restrict_mono' (ae_of_all _ hs) hμν
#align measure_theory.measure.restrict_mono MeasureTheory.Measure.restrict_mono

theorem restrict_mono_ae (h : s ≤ᵐ[μ] t) : μ.restrict s ≤ μ.restrict t :=
  restrict_mono' h (le_refl μ)
#align measure_theory.measure.restrict_mono_ae MeasureTheory.Measure.restrict_mono_ae

theorem restrict_congr_set (h : s =ᵐ[μ] t) : μ.restrict s = μ.restrict t :=
  le_antisymm (restrict_mono_ae h.le) (restrict_mono_ae h.symm.le)
#align measure_theory.measure.restrict_congr_set MeasureTheory.Measure.restrict_congr_set

/-- If `s` is a measurable set, then the outer measure of `t` with respect to the restriction of
the measure to `s` equals the outer measure of `t ∩ s`. This is an alternate version of
`Measure.restrict_apply`, requiring that `s` is measurable instead of `t`. -/
@[simp]
theorem restrict_apply' (hs : MeasurableSet s) : μ.restrict s t = μ (t ∩ s) := by
  rw [Measure.restrict_toOuterMeasure_eq_toOuterMeasure_restrict hs,
    OuterMeasure.restrict_apply s t _]
#align measure_theory.measure.restrict_apply' MeasureTheory.Measure.restrict_apply'

theorem restrict_apply₀' (hs : NullMeasurableSet s μ) : μ.restrict s t = μ (t ∩ s) := by
  rw [← restrict_congr_set hs.toMeasurable_ae_eq,
    restrict_apply' (measurableSet_toMeasurable _ _),
    measure_congr ((ae_eq_refl t).inter hs.toMeasurable_ae_eq)]
#align measure_theory.measure.restrict_apply₀' MeasureTheory.Measure.restrict_apply₀'

theorem restrict_le_self : μ.restrict s ≤ μ := fun t ht =>
  calc
    μ.restrict s t = μ (t ∩ s) := restrict_apply ht
    _ ≤ μ t := measure_mono <| inter_subset_left t s

#align measure_theory.measure.restrict_le_self MeasureTheory.Measure.restrict_le_self

variable (μ)

theorem restrict_eq_self (h : s ⊆ t) : μ.restrict t s = μ s :=
  (le_iff'.1 restrict_le_self s).antisymm <|
    calc
      μ s ≤ μ (toMeasurable (μ.restrict t) s ∩ t) :=
        measure_mono (subset_inter (subset_toMeasurable _ _) h)
      _ = μ.restrict t s := by
        rw [← restrict_apply (measurableSet_toMeasurable _ _), measure_toMeasurable]

#align measure_theory.measure.restrict_eq_self MeasureTheory.Measure.restrict_eq_self

@[simp]
theorem restrict_apply_self (s : Set α) : (μ.restrict s) s = μ s :=
  restrict_eq_self μ Subset.rfl
#align measure_theory.measure.restrict_apply_self MeasureTheory.Measure.restrict_apply_self

variable {μ}

theorem restrict_apply_univ (s : Set α) : μ.restrict s univ = μ s := by
  rw [restrict_apply MeasurableSet.univ, Set.univ_inter]
#align measure_theory.measure.restrict_apply_univ MeasureTheory.Measure.restrict_apply_univ

theorem le_restrict_apply (s t : Set α) : μ (t ∩ s) ≤ μ.restrict s t :=
  calc
    μ (t ∩ s) = μ.restrict s (t ∩ s) := (restrict_eq_self μ (inter_subset_right _ _)).symm
    _ ≤ μ.restrict s t := measure_mono (inter_subset_left _ _)

#align measure_theory.measure.le_restrict_apply MeasureTheory.Measure.le_restrict_apply

theorem restrict_apply_superset (h : s ⊆ t) : μ.restrict s t = μ s :=
  ((measure_mono (subset_univ _)).trans_eq <| restrict_apply_univ _).antisymm
    ((restrict_apply_self μ s).symm.trans_le <| measure_mono h)
#align measure_theory.measure.restrict_apply_superset MeasureTheory.Measure.restrict_apply_superset

@[simp]
theorem restrict_add {_m0 : MeasurableSpace α} (μ ν : Measure α) (s : Set α) :
    (μ + ν).restrict s = μ.restrict s + ν.restrict s :=
  (restrictₗ s).map_add μ ν
#align measure_theory.measure.restrict_add MeasureTheory.Measure.restrict_add

@[simp]
theorem restrict_zero {_m0 : MeasurableSpace α} (s : Set α) : (0 : Measure α).restrict s = 0 :=
  (restrictₗ s).map_zero
#align measure_theory.measure.restrict_zero MeasureTheory.Measure.restrict_zero

@[simp]
theorem restrict_smul {_m0 : MeasurableSpace α} (c : ℝ≥0∞) (μ : Measure α) (s : Set α) :
    (c • μ).restrict s = c • μ.restrict s :=
  (restrictₗ s).map_smul c μ
#align measure_theory.measure.restrict_smul MeasureTheory.Measure.restrict_smul

theorem restrict_restrict₀ (hs : NullMeasurableSet s (μ.restrict t)) :
    (μ.restrict t).restrict s = μ.restrict (s ∩ t) :=
  ext fun u hu => by
    simp only [Set.inter_assoc, restrict_apply hu,
      restrict_apply₀ (hu.nullMeasurableSet.inter hs)]
#align measure_theory.measure.restrict_restrict₀ MeasureTheory.Measure.restrict_restrict₀

@[simp]
theorem restrict_restrict (hs : MeasurableSet s) : (μ.restrict t).restrict s = μ.restrict (s ∩ t) :=
  restrict_restrict₀ hs.nullMeasurableSet
#align measure_theory.measure.restrict_restrict MeasureTheory.Measure.restrict_restrict

theorem restrict_restrict_of_subset (h : s ⊆ t) : (μ.restrict t).restrict s = μ.restrict s := by
  ext1 u hu
  rw [restrict_apply hu, restrict_apply hu, restrict_eq_self]
  exact (inter_subset_right _ _).trans h
#align measure_theory.measure.restrict_restrict_of_subset MeasureTheory.Measure.restrict_restrict_of_subset

theorem restrict_restrict₀' (ht : NullMeasurableSet t μ) :
    (μ.restrict t).restrict s = μ.restrict (s ∩ t) :=
  ext fun u hu => by simp only [restrict_apply hu, restrict_apply₀' ht, inter_assoc]
#align measure_theory.measure.restrict_restrict₀' MeasureTheory.Measure.restrict_restrict₀'

theorem restrict_restrict' (ht : MeasurableSet t) :
    (μ.restrict t).restrict s = μ.restrict (s ∩ t) :=
  restrict_restrict₀' ht.nullMeasurableSet
#align measure_theory.measure.restrict_restrict' MeasureTheory.Measure.restrict_restrict'

theorem restrict_comm (hs : MeasurableSet s) :
    (μ.restrict t).restrict s = (μ.restrict s).restrict t := by
  rw [restrict_restrict hs, restrict_restrict' hs, inter_comm]
#align measure_theory.measure.restrict_comm MeasureTheory.Measure.restrict_comm

theorem restrict_apply_eq_zero (ht : MeasurableSet t) : μ.restrict s t = 0 ↔ μ (t ∩ s) = 0 := by
  rw [restrict_apply ht]
#align measure_theory.measure.restrict_apply_eq_zero MeasureTheory.Measure.restrict_apply_eq_zero

theorem measure_inter_eq_zero_of_restrict (h : μ.restrict s t = 0) : μ (t ∩ s) = 0 :=
  nonpos_iff_eq_zero.1 (h ▸ le_restrict_apply _ _)
#align measure_theory.measure.measure_inter_eq_zero_of_restrict MeasureTheory.Measure.measure_inter_eq_zero_of_restrict

theorem restrict_apply_eq_zero' (hs : MeasurableSet s) : μ.restrict s t = 0 ↔ μ (t ∩ s) = 0 := by
  rw [restrict_apply' hs]
#align measure_theory.measure.restrict_apply_eq_zero' MeasureTheory.Measure.restrict_apply_eq_zero'

@[simp]
theorem restrict_eq_zero : μ.restrict s = 0 ↔ μ s = 0 := by
  rw [← measure_univ_eq_zero, restrict_apply_univ]
#align measure_theory.measure.restrict_eq_zero MeasureTheory.Measure.restrict_eq_zero

/-- If `μ s ≠ 0`, then `μ.restrict s ≠ 0`, in terms of `NeZero` instances. -/
instance restrict.neZero [NeZero (μ s)] : NeZero (μ.restrict s) :=
  ⟨mt restrict_eq_zero.mp <| NeZero.ne _⟩

theorem restrict_zero_set {s : Set α} (h : μ s = 0) : μ.restrict s = 0 :=
  restrict_eq_zero.2 h
#align measure_theory.measure.restrict_zero_set MeasureTheory.Measure.restrict_zero_set

@[simp]
theorem restrict_empty : μ.restrict ∅ = 0 :=
  restrict_zero_set measure_empty
#align measure_theory.measure.restrict_empty MeasureTheory.Measure.restrict_empty

@[simp]
theorem restrict_univ : μ.restrict univ = μ :=
  ext fun s hs => by simp [hs]
#align measure_theory.measure.restrict_univ MeasureTheory.Measure.restrict_univ

theorem restrict_inter_add_diff₀ (s : Set α) (ht : NullMeasurableSet t μ) :
    μ.restrict (s ∩ t) + μ.restrict (s \ t) = μ.restrict s := by
  ext1 u hu
  simp only [add_apply, restrict_apply hu, ← inter_assoc, diff_eq]
  exact measure_inter_add_diff₀ (u ∩ s) ht
#align measure_theory.measure.restrict_inter_add_diff₀ MeasureTheory.Measure.restrict_inter_add_diff₀

theorem restrict_inter_add_diff (s : Set α) (ht : MeasurableSet t) :
    μ.restrict (s ∩ t) + μ.restrict (s \ t) = μ.restrict s :=
  restrict_inter_add_diff₀ s ht.nullMeasurableSet
#align measure_theory.measure.restrict_inter_add_diff MeasureTheory.Measure.restrict_inter_add_diff

theorem restrict_union_add_inter₀ (s : Set α) (ht : NullMeasurableSet t μ) :
    μ.restrict (s ∪ t) + μ.restrict (s ∩ t) = μ.restrict s + μ.restrict t := by
  rw [← restrict_inter_add_diff₀ (s ∪ t) ht, union_inter_cancel_right, union_diff_right, ←
    restrict_inter_add_diff₀ s ht, add_comm, ← add_assoc, add_right_comm]
#align measure_theory.measure.restrict_union_add_inter₀ MeasureTheory.Measure.restrict_union_add_inter₀

theorem restrict_union_add_inter (s : Set α) (ht : MeasurableSet t) :
    μ.restrict (s ∪ t) + μ.restrict (s ∩ t) = μ.restrict s + μ.restrict t :=
  restrict_union_add_inter₀ s ht.nullMeasurableSet
#align measure_theory.measure.restrict_union_add_inter MeasureTheory.Measure.restrict_union_add_inter

theorem restrict_union_add_inter' (hs : MeasurableSet s) (t : Set α) :
    μ.restrict (s ∪ t) + μ.restrict (s ∩ t) = μ.restrict s + μ.restrict t := by
  simpa only [union_comm, inter_comm, add_comm] using restrict_union_add_inter t hs
#align measure_theory.measure.restrict_union_add_inter' MeasureTheory.Measure.restrict_union_add_inter'

theorem restrict_union₀ (h : AEDisjoint μ s t) (ht : NullMeasurableSet t μ) :
    μ.restrict (s ∪ t) = μ.restrict s + μ.restrict t := by
  simp [← restrict_union_add_inter₀ s ht, restrict_zero_set h]
#align measure_theory.measure.restrict_union₀ MeasureTheory.Measure.restrict_union₀

theorem restrict_union (h : Disjoint s t) (ht : MeasurableSet t) :
    μ.restrict (s ∪ t) = μ.restrict s + μ.restrict t :=
  restrict_union₀ h.aedisjoint ht.nullMeasurableSet
#align measure_theory.measure.restrict_union MeasureTheory.Measure.restrict_union

theorem restrict_union' (h : Disjoint s t) (hs : MeasurableSet s) :
    μ.restrict (s ∪ t) = μ.restrict s + μ.restrict t := by
  rw [union_comm, restrict_union h.symm hs, add_comm]
#align measure_theory.measure.restrict_union' MeasureTheory.Measure.restrict_union'

@[simp]
theorem restrict_add_restrict_compl (hs : MeasurableSet s) :
    μ.restrict s + μ.restrict sᶜ = μ := by
  rw [← restrict_union (@disjoint_compl_right (Set α) _ _) hs.compl, union_compl_self,
    restrict_univ]
#align measure_theory.measure.restrict_add_restrict_compl MeasureTheory.Measure.restrict_add_restrict_compl

@[simp]
theorem restrict_compl_add_restrict (hs : MeasurableSet s) : μ.restrict sᶜ + μ.restrict s = μ :=
  by rw [add_comm, restrict_add_restrict_compl hs]
#align measure_theory.measure.restrict_compl_add_restrict MeasureTheory.Measure.restrict_compl_add_restrict

theorem restrict_union_le (s s' : Set α) : μ.restrict (s ∪ s') ≤ μ.restrict s + μ.restrict s' := by
  intro t ht
  suffices μ (t ∩ s ∪ t ∩ s') ≤ μ (t ∩ s) + μ (t ∩ s') by simpa [ht, inter_union_distrib_left]
  apply measure_union_le
#align measure_theory.measure.restrict_union_le MeasureTheory.Measure.restrict_union_le

theorem restrict_iUnion_apply_ae [Countable ι] {s : ι → Set α} (hd : Pairwise (AEDisjoint μ on s))
    (hm : ∀ i, NullMeasurableSet (s i) μ) {t : Set α} (ht : MeasurableSet t) :
    μ.restrict (⋃ i, s i) t = ∑' i, μ.restrict (s i) t := by
  simp only [restrict_apply, ht, inter_iUnion]
  exact
    measure_iUnion₀ (hd.mono fun i j h => h.mono (inter_subset_right _ _) (inter_subset_right _ _))
      fun i => ht.nullMeasurableSet.inter (hm i)
#align measure_theory.measure.restrict_Union_apply_ae MeasureTheory.Measure.restrict_iUnion_apply_ae

theorem restrict_iUnion_apply [Countable ι] {s : ι → Set α} (hd : Pairwise (Disjoint on s))
    (hm : ∀ i, MeasurableSet (s i)) {t : Set α} (ht : MeasurableSet t) :
    μ.restrict (⋃ i, s i) t = ∑' i, μ.restrict (s i) t :=
  restrict_iUnion_apply_ae hd.aedisjoint (fun i => (hm i).nullMeasurableSet) ht
#align measure_theory.measure.restrict_Union_apply MeasureTheory.Measure.restrict_iUnion_apply

theorem restrict_iUnion_apply_eq_iSup [Countable ι] {s : ι → Set α} (hd : Directed (· ⊆ ·) s)
    {t : Set α} (ht : MeasurableSet t) : μ.restrict (⋃ i, s i) t = ⨆ i, μ.restrict (s i) t := by
  simp only [restrict_apply ht, inter_iUnion]
  rw [measure_iUnion_eq_iSup]
  exacts [hd.mono_comp _ fun s₁ s₂ => inter_subset_inter_right _]
#align measure_theory.measure.restrict_Union_apply_eq_supr MeasureTheory.Measure.restrict_iUnion_apply_eq_iSup

/-- The restriction of the pushforward measure is the pushforward of the restriction. For a version
assuming only `AEMeasurable`, see `restrict_map_of_aemeasurable`. -/
theorem restrict_map {f : α → β} (hf : Measurable f) {s : Set β} (hs : MeasurableSet s) :
    (μ.map f).restrict s = (μ.restrict <| f ⁻¹' s).map f :=
  ext fun t ht => by simp [*, hf ht]
#align measure_theory.measure.restrict_map MeasureTheory.Measure.restrict_map

theorem restrict_toMeasurable (h : μ s ≠ ∞) : μ.restrict (toMeasurable μ s) = μ.restrict s :=
  ext fun t ht => by
    rw [restrict_apply ht, restrict_apply ht, inter_comm, measure_toMeasurable_inter ht h,
      inter_comm]
#align measure_theory.measure.restrict_to_measurable MeasureTheory.Measure.restrict_toMeasurable

theorem restrict_eq_self_of_ae_mem {_m0 : MeasurableSpace α} ⦃s : Set α⦄ ⦃μ : Measure α⦄
    (hs : ∀ᵐ x ∂μ, x ∈ s) : μ.restrict s = μ :=
  calc
    μ.restrict s = μ.restrict univ := restrict_congr_set (eventuallyEq_univ.mpr hs)
    _ = μ := restrict_univ

#align measure_theory.measure.restrict_eq_self_of_ae_mem MeasureTheory.Measure.restrict_eq_self_of_ae_mem

theorem restrict_congr_meas (hs : MeasurableSet s) :
    μ.restrict s = ν.restrict s ↔ ∀ (t) (_ : t ⊆ s), MeasurableSet t → μ t = ν t :=
  ⟨fun H t hts ht => by
    rw [← inter_eq_self_of_subset_left hts, ← restrict_apply ht, H, restrict_apply ht], fun H =>
    ext fun t ht => by
      rw [restrict_apply ht, restrict_apply ht, H _ (inter_subset_right _ _) (ht.inter hs)]⟩
#align measure_theory.measure.restrict_congr_meas MeasureTheory.Measure.restrict_congr_meas

theorem restrict_congr_mono (hs : s ⊆ t) (h : μ.restrict t = ν.restrict t) :
    μ.restrict s = ν.restrict s := by
  rw [← restrict_restrict_of_subset hs, h, restrict_restrict_of_subset hs]
#align measure_theory.measure.restrict_congr_mono MeasureTheory.Measure.restrict_congr_mono

/-- If two measures agree on all measurable subsets of `s` and `t`, then they agree on all
measurable subsets of `s ∪ t`. -/
theorem restrict_union_congr :
    μ.restrict (s ∪ t) = ν.restrict (s ∪ t) ↔
      μ.restrict s = ν.restrict s ∧ μ.restrict t = ν.restrict t := by
  refine'
    ⟨fun h =>
      ⟨restrict_congr_mono (subset_union_left _ _) h,
        restrict_congr_mono (subset_union_right _ _) h⟩,
      _⟩
  rintro ⟨hs, ht⟩
  ext1 u hu
  simp only [restrict_apply hu, inter_union_distrib_left]
  rcases exists_measurable_superset₂ μ ν (u ∩ s) with ⟨US, hsub, hm, hμ, hν⟩
  calc
    μ (u ∩ s ∪ u ∩ t) = μ (US ∪ u ∩ t) :=
      measure_union_congr_of_subset hsub hμ.le Subset.rfl le_rfl
    _ = μ US + μ ((u ∩ t) \ US) := (measure_add_diff hm _).symm
    _ = restrict μ s u + restrict μ t (u \ US) := by
      simp only [restrict_apply, hu, hu.diff hm, hμ, ← inter_comm t, inter_diff_assoc]
    _ = restrict ν s u + restrict ν t (u \ US) := by rw [hs, ht]
    _ = ν US + ν ((u ∩ t) \ US) := by
      simp only [restrict_apply, hu, hu.diff hm, hν, ← inter_comm t, inter_diff_assoc]
    _ = ν (US ∪ u ∩ t) := (measure_add_diff hm _)
    _ = ν (u ∩ s ∪ u ∩ t) := Eq.symm <| measure_union_congr_of_subset hsub hν.le Subset.rfl le_rfl

#align measure_theory.measure.restrict_union_congr MeasureTheory.Measure.restrict_union_congr

theorem restrict_finset_biUnion_congr {s : Finset ι} {t : ι → Set α} :
    μ.restrict (⋃ i ∈ s, t i) = ν.restrict (⋃ i ∈ s, t i) ↔
      ∀ i ∈ s, μ.restrict (t i) = ν.restrict (t i) := by
  induction' s using Finset.induction_on with i s _ hs; · simp
  simp only [forall_eq_or_imp, iUnion_iUnion_eq_or_left, Finset.mem_insert]
  rw [restrict_union_congr, ← hs]
#align measure_theory.measure.restrict_finset_bUnion_congr MeasureTheory.Measure.restrict_finset_biUnion_congr

theorem restrict_iUnion_congr [Countable ι] {s : ι → Set α} :
    μ.restrict (⋃ i, s i) = ν.restrict (⋃ i, s i) ↔ ∀ i, μ.restrict (s i) = ν.restrict (s i) := by
  refine' ⟨fun h i => restrict_congr_mono (subset_iUnion _ _) h, fun h => _⟩
  ext1 t ht
  have D : Directed (· ⊆ ·) fun t : Finset ι => ⋃ i ∈ t, s i :=
    directed_of_sup fun t₁ t₂ ht => biUnion_subset_biUnion_left ht
  rw [iUnion_eq_iUnion_finset]
  simp only [restrict_iUnion_apply_eq_iSup D ht, restrict_finset_biUnion_congr.2 fun i _ => h i]
#align measure_theory.measure.restrict_Union_congr MeasureTheory.Measure.restrict_iUnion_congr

theorem restrict_biUnion_congr {s : Set ι} {t : ι → Set α} (hc : s.Countable) :
    μ.restrict (⋃ i ∈ s, t i) = ν.restrict (⋃ i ∈ s, t i) ↔
      ∀ i ∈ s, μ.restrict (t i) = ν.restrict (t i) := by
  haveI := hc.toEncodable
  simp only [biUnion_eq_iUnion, SetCoe.forall', restrict_iUnion_congr]
#align measure_theory.measure.restrict_bUnion_congr MeasureTheory.Measure.restrict_biUnion_congr

theorem restrict_sUnion_congr {S : Set (Set α)} (hc : S.Countable) :
    μ.restrict (⋃₀ S) = ν.restrict (⋃₀ S) ↔ ∀ s ∈ S, μ.restrict s = ν.restrict s := by
  rw [sUnion_eq_biUnion, restrict_biUnion_congr hc]
#align measure_theory.measure.restrict_sUnion_congr MeasureTheory.Measure.restrict_sUnion_congr

/-- This lemma shows that `Inf` and `restrict` commute for measures. -/
theorem restrict_sInf_eq_sInf_restrict {m0 : MeasurableSpace α} {m : Set (Measure α)}
    (hm : m.Nonempty) (ht : MeasurableSet t) :
    (sInf m).restrict t = sInf ((fun μ : Measure α => μ.restrict t) '' m) := by
  ext1 s hs
  simp_rw [sInf_apply hs, restrict_apply hs, sInf_apply (MeasurableSet.inter hs ht),
    Set.image_image, restrict_toOuterMeasure_eq_toOuterMeasure_restrict ht, ←
    Set.image_image _ toOuterMeasure, ← OuterMeasure.restrict_sInf_eq_sInf_restrict _ (hm.image _),
    OuterMeasure.restrict_apply]
#align measure_theory.measure.restrict_Inf_eq_Inf_restrict MeasureTheory.Measure.restrict_sInf_eq_sInf_restrict

theorem exists_mem_of_measure_ne_zero_of_ae (hs : μ s ≠ 0) {p : α → Prop}
    (hp : ∀ᵐ x ∂μ.restrict s, p x) : ∃ x, x ∈ s ∧ p x := by
  rw [← μ.restrict_apply_self, ← frequently_ae_mem_iff] at hs
  exact (hs.and_eventually hp).exists
#align measure_theory.measure.exists_mem_of_measure_ne_zero_of_ae MeasureTheory.Measure.exists_mem_of_measure_ne_zero_of_ae

/-! ### Extensionality results -/


/-- Two measures are equal if they have equal restrictions on a spanning collection of sets
  (formulated using `Union`). -/
theorem ext_iff_of_iUnion_eq_univ [Countable ι] {s : ι → Set α} (hs : ⋃ i, s i = univ) :
    μ = ν ↔ ∀ i, μ.restrict (s i) = ν.restrict (s i) := by
  rw [← restrict_iUnion_congr, hs, restrict_univ, restrict_univ]
#align measure_theory.measure.ext_iff_of_Union_eq_univ MeasureTheory.Measure.ext_iff_of_iUnion_eq_univ

alias ext_iff_of_iUnion_eq_univ ↔ _ ext_of_iUnion_eq_univ
#align measure_theory.measure.ext_of_Union_eq_univ MeasureTheory.Measure.ext_of_iUnion_eq_univ

/-- Two measures are equal if they have equal restrictions on a spanning collection of sets
  (formulated using `biUnion`). -/
theorem ext_iff_of_biUnion_eq_univ {S : Set ι} {s : ι → Set α} (hc : S.Countable)
    (hs : ⋃ i ∈ S, s i = univ) : μ = ν ↔ ∀ i ∈ S, μ.restrict (s i) = ν.restrict (s i) := by
  rw [← restrict_biUnion_congr hc, hs, restrict_univ, restrict_univ]
#align measure_theory.measure.ext_iff_of_bUnion_eq_univ MeasureTheory.Measure.ext_iff_of_biUnion_eq_univ

alias ext_iff_of_biUnion_eq_univ ↔ _ ext_of_biUnion_eq_univ
#align measure_theory.measure.ext_of_bUnion_eq_univ MeasureTheory.Measure.ext_of_biUnion_eq_univ

/-- Two measures are equal if they have equal restrictions on a spanning collection of sets
  (formulated using `sUnion`). -/
theorem ext_iff_of_sUnion_eq_univ {S : Set (Set α)} (hc : S.Countable) (hs : ⋃₀ S = univ) :
    μ = ν ↔ ∀ s ∈ S, μ.restrict s = ν.restrict s :=
  ext_iff_of_biUnion_eq_univ hc <| by rwa [← sUnion_eq_biUnion]
#align measure_theory.measure.ext_iff_of_sUnion_eq_univ MeasureTheory.Measure.ext_iff_of_sUnion_eq_univ

alias ext_iff_of_sUnion_eq_univ ↔ _ ext_of_sUnion_eq_univ
#align measure_theory.measure.ext_of_sUnion_eq_univ MeasureTheory.Measure.ext_of_sUnion_eq_univ

theorem ext_of_generateFrom_of_cover {S T : Set (Set α)} (h_gen : ‹_› = generateFrom S)
    (hc : T.Countable) (h_inter : IsPiSystem S) (hU : ⋃₀ T = univ) (htop : ∀ t ∈ T, μ t ≠ ∞)
    (ST_eq : ∀ t ∈ T, ∀ s ∈ S, μ (s ∩ t) = ν (s ∩ t)) (T_eq : ∀ t ∈ T, μ t = ν t) : μ = ν := by
  refine' ext_of_sUnion_eq_univ hc hU fun t ht => _
  ext1 u hu
  simp only [restrict_apply hu]
  refine' induction_on_inter h_gen h_inter _ (ST_eq t ht) _ _ hu
  · simp only [Set.empty_inter, measure_empty]
  · intro v hv hvt
    have := T_eq t ht
    rw [Set.inter_comm] at hvt ⊢
    rwa [← measure_inter_add_diff t hv, ← measure_inter_add_diff t hv, ← hvt,
      ENNReal.add_right_inj] at this
    exact ne_top_of_le_ne_top (htop t ht) (measure_mono <| Set.inter_subset_left _ _)
  · intro f hfd hfm h_eq
    simp only [← restrict_apply (hfm _), ← restrict_apply (MeasurableSet.iUnion hfm)] at h_eq ⊢
    simp only [measure_iUnion hfd hfm, h_eq]
#align measure_theory.measure.ext_of_generate_from_of_cover MeasureTheory.Measure.ext_of_generateFrom_of_cover

/-- Two measures are equal if they are equal on the π-system generating the σ-algebra,
  and they are both finite on an increasing spanning sequence of sets in the π-system.
  This lemma is formulated using `sUnion`. -/
theorem ext_of_generateFrom_of_cover_subset {S T : Set (Set α)} (h_gen : ‹_› = generateFrom S)
    (h_inter : IsPiSystem S) (h_sub : T ⊆ S) (hc : T.Countable) (hU : ⋃₀ T = univ)
    (htop : ∀ s ∈ T, μ s ≠ ∞) (h_eq : ∀ s ∈ S, μ s = ν s) : μ = ν := by
  refine' ext_of_generateFrom_of_cover h_gen hc h_inter hU htop _ fun t ht => h_eq t (h_sub ht)
  intro t ht s hs; cases' (s ∩ t).eq_empty_or_nonempty with H H
  · simp only [H, measure_empty]
  · exact h_eq _ (h_inter _ hs _ (h_sub ht) H)
#align measure_theory.measure.ext_of_generate_from_of_cover_subset MeasureTheory.Measure.ext_of_generateFrom_of_cover_subset

/-- Two measures are equal if they are equal on the π-system generating the σ-algebra,
  and they are both finite on an increasing spanning sequence of sets in the π-system.
  This lemma is formulated using `iUnion`.
  `FiniteSpanningSetsIn.ext` is a reformulation of this lemma. -/
theorem ext_of_generateFrom_of_iUnion (C : Set (Set α)) (B : ℕ → Set α) (hA : ‹_› = generateFrom C)
    (hC : IsPiSystem C) (h1B : ⋃ i, B i = univ) (h2B : ∀ i, B i ∈ C) (hμB : ∀ i, μ (B i) ≠ ∞)
    (h_eq : ∀ s ∈ C, μ s = ν s) : μ = ν := by
  refine' ext_of_generateFrom_of_cover_subset hA hC _ (countable_range B) h1B _ h_eq
  · rintro _ ⟨i, rfl⟩
    apply h2B
  · rintro _ ⟨i, rfl⟩
    apply hμB
#align measure_theory.measure.ext_of_generate_from_of_Union MeasureTheory.Measure.ext_of_generateFrom_of_iUnion

<<<<<<< HEAD
section Dirac

variable [MeasurableSpace α]

/-- The dirac measure. -/
def dirac (a : α) : Measure α :=
  (OuterMeasure.dirac a).toMeasure (by simp)
#align measure_theory.measure.dirac MeasureTheory.Measure.dirac

instance : MeasureSpace PUnit :=
  ⟨dirac PUnit.unit⟩

theorem le_dirac_apply {a} : s.indicator 1 a ≤ dirac a s :=
  OuterMeasure.dirac_apply a s ▸ le_toMeasure_apply _ _ _
#align measure_theory.measure.le_dirac_apply MeasureTheory.Measure.le_dirac_apply

@[simp]
theorem dirac_apply' (a : α) (hs : MeasurableSet s) : dirac a s = s.indicator 1 a :=
  toMeasure_apply _ _ hs
#align measure_theory.measure.dirac_apply' MeasureTheory.Measure.dirac_apply'

@[simp]
theorem dirac_apply_of_mem {a : α} (h : a ∈ s) : dirac a s = 1 := by
  have : ∀ t : Set α, a ∈ t → t.indicator (1 : α → ℝ≥0∞) a = 1 := fun t ht => indicator_of_mem ht 1
  refine' le_antisymm (this univ trivial ▸ _) (this s h ▸ le_dirac_apply)
  rw [← dirac_apply' a MeasurableSet.univ]
  exact measure_mono (subset_univ s)
#align measure_theory.measure.dirac_apply_of_mem MeasureTheory.Measure.dirac_apply_of_mem

@[simp]
theorem dirac_apply [MeasurableSingletonClass α] (a : α) (s : Set α) :
    dirac a s = s.indicator 1 a := by
  by_cases h : a ∈ s; · rw [dirac_apply_of_mem h, indicator_of_mem h, Pi.one_apply]
  rw [indicator_of_not_mem h, ← nonpos_iff_eq_zero]
  calc
    dirac a s ≤ dirac a {a}ᶜ := measure_mono (subset_compl_comm.1 <| singleton_subset_iff.2 h)
    _ = 0 := by simp [dirac_apply' _ (measurableSet_singleton _).compl]

#align measure_theory.measure.dirac_apply MeasureTheory.Measure.dirac_apply

theorem map_dirac {f : α → β} (hf : Measurable f) (a : α) : (dirac a).map f = dirac (f a) :=
  ext fun s hs => by simp [hs, map_apply hf hs, hf hs, indicator_apply]
#align measure_theory.measure.map_dirac MeasureTheory.Measure.map_dirac

@[simp]
theorem restrict_singleton (μ : Measure α) (a : α) : μ.restrict {a} = μ {a} • dirac a := by
  ext1 s hs
  by_cases ha : a ∈ s
  · have : s ∩ {a} = {a} := by simpa
    simp [*]
  · have : s ∩ {a} = ∅ := inter_singleton_eq_empty.2 ha
    simp [*]
#align measure_theory.measure.restrict_singleton MeasureTheory.Measure.restrict_singleton

-- porting note: new theorem
theorem unique_eq_smul_dirac [Unique α] (μ : Measure α) :
    μ = μ univ • dirac default := by
  ext1 s hs
  induction s using Subsingleton.set_cases <;> simp

end Dirac

=======
>>>>>>> 00269a6f
section Sum

/-- Sum of an indexed family of measures. -/
def sum (f : ι → Measure α) : Measure α :=
  (OuterMeasure.sum fun i => (f i).toOuterMeasure).toMeasure <|
    le_trans (le_iInf fun _ => le_toOuterMeasure_caratheodory _)
      (OuterMeasure.le_sum_caratheodory _)
#align measure_theory.measure.sum MeasureTheory.Measure.sum

theorem le_sum_apply (f : ι → Measure α) (s : Set α) : ∑' i, f i s ≤ sum f s :=
  le_toMeasure_apply _ _ _
#align measure_theory.measure.le_sum_apply MeasureTheory.Measure.le_sum_apply

@[simp]
theorem sum_apply (f : ι → Measure α) {s : Set α} (hs : MeasurableSet s) : sum f s = ∑' i, f i s :=
  toMeasure_apply _ _ hs
#align measure_theory.measure.sum_apply MeasureTheory.Measure.sum_apply

theorem le_sum (μ : ι → Measure α) (i : ι) : μ i ≤ sum μ := fun s hs => by
  simpa only [sum_apply μ hs] using ENNReal.le_tsum i
#align measure_theory.measure.le_sum MeasureTheory.Measure.le_sum

@[simp]
theorem sum_apply_eq_zero [Countable ι] {μ : ι → Measure α} {s : Set α} :
    sum μ s = 0 ↔ ∀ i, μ i s = 0 := by
  refine'
    ⟨fun h i => nonpos_iff_eq_zero.1 <| h ▸ le_iff'.1 (le_sum μ i) _, fun h =>
      nonpos_iff_eq_zero.1 _⟩
  rcases exists_measurable_superset_forall_eq μ s with ⟨t, hst, htm, ht⟩
  calc
    sum μ s ≤ sum μ t := measure_mono hst
    _ = 0 := by simp [*]

#align measure_theory.measure.sum_apply_eq_zero MeasureTheory.Measure.sum_apply_eq_zero

theorem sum_apply_eq_zero' {μ : ι → Measure α} {s : Set α} (hs : MeasurableSet s) :
    sum μ s = 0 ↔ ∀ i, μ i s = 0 := by simp [hs]
#align measure_theory.measure.sum_apply_eq_zero' MeasureTheory.Measure.sum_apply_eq_zero'

theorem sum_comm {ι' : Type _} (μ : ι → ι' → Measure α) :
    (sum fun n => sum (μ n)) = sum fun m => sum fun n => μ n m := by
  ext1 s hs
  simp_rw [sum_apply _ hs]
  rw [ENNReal.tsum_comm]
#align measure_theory.measure.sum_comm MeasureTheory.Measure.sum_comm

theorem ae_sum_iff [Countable ι] {μ : ι → Measure α} {p : α → Prop} :
    (∀ᵐ x ∂sum μ, p x) ↔ ∀ i, ∀ᵐ x ∂μ i, p x :=
  sum_apply_eq_zero
#align measure_theory.measure.ae_sum_iff MeasureTheory.Measure.ae_sum_iff

theorem ae_sum_iff' {μ : ι → Measure α} {p : α → Prop} (h : MeasurableSet { x | p x }) :
    (∀ᵐ x ∂sum μ, p x) ↔ ∀ i, ∀ᵐ x ∂μ i, p x :=
  sum_apply_eq_zero' h.compl
#align measure_theory.measure.ae_sum_iff' MeasureTheory.Measure.ae_sum_iff'

@[simp]
theorem sum_fintype [Fintype ι] (μ : ι → Measure α) : sum μ = ∑ i, μ i := by
  ext1 s hs
  simp only [sum_apply, finset_sum_apply, hs, tsum_fintype]
#align measure_theory.measure.sum_fintype MeasureTheory.Measure.sum_fintype

-- Porting note: The LHS is simplified by
-- `sum_fintype` even if this theorem has high priority.
@[simp, nolint simpNF]
theorem sum_coe_finset (s : Finset ι) (μ : ι → Measure α) :
    (sum fun i : s => μ i) = ∑ i in s, μ i := by rw [sum_fintype, Finset.sum_coe_sort s μ]
#align measure_theory.measure.sum_coe_finset MeasureTheory.Measure.sum_coe_finset

@[simp]
theorem ae_sum_eq [Countable ι] (μ : ι → Measure α) : (sum μ).ae = ⨆ i, (μ i).ae :=
  Filter.ext fun _ => ae_sum_iff.trans mem_iSup.symm
#align measure_theory.measure.ae_sum_eq MeasureTheory.Measure.ae_sum_eq

-- @[simp] -- Porting note: simp can prove this
theorem sum_bool (f : Bool → Measure α) : sum f = f true + f false := by
  rw [sum_fintype, Fintype.sum_bool]
#align measure_theory.measure.sum_bool MeasureTheory.Measure.sum_bool

-- @[simp] -- Porting note: simp can prove this
theorem sum_cond (μ ν : Measure α) : (sum fun b => cond b μ ν) = μ + ν :=
  sum_bool _
#align measure_theory.measure.sum_cond MeasureTheory.Measure.sum_cond

@[simp]
theorem restrict_sum (μ : ι → Measure α) {s : Set α} (hs : MeasurableSet s) :
    (sum μ).restrict s = sum fun i => (μ i).restrict s :=
  ext fun t ht => by simp only [sum_apply, restrict_apply, ht, ht.inter hs]
#align measure_theory.measure.restrict_sum MeasureTheory.Measure.restrict_sum

-- @[simp] -- Porting note: simp can prove this
theorem sum_of_empty [IsEmpty ι] (μ : ι → Measure α) : sum μ = 0 := by
  rw [← measure_univ_eq_zero, sum_apply _ MeasurableSet.univ, tsum_empty]
#align measure_theory.measure.sum_of_empty MeasureTheory.Measure.sum_of_empty

theorem sum_add_sum_compl (s : Set ι) (μ : ι → Measure α) :
    ((sum fun i : s => μ i) + sum fun i : ↥sᶜ => μ i) = sum μ := by
  ext1 t ht
  simp only [add_apply, sum_apply _ ht]
  exact tsum_add_tsum_compl (f := fun i => μ i t) ENNReal.summable ENNReal.summable
#align measure_theory.measure.sum_add_sum_compl MeasureTheory.Measure.sum_add_sum_compl

theorem sum_congr {μ ν : ℕ → Measure α} (h : ∀ n, μ n = ν n) : sum μ = sum ν :=
  congr_arg sum (funext h)
#align measure_theory.measure.sum_congr MeasureTheory.Measure.sum_congr

theorem sum_add_sum (μ ν : ℕ → Measure α) : sum μ + sum ν = sum fun n => μ n + ν n := by
  ext1 s hs
  simp only [add_apply, sum_apply _ hs, Pi.add_apply, coe_add,
    tsum_add ENNReal.summable ENNReal.summable]
#align measure_theory.measure.sum_add_sum MeasureTheory.Measure.sum_add_sum

end Sum

theorem restrict_iUnion_ae [Countable ι] {s : ι → Set α} (hd : Pairwise (AEDisjoint μ on s))
    (hm : ∀ i, NullMeasurableSet (s i) μ) : μ.restrict (⋃ i, s i) = sum fun i => μ.restrict (s i) :=
  ext fun t ht => by simp only [sum_apply _ ht, restrict_iUnion_apply_ae hd hm ht]
#align measure_theory.measure.restrict_Union_ae MeasureTheory.Measure.restrict_iUnion_ae

theorem restrict_iUnion [Countable ι] {s : ι → Set α} (hd : Pairwise (Disjoint on s))
    (hm : ∀ i, MeasurableSet (s i)) : μ.restrict (⋃ i, s i) = sum fun i => μ.restrict (s i) :=
  restrict_iUnion_ae hd.aedisjoint fun i => (hm i).nullMeasurableSet
#align measure_theory.measure.restrict_Union MeasureTheory.Measure.restrict_iUnion

theorem restrict_iUnion_le [Countable ι] {s : ι → Set α} :
    μ.restrict (⋃ i, s i) ≤ sum fun i => μ.restrict (s i) := by
  intro t ht
  suffices μ (⋃ i, t ∩ s i) ≤ ∑' i, μ (t ∩ s i) by simpa [ht, inter_iUnion]
  apply measure_iUnion_le
#align measure_theory.measure.restrict_Union_le MeasureTheory.Measure.restrict_iUnion_le

/-! ### Absolute continuity -/


/-- We say that `μ` is absolutely continuous with respect to `ν`, or that `μ` is dominated by `ν`,
  if `ν(A) = 0` implies that `μ(A) = 0`. -/
def AbsolutelyContinuous {_m0 : MeasurableSpace α} (μ ν : Measure α) : Prop :=
  ∀ ⦃s : Set α⦄, ν s = 0 → μ s = 0
#align measure_theory.measure.absolutely_continuous MeasureTheory.Measure.AbsolutelyContinuous

-- mathport name: measure.absolutely_continuous
@[inherit_doc MeasureTheory.Measure.AbsolutelyContinuous]
scoped[MeasureTheory] infixl:50 " ≪ " => MeasureTheory.Measure.AbsolutelyContinuous

theorem absolutelyContinuous_of_le (h : μ ≤ ν) : μ ≪ ν := fun s hs =>
  nonpos_iff_eq_zero.1 <| hs ▸ le_iff'.1 h s
#align measure_theory.measure.absolutely_continuous_of_le MeasureTheory.Measure.absolutelyContinuous_of_le

alias absolutelyContinuous_of_le ← _root_.LE.le.absolutelyContinuous
#align has_le.le.absolutely_continuous LE.le.absolutelyContinuous

theorem absolutelyContinuous_of_eq (h : μ = ν) : μ ≪ ν :=
  h.le.absolutelyContinuous
#align measure_theory.measure.absolutely_continuous_of_eq MeasureTheory.Measure.absolutelyContinuous_of_eq

alias absolutelyContinuous_of_eq ← _root_.Eq.absolutelyContinuous
#align eq.absolutely_continuous Eq.absolutelyContinuous

namespace AbsolutelyContinuous

theorem mk (h : ∀ ⦃s : Set α⦄, MeasurableSet s → ν s = 0 → μ s = 0) : μ ≪ ν := by
  intro s hs
  rcases exists_measurable_superset_of_null hs with ⟨t, h1t, h2t, h3t⟩
  exact measure_mono_null h1t (h h2t h3t)
#align measure_theory.measure.absolutely_continuous.mk MeasureTheory.Measure.AbsolutelyContinuous.mk

@[refl]
protected theorem refl {_m0 : MeasurableSpace α} (μ : Measure α) : μ ≪ μ :=
  rfl.absolutelyContinuous
#align measure_theory.measure.absolutely_continuous.refl MeasureTheory.Measure.AbsolutelyContinuous.refl

protected theorem rfl : μ ≪ μ := fun _s hs => hs
#align measure_theory.measure.absolutely_continuous.rfl MeasureTheory.Measure.AbsolutelyContinuous.rfl

instance instIsRefl [MeasurableSpace α] : IsRefl (Measure α) (· ≪ ·) :=
  ⟨fun _ => AbsolutelyContinuous.rfl⟩
#align measure_theory.measure.absolutely_continuous.is_refl MeasureTheory.Measure.AbsolutelyContinuous.instIsRefl

@[trans]
protected theorem trans (h1 : μ₁ ≪ μ₂) (h2 : μ₂ ≪ μ₃) : μ₁ ≪ μ₃ := fun _s hs => h1 <| h2 hs
#align measure_theory.measure.absolutely_continuous.trans MeasureTheory.Measure.AbsolutelyContinuous.trans

@[mono]
protected theorem map (h : μ ≪ ν) {f : α → β} (hf : Measurable f) : μ.map f ≪ ν.map f :=
  AbsolutelyContinuous.mk fun s hs => by simpa [hf, hs] using @h _
#align measure_theory.measure.absolutely_continuous.map MeasureTheory.Measure.AbsolutelyContinuous.map

protected theorem smul [Monoid R] [DistribMulAction R ℝ≥0∞] [IsScalarTower R ℝ≥0∞ ℝ≥0∞]
    (h : μ ≪ ν) (c : R) : c • μ ≪ ν := fun s hνs => by
  simp only [h hνs, smul_eq_mul, smul_apply, smul_zero]
#align measure_theory.measure.absolutely_continuous.smul MeasureTheory.Measure.AbsolutelyContinuous.smul

end AbsolutelyContinuous

theorem absolutelyContinuous_of_le_smul {μ' : Measure α} {c : ℝ≥0∞} (hμ'_le : μ' ≤ c • μ) :
    μ' ≪ μ :=
  (Measure.absolutelyContinuous_of_le hμ'_le).trans (Measure.AbsolutelyContinuous.rfl.smul c)
#align measure_theory.measure.absolutely_continuous_of_le_smul MeasureTheory.Measure.absolutelyContinuous_of_le_smul

theorem ae_le_iff_absolutelyContinuous : μ.ae ≤ ν.ae ↔ μ ≪ ν :=
  ⟨fun h s => by
    rw [measure_zero_iff_ae_nmem, measure_zero_iff_ae_nmem]
    exact fun hs => h hs, fun h s hs => h hs⟩
#align measure_theory.measure.ae_le_iff_absolutely_continuous MeasureTheory.Measure.ae_le_iff_absolutelyContinuous

alias ae_le_iff_absolutelyContinuous ↔
  _root_.LE.le.absolutelyContinuous_of_ae AbsolutelyContinuous.ae_le
#align has_le.le.absolutely_continuous_of_ae LE.le.absolutelyContinuous_of_ae
#align measure_theory.measure.absolutely_continuous.ae_le MeasureTheory.Measure.AbsolutelyContinuous.ae_le

alias AbsolutelyContinuous.ae_le ← ae_mono'
#align measure_theory.measure.ae_mono' MeasureTheory.Measure.ae_mono'

theorem AbsolutelyContinuous.ae_eq (h : μ ≪ ν) {f g : α → δ} (h' : f =ᵐ[ν] g) : f =ᵐ[μ] g :=
  h.ae_le h'
#align measure_theory.measure.absolutely_continuous.ae_eq MeasureTheory.Measure.AbsolutelyContinuous.ae_eq

/-! ### Quasi measure preserving maps (a.k.a. non-singular maps) -/


/-- A map `f : α → β` is said to be *quasi measure preserving* (a.k.a. non-singular) w.r.t. measures
`μa` and `μb` if it is measurable and `μb s = 0` implies `μa (f ⁻¹' s) = 0`. -/
structure QuasiMeasurePreserving {m0 : MeasurableSpace α} (f : α → β)
  (μa : Measure α := by volume_tac)
  (μb : Measure β := by volume_tac) : Prop where
  protected measurable : Measurable f
  protected absolutelyContinuous : μa.map f ≪ μb
#align measure_theory.measure.quasi_measure_preserving MeasureTheory.Measure.QuasiMeasurePreserving
#align measure_theory.measure.quasi_measure_preserving.measurable MeasureTheory.Measure.QuasiMeasurePreserving.measurable
#align measure_theory.measure.quasi_measure_preserving.absolutely_continuous MeasureTheory.Measure.QuasiMeasurePreserving.absolutelyContinuous

namespace QuasiMeasurePreserving

protected theorem id {_m0 : MeasurableSpace α} (μ : Measure α) : QuasiMeasurePreserving id μ μ :=
  ⟨measurable_id, map_id.absolutelyContinuous⟩
#align measure_theory.measure.quasi_measure_preserving.id MeasureTheory.Measure.QuasiMeasurePreserving.id

variable {μa μa' : Measure α} {μb μb' : Measure β} {μc : Measure γ} {f : α → β}

protected theorem _root_.Measurable.quasiMeasurePreserving
    {_m0 : MeasurableSpace α} (hf : Measurable f) (μ : Measure α) :
    QuasiMeasurePreserving f μ (μ.map f) :=
  ⟨hf, AbsolutelyContinuous.rfl⟩
#align measurable.quasi_measure_preserving Measurable.quasiMeasurePreserving

theorem mono_left (h : QuasiMeasurePreserving f μa μb) (ha : μa' ≪ μa) :
    QuasiMeasurePreserving f μa' μb :=
  ⟨h.1, (ha.map h.1).trans h.2⟩
#align measure_theory.measure.quasi_measure_preserving.mono_left MeasureTheory.Measure.QuasiMeasurePreserving.mono_left

theorem mono_right (h : QuasiMeasurePreserving f μa μb) (ha : μb ≪ μb') :
    QuasiMeasurePreserving f μa μb' :=
  ⟨h.1, h.2.trans ha⟩
#align measure_theory.measure.quasi_measure_preserving.mono_right MeasureTheory.Measure.QuasiMeasurePreserving.mono_right

@[mono]
theorem mono (ha : μa' ≪ μa) (hb : μb ≪ μb') (h : QuasiMeasurePreserving f μa μb) :
    QuasiMeasurePreserving f μa' μb' :=
  (h.mono_left ha).mono_right hb
#align measure_theory.measure.quasi_measure_preserving.mono MeasureTheory.Measure.QuasiMeasurePreserving.mono

protected theorem comp {g : β → γ} {f : α → β} (hg : QuasiMeasurePreserving g μb μc)
    (hf : QuasiMeasurePreserving f μa μb) : QuasiMeasurePreserving (g ∘ f) μa μc :=
  ⟨hg.measurable.comp hf.measurable, by
    rw [← map_map hg.1 hf.1]
    exact (hf.2.map hg.1).trans hg.2⟩
#align measure_theory.measure.quasi_measure_preserving.comp MeasureTheory.Measure.QuasiMeasurePreserving.comp

protected theorem iterate {f : α → α} (hf : QuasiMeasurePreserving f μa μa) :
    ∀ n, QuasiMeasurePreserving f^[n] μa μa
  | 0 => QuasiMeasurePreserving.id μa
  | n + 1 => (hf.iterate n).comp hf
#align measure_theory.measure.quasi_measure_preserving.iterate MeasureTheory.Measure.QuasiMeasurePreserving.iterate

protected theorem aemeasurable (hf : QuasiMeasurePreserving f μa μb) : AEMeasurable f μa :=
  hf.1.aemeasurable
#align measure_theory.measure.quasi_measure_preserving.ae_measurable MeasureTheory.Measure.QuasiMeasurePreserving.aemeasurable

theorem ae_map_le (h : QuasiMeasurePreserving f μa μb) : (μa.map f).ae ≤ μb.ae :=
  h.2.ae_le
#align measure_theory.measure.quasi_measure_preserving.ae_map_le MeasureTheory.Measure.QuasiMeasurePreserving.ae_map_le

theorem tendsto_ae (h : QuasiMeasurePreserving f μa μb) : Tendsto f μa.ae μb.ae :=
  (tendsto_ae_map h.aemeasurable).mono_right h.ae_map_le
#align measure_theory.measure.quasi_measure_preserving.tendsto_ae MeasureTheory.Measure.QuasiMeasurePreserving.tendsto_ae

theorem ae (h : QuasiMeasurePreserving f μa μb) {p : β → Prop} (hg : ∀ᵐ x ∂μb, p x) :
    ∀ᵐ x ∂μa, p (f x) :=
  h.tendsto_ae hg
#align measure_theory.measure.quasi_measure_preserving.ae MeasureTheory.Measure.QuasiMeasurePreserving.ae

theorem ae_eq (h : QuasiMeasurePreserving f μa μb) {g₁ g₂ : β → δ} (hg : g₁ =ᵐ[μb] g₂) :
    g₁ ∘ f =ᵐ[μa] g₂ ∘ f :=
  h.ae hg
#align measure_theory.measure.quasi_measure_preserving.ae_eq MeasureTheory.Measure.QuasiMeasurePreserving.ae_eq

theorem preimage_null (h : QuasiMeasurePreserving f μa μb) {s : Set β} (hs : μb s = 0) :
    μa (f ⁻¹' s) = 0 :=
  preimage_null_of_map_null h.aemeasurable (h.2 hs)
#align measure_theory.measure.quasi_measure_preserving.preimage_null MeasureTheory.Measure.QuasiMeasurePreserving.preimage_null

theorem preimage_mono_ae {s t : Set β} (hf : QuasiMeasurePreserving f μa μb) (h : s ≤ᵐ[μb] t) :
    f ⁻¹' s ≤ᵐ[μa] f ⁻¹' t :=
  eventually_map.mp <|
    Eventually.filter_mono (tendsto_ae_map hf.aemeasurable) (Eventually.filter_mono hf.ae_map_le h)
#align measure_theory.measure.quasi_measure_preserving.preimage_mono_ae MeasureTheory.Measure.QuasiMeasurePreserving.preimage_mono_ae

theorem preimage_ae_eq {s t : Set β} (hf : QuasiMeasurePreserving f μa μb) (h : s =ᵐ[μb] t) :
    f ⁻¹' s =ᵐ[μa] f ⁻¹' t :=
  EventuallyLE.antisymm (hf.preimage_mono_ae h.le) (hf.preimage_mono_ae h.symm.le)
#align measure_theory.measure.quasi_measure_preserving.preimage_ae_eq MeasureTheory.Measure.QuasiMeasurePreserving.preimage_ae_eq

theorem preimage_iterate_ae_eq {s : Set α} {f : α → α} (hf : QuasiMeasurePreserving f μ μ) (k : ℕ)
    (hs : f ⁻¹' s =ᵐ[μ] s) : f^[k] ⁻¹' s =ᵐ[μ] s := by
  induction' k with k ih; · rfl
  rw [iterate_succ, preimage_comp]
  exact EventuallyEq.trans (hf.preimage_ae_eq ih) hs
#align measure_theory.measure.quasi_measure_preserving.preimage_iterate_ae_eq MeasureTheory.Measure.QuasiMeasurePreserving.preimage_iterate_ae_eq

theorem image_zpow_ae_eq {s : Set α} {e : α ≃ α} (he : QuasiMeasurePreserving e μ μ)
    (he' : QuasiMeasurePreserving e.symm μ μ) (k : ℤ) (hs : e '' s =ᵐ[μ] s) :
    (⇑(e ^ k)) '' s =ᵐ[μ] s := by
  rw [Equiv.image_eq_preimage]
  obtain ⟨k, rfl | rfl⟩ := k.eq_nat_or_neg
  · replace hs : (⇑e⁻¹) ⁻¹' s =ᵐ[μ] s
    · rwa [Equiv.image_eq_preimage] at hs
    replace he' : (⇑e⁻¹)^[k] ⁻¹' s =ᵐ[μ] s := he'.preimage_iterate_ae_eq k hs
    rwa [Equiv.Perm.iterate_eq_pow e⁻¹ k, inv_pow e k] at he'
  · rw [zpow_neg, zpow_ofNat]
    replace hs : e ⁻¹' s =ᵐ[μ] s
    · convert he.preimage_ae_eq hs.symm
      rw [Equiv.preimage_image]
    replace he : (⇑e)^[k] ⁻¹' s =ᵐ[μ] s := he.preimage_iterate_ae_eq k hs
    rwa [Equiv.Perm.iterate_eq_pow e k] at he
#align measure_theory.measure.quasi_measure_preserving.image_zpow_ae_eq MeasureTheory.Measure.QuasiMeasurePreserving.image_zpow_ae_eq

theorem limsup_preimage_iterate_ae_eq {f : α → α} (hf : QuasiMeasurePreserving f μ μ)
    (hs : f ⁻¹' s =ᵐ[μ] s) : @limsup (Set α) ℕ _ (fun n => (preimage f)^[n] s) atTop =ᵐ[μ] s :=
    -- Need `@` below because of diamond; see gh issue #16932
  haveI : ∀ n, (preimage f)^[n] s =ᵐ[μ] s := by
    intro n
    induction' n with n ih
    · rfl
    simpa only [iterate_succ', comp_apply] using ae_eq_trans (hf.ae_eq ih) hs
  (limsup_ae_eq_of_forall_ae_eq (fun n => (preimage f)^[n] s) this).trans (ae_eq_refl _)
#align measure_theory.measure.quasi_measure_preserving.limsup_preimage_iterate_ae_eq MeasureTheory.Measure.QuasiMeasurePreserving.limsup_preimage_iterate_ae_eq

theorem liminf_preimage_iterate_ae_eq {f : α → α} (hf : QuasiMeasurePreserving f μ μ)
    (hs : f ⁻¹' s =ᵐ[μ] s) : @liminf (Set α) ℕ _ (fun n => (preimage f)^[n] s) atTop =ᵐ[μ] s := by
    -- Need `@` below because of diamond; see gh issue #16932
  rw [← ae_eq_set_compl_compl, @Filter.liminf_compl (Set α)]
  rw [← ae_eq_set_compl_compl, ← preimage_compl] at hs
  convert hf.limsup_preimage_iterate_ae_eq hs
  ext1 n
  simp only [← Set.preimage_iterate_eq, comp_apply, preimage_compl]
#align measure_theory.measure.quasi_measure_preserving.liminf_preimage_iterate_ae_eq MeasureTheory.Measure.QuasiMeasurePreserving.liminf_preimage_iterate_ae_eq

/-- By replacing a measurable set that is almost invariant with the `limsup` of its preimages, we
obtain a measurable set that is almost equal and strictly invariant.

(The `liminf` would work just as well.) -/
theorem exists_preimage_eq_of_preimage_ae {f : α → α} (h : QuasiMeasurePreserving f μ μ)
    (hs : MeasurableSet s) (hs' : f ⁻¹' s =ᵐ[μ] s) :
    ∃ t : Set α, MeasurableSet t ∧ t =ᵐ[μ] s ∧ f ⁻¹' t = t :=
  ⟨limsup (fun n => (preimage f)^[n] s) atTop,
    MeasurableSet.measurableSet_limsup fun n =>
      @preimage_iterate_eq α f n ▸ h.measurable.iterate n hs,
    h.limsup_preimage_iterate_ae_eq hs',
    Filter.CompleteLatticeHom.apply_limsup_iterate (CompleteLatticeHom.setPreimage f) s⟩
#align measure_theory.measure.quasi_measure_preserving.exists_preimage_eq_of_preimage_ae MeasureTheory.Measure.QuasiMeasurePreserving.exists_preimage_eq_of_preimage_ae

open Pointwise

@[to_additive]
theorem smul_ae_eq_of_ae_eq {G α : Type _} [Group G] [MulAction G α] [MeasurableSpace α]
    {s t : Set α} {μ : Measure α} (g : G)
    (h_qmp : QuasiMeasurePreserving ((· • ·) g⁻¹ : α → α) μ μ)
    (h_ae_eq : s =ᵐ[μ] t) : (g • s : Set α) =ᵐ[μ] (g • t : Set α) := by
  simpa only [← preimage_smul_inv] using h_qmp.ae_eq h_ae_eq
#align measure_theory.measure.quasi_measure_preserving.smul_ae_eq_of_ae_eq MeasureTheory.Measure.QuasiMeasurePreserving.smul_ae_eq_of_ae_eq
#align measure_theory.measure.quasi_measure_preserving.vadd_ae_eq_of_ae_eq MeasureTheory.Measure.QuasiMeasurePreserving.vadd_ae_eq_of_ae_eq

end QuasiMeasurePreserving

section Pointwise

open Pointwise

@[to_additive]
theorem pairwise_aedisjoint_of_aedisjoint_forall_ne_one {G α : Type _} [Group G] [MulAction G α]
    [MeasurableSpace α] {μ : Measure α} {s : Set α}
    (h_ae_disjoint : ∀ (g) (_ : g ≠ (1 : G)), AEDisjoint μ (g • s) s)
    (h_qmp : ∀ g : G, QuasiMeasurePreserving ((· • ·) g : α → α) μ μ) :
    Pairwise (AEDisjoint μ on fun g : G => g • s) := by
  intro g₁ g₂ hg
  let g := g₂⁻¹ * g₁
  replace hg : g ≠ 1
  · rw [Ne.def, inv_mul_eq_one]
    exact hg.symm
  have : (· • ·) g₂⁻¹ ⁻¹' (g • s ∩ s) = g₁ • s ∩ g₂ • s := by
    rw [preimage_eq_iff_eq_image (MulAction.bijective g₂⁻¹), image_smul, smul_set_inter, smul_smul,
      smul_smul, inv_mul_self, one_smul]
  change μ (g₁ • s ∩ g₂ • s) = 0
  exact this ▸ (h_qmp g₂⁻¹).preimage_null (h_ae_disjoint g hg)
#align measure_theory.measure.pairwise_ae_disjoint_of_ae_disjoint_forall_ne_one MeasureTheory.Measure.pairwise_aedisjoint_of_aedisjoint_forall_ne_one
#align measure_theory.measure.pairwise_ae_disjoint_of_ae_disjoint_forall_ne_zero MeasureTheory.Measure.pairwise_aedisjoint_of_aedisjoint_forall_ne_zero

end Pointwise

/-! ### The `cofinite` filter -/

/-- The filter of sets `s` such that `sᶜ` has finite measure. -/
def cofinite {m0 : MeasurableSpace α} (μ : Measure α) : Filter α where
  sets := { s | μ sᶜ < ∞ }
  univ_sets := by simp
  inter_sets {s t} hs ht := by
    simp only [compl_inter, mem_setOf_eq]
    calc
      μ (sᶜ ∪ tᶜ) ≤ μ sᶜ + μ tᶜ := measure_union_le _ _
      _ < ∞ := ENNReal.add_lt_top.2 ⟨hs, ht⟩
  sets_of_superset {s t} hs hst := lt_of_le_of_lt (measure_mono <| compl_subset_compl.2 hst) hs
#align measure_theory.measure.cofinite MeasureTheory.Measure.cofinite

theorem mem_cofinite : s ∈ μ.cofinite ↔ μ sᶜ < ∞ :=
  Iff.rfl
#align measure_theory.measure.mem_cofinite MeasureTheory.Measure.mem_cofinite

theorem compl_mem_cofinite : sᶜ ∈ μ.cofinite ↔ μ s < ∞ := by rw [mem_cofinite, compl_compl]
#align measure_theory.measure.compl_mem_cofinite MeasureTheory.Measure.compl_mem_cofinite

theorem eventually_cofinite {p : α → Prop} : (∀ᶠ x in μ.cofinite, p x) ↔ μ { x | ¬p x } < ∞ :=
  Iff.rfl
#align measure_theory.measure.eventually_cofinite MeasureTheory.Measure.eventually_cofinite

end Measure

open Measure

open MeasureTheory

/-- The preimage of a null measurable set under a (quasi) measure preserving map is a null
measurable set. -/
theorem NullMeasurableSet.preimage {ν : Measure β} {f : α → β} {t : Set β}
    (ht : NullMeasurableSet t ν) (hf : QuasiMeasurePreserving f μ ν) :
    NullMeasurableSet (f ⁻¹' t) μ :=
  ⟨f ⁻¹' toMeasurable ν t, hf.measurable (measurableSet_toMeasurable _ _),
    hf.ae_eq ht.toMeasurable_ae_eq.symm⟩
#align measure_theory.null_measurable_set.preimage MeasureTheory.NullMeasurableSet.preimage

theorem NullMeasurableSet.mono_ac (h : NullMeasurableSet s μ) (hle : ν ≪ μ) :
    NullMeasurableSet s ν :=
  h.preimage <| (QuasiMeasurePreserving.id μ).mono_left hle
#align measure_theory.null_measurable_set.mono_ac MeasureTheory.NullMeasurableSet.mono_ac

theorem NullMeasurableSet.mono (h : NullMeasurableSet s μ) (hle : ν ≤ μ) : NullMeasurableSet s ν :=
  h.mono_ac hle.absolutelyContinuous
#align measure_theory.null_measurable_set.mono MeasureTheory.NullMeasurableSet.mono

theorem AEDisjoint.preimage {ν : Measure β} {f : α → β} {s t : Set β} (ht : AEDisjoint ν s t)
    (hf : QuasiMeasurePreserving f μ ν) : AEDisjoint μ (f ⁻¹' s) (f ⁻¹' t) :=
  hf.preimage_null ht
#align measure_theory.ae_disjoint.preimage MeasureTheory.AEDisjoint.preimage

@[simp]
theorem ae_eq_bot : μ.ae = ⊥ ↔ μ = 0 := by
  rw [← empty_mem_iff_bot, mem_ae_iff, compl_empty, measure_univ_eq_zero]
#align measure_theory.ae_eq_bot MeasureTheory.ae_eq_bot

@[simp]
theorem ae_neBot : μ.ae.NeBot ↔ μ ≠ 0 :=
  neBot_iff.trans (not_congr ae_eq_bot)
#align measure_theory.ae_ne_bot MeasureTheory.ae_neBot

instance Measure.ae.neBot [NeZero μ] : μ.ae.NeBot := ae_neBot.2 <| NeZero.ne μ

@[simp]
theorem ae_zero {_m0 : MeasurableSpace α} : (0 : Measure α).ae = ⊥ :=
  ae_eq_bot.2 rfl
#align measure_theory.ae_zero MeasureTheory.ae_zero

@[mono]
theorem ae_mono (h : μ ≤ ν) : μ.ae ≤ ν.ae :=
  h.absolutelyContinuous.ae_le
#align measure_theory.ae_mono MeasureTheory.ae_mono

theorem mem_ae_map_iff {f : α → β} (hf : AEMeasurable f μ) {s : Set β} (hs : MeasurableSet s) :
    s ∈ (μ.map f).ae ↔ f ⁻¹' s ∈ μ.ae := by
  simp only [mem_ae_iff, map_apply_of_aemeasurable hf hs.compl, preimage_compl]
#align measure_theory.mem_ae_map_iff MeasureTheory.mem_ae_map_iff

theorem mem_ae_of_mem_ae_map {f : α → β} (hf : AEMeasurable f μ) {s : Set β}
    (hs : s ∈ (μ.map f).ae) : f ⁻¹' s ∈ μ.ae :=
  (tendsto_ae_map hf).eventually hs
#align measure_theory.mem_ae_of_mem_ae_map MeasureTheory.mem_ae_of_mem_ae_map

theorem ae_map_iff {f : α → β} (hf : AEMeasurable f μ) {p : β → Prop}
    (hp : MeasurableSet { x | p x }) : (∀ᵐ y ∂μ.map f, p y) ↔ ∀ᵐ x ∂μ, p (f x) :=
  mem_ae_map_iff hf hp
#align measure_theory.ae_map_iff MeasureTheory.ae_map_iff

theorem ae_of_ae_map {f : α → β} (hf : AEMeasurable f μ) {p : β → Prop} (h : ∀ᵐ y ∂μ.map f, p y) :
    ∀ᵐ x ∂μ, p (f x) :=
  mem_ae_of_mem_ae_map hf h
#align measure_theory.ae_of_ae_map MeasureTheory.ae_of_ae_map

theorem ae_map_mem_range {m0 : MeasurableSpace α} (f : α → β) (hf : MeasurableSet (range f))
    (μ : Measure α) : ∀ᵐ x ∂μ.map f, x ∈ range f := by
  by_cases h : AEMeasurable f μ
  · change range f ∈ (μ.map f).ae
    rw [mem_ae_map_iff h hf]
    apply eventually_of_forall
    exact mem_range_self
  · simp [map_of_not_aemeasurable h]
#align measure_theory.ae_map_mem_range MeasureTheory.ae_map_mem_range

@[simp]
theorem ae_restrict_iUnion_eq [Countable ι] (s : ι → Set α) :
    (μ.restrict (⋃ i, s i)).ae = ⨆ i, (μ.restrict (s i)).ae :=
  le_antisymm ((ae_sum_eq fun i => μ.restrict (s i)) ▸ ae_mono restrict_iUnion_le) <|
    iSup_le fun i => ae_mono <| restrict_mono (subset_iUnion s i) le_rfl
#align measure_theory.ae_restrict_Union_eq MeasureTheory.ae_restrict_iUnion_eq

@[simp]
theorem ae_restrict_union_eq (s t : Set α) :
    (μ.restrict (s ∪ t)).ae = (μ.restrict s).ae ⊔ (μ.restrict t).ae := by
  simp [union_eq_iUnion, iSup_bool_eq]
#align measure_theory.ae_restrict_union_eq MeasureTheory.ae_restrict_union_eq

theorem ae_restrict_biUnion_eq (s : ι → Set α) {t : Set ι} (ht : t.Countable) :
    (μ.restrict (⋃ i ∈ t, s i)).ae = ⨆ i ∈ t, (μ.restrict (s i)).ae := by
  haveI := ht.to_subtype
  rw [biUnion_eq_iUnion, ae_restrict_iUnion_eq, ← iSup_subtype'']
#align measure_theory.ae_restrict_bUnion_eq MeasureTheory.ae_restrict_biUnion_eq

theorem ae_restrict_biUnion_finset_eq (s : ι → Set α) (t : Finset ι) :
    (μ.restrict (⋃ i ∈ t, s i)).ae = ⨆ i ∈ t, (μ.restrict (s i)).ae :=
  ae_restrict_biUnion_eq s t.countable_toSet
#align measure_theory.ae_restrict_bUnion_finset_eq MeasureTheory.ae_restrict_biUnion_finset_eq

theorem ae_restrict_iUnion_iff [Countable ι] (s : ι → Set α) (p : α → Prop) :
    (∀ᵐ x ∂μ.restrict (⋃ i, s i), p x) ↔ ∀ i, ∀ᵐ x ∂μ.restrict (s i), p x := by simp
#align measure_theory.ae_restrict_Union_iff MeasureTheory.ae_restrict_iUnion_iff

theorem ae_restrict_union_iff (s t : Set α) (p : α → Prop) :
    (∀ᵐ x ∂μ.restrict (s ∪ t), p x) ↔ (∀ᵐ x ∂μ.restrict s, p x) ∧ ∀ᵐ x ∂μ.restrict t, p x := by simp
#align measure_theory.ae_restrict_union_iff MeasureTheory.ae_restrict_union_iff

theorem ae_restrict_biUnion_iff (s : ι → Set α) {t : Set ι} (ht : t.Countable) (p : α → Prop) :
    (∀ᵐ x ∂μ.restrict (⋃ i ∈ t, s i), p x) ↔ ∀ i ∈ t, ∀ᵐ x ∂μ.restrict (s i), p x := by
  simp_rw [Filter.Eventually, ae_restrict_biUnion_eq s ht, mem_iSup]
#align measure_theory.ae_restrict_bUnion_iff MeasureTheory.ae_restrict_biUnion_iff

@[simp]
theorem ae_restrict_biUnion_finset_iff (s : ι → Set α) (t : Finset ι) (p : α → Prop) :
    (∀ᵐ x ∂μ.restrict (⋃ i ∈ t, s i), p x) ↔ ∀ i ∈ t, ∀ᵐ x ∂μ.restrict (s i), p x := by
  simp_rw [Filter.Eventually, ae_restrict_biUnion_finset_eq s, mem_iSup]
#align measure_theory.ae_restrict_bUnion_finset_iff MeasureTheory.ae_restrict_biUnion_finset_iff

theorem ae_eq_restrict_iUnion_iff [Countable ι] (s : ι → Set α) (f g : α → δ) :
    f =ᵐ[μ.restrict (⋃ i, s i)] g ↔ ∀ i, f =ᵐ[μ.restrict (s i)] g := by
  simp_rw [EventuallyEq, ae_restrict_iUnion_eq, eventually_iSup]
#align measure_theory.ae_eq_restrict_Union_iff MeasureTheory.ae_eq_restrict_iUnion_iff

theorem ae_eq_restrict_biUnion_iff (s : ι → Set α) {t : Set ι} (ht : t.Countable) (f g : α → δ) :
    f =ᵐ[μ.restrict (⋃ i ∈ t, s i)] g ↔ ∀ i ∈ t, f =ᵐ[μ.restrict (s i)] g := by
  simp_rw [ae_restrict_biUnion_eq s ht, EventuallyEq, eventually_iSup]
#align measure_theory.ae_eq_restrict_bUnion_iff MeasureTheory.ae_eq_restrict_biUnion_iff

theorem ae_eq_restrict_biUnion_finset_iff (s : ι → Set α) (t : Finset ι) (f g : α → δ) :
    f =ᵐ[μ.restrict (⋃ i ∈ t, s i)] g ↔ ∀ i ∈ t, f =ᵐ[μ.restrict (s i)] g :=
  ae_eq_restrict_biUnion_iff s t.countable_toSet f g
#align measure_theory.ae_eq_restrict_bUnion_finset_iff MeasureTheory.ae_eq_restrict_biUnion_finset_iff

theorem ae_restrict_uIoc_eq [LinearOrder α] (a b : α) :
    (μ.restrict (Ι a b)).ae = (μ.restrict (Ioc a b)).ae ⊔ (μ.restrict (Ioc b a)).ae := by
  simp only [uIoc_eq_union, ae_restrict_union_eq]
#align measure_theory.ae_restrict_uIoc_eq MeasureTheory.ae_restrict_uIoc_eq

/-- See also `MeasureTheory.ae_uIoc_iff`. -/
theorem ae_restrict_uIoc_iff [LinearOrder α] {a b : α} {P : α → Prop} :
    (∀ᵐ x ∂μ.restrict (Ι a b), P x) ↔
      (∀ᵐ x ∂μ.restrict (Ioc a b), P x) ∧ ∀ᵐ x ∂μ.restrict (Ioc b a), P x :=
  by rw [ae_restrict_uIoc_eq, eventually_sup]
#align measure_theory.ae_restrict_uIoc_iff MeasureTheory.ae_restrict_uIoc_iff

theorem ae_restrict_iff {p : α → Prop} (hp : MeasurableSet { x | p x }) :
    (∀ᵐ x ∂μ.restrict s, p x) ↔ ∀ᵐ x ∂μ, x ∈ s → p x := by
  simp only [ae_iff, ← compl_setOf, Measure.restrict_apply hp.compl]
  rw [iff_iff_eq]; congr with x; simp [and_comm]
#align measure_theory.ae_restrict_iff MeasureTheory.ae_restrict_iff

theorem ae_imp_of_ae_restrict {s : Set α} {p : α → Prop} (h : ∀ᵐ x ∂μ.restrict s, p x) :
    ∀ᵐ x ∂μ, x ∈ s → p x := by
  simp only [ae_iff] at h ⊢
  simpa [setOf_and, inter_comm] using measure_inter_eq_zero_of_restrict h
#align measure_theory.ae_imp_of_ae_restrict MeasureTheory.ae_imp_of_ae_restrict

theorem ae_restrict_iff' {p : α → Prop} (hs : MeasurableSet s) :
    (∀ᵐ x ∂μ.restrict s, p x) ↔ ∀ᵐ x ∂μ, x ∈ s → p x := by
  simp only [ae_iff, ← compl_setOf, restrict_apply_eq_zero' hs]
  rw [iff_iff_eq]; congr with x; simp [and_comm]
#align measure_theory.ae_restrict_iff' MeasureTheory.ae_restrict_iff'

theorem _root_.Filter.EventuallyEq.restrict {f g : α → δ} {s : Set α} (hfg : f =ᵐ[μ] g) :
    f =ᵐ[μ.restrict s] g := by
  -- note that we cannot use `ae_restrict_iff` since we do not require measurability
  refine' hfg.filter_mono _
  rw [Measure.ae_le_iff_absolutelyContinuous]
  exact Measure.absolutelyContinuous_of_le Measure.restrict_le_self
#align filter.eventually_eq.restrict Filter.EventuallyEq.restrict

theorem ae_restrict_mem (hs : MeasurableSet s) : ∀ᵐ x ∂μ.restrict s, x ∈ s :=
  (ae_restrict_iff' hs).2 (Filter.eventually_of_forall fun _ => id)
#align measure_theory.ae_restrict_mem MeasureTheory.ae_restrict_mem

theorem ae_restrict_mem₀ (hs : NullMeasurableSet s μ) : ∀ᵐ x ∂μ.restrict s, x ∈ s := by
  rcases hs.exists_measurable_subset_ae_eq with ⟨t, hts, htm, ht_eq⟩
  rw [← restrict_congr_set ht_eq]
  exact (ae_restrict_mem htm).mono hts
#align measure_theory.ae_restrict_mem₀ MeasureTheory.ae_restrict_mem₀

theorem ae_restrict_of_ae {s : Set α} {p : α → Prop} (h : ∀ᵐ x ∂μ, p x) : ∀ᵐ x ∂μ.restrict s, p x :=
  Eventually.filter_mono (ae_mono Measure.restrict_le_self) h
#align measure_theory.ae_restrict_of_ae MeasureTheory.ae_restrict_of_ae

theorem ae_restrict_iff'₀ {p : α → Prop} (hs : NullMeasurableSet s μ) :
    (∀ᵐ x ∂μ.restrict s, p x) ↔ ∀ᵐ x ∂μ, x ∈ s → p x := by
  refine' ⟨fun h => ae_imp_of_ae_restrict h, fun h => _⟩
  filter_upwards [ae_restrict_mem₀ hs, ae_restrict_of_ae h]with x hx h'x using h'x hx
#align measure_theory.ae_restrict_iff'₀ MeasureTheory.ae_restrict_iff'₀

theorem ae_restrict_of_ae_restrict_of_subset {s t : Set α} {p : α → Prop} (hst : s ⊆ t)
    (h : ∀ᵐ x ∂μ.restrict t, p x) : ∀ᵐ x ∂μ.restrict s, p x :=
  h.filter_mono (ae_mono <| Measure.restrict_mono hst (le_refl μ))
#align measure_theory.ae_restrict_of_ae_restrict_of_subset MeasureTheory.ae_restrict_of_ae_restrict_of_subset

theorem ae_of_ae_restrict_of_ae_restrict_compl (t : Set α) {p : α → Prop}
    (ht : ∀ᵐ x ∂μ.restrict t, p x) (htc : ∀ᵐ x ∂μ.restrict tᶜ, p x) : ∀ᵐ x ∂μ, p x :=
  nonpos_iff_eq_zero.1 <|
    calc
      μ { x | ¬p x } = μ ({ x | ¬p x } ∩ t ∪ { x | ¬p x } ∩ tᶜ) := by
        rw [← inter_union_distrib_left, union_compl_self, inter_univ]
      _ ≤ μ ({ x | ¬p x } ∩ t) + μ ({ x | ¬p x } ∩ tᶜ) := (measure_union_le _ _)
      _ ≤ μ.restrict t { x | ¬p x } + μ.restrict tᶜ { x | ¬p x } :=
        (add_le_add (le_restrict_apply _ _) (le_restrict_apply _ _))
      _ = 0 := by rw [ae_iff.1 ht, ae_iff.1 htc, zero_add]

#align measure_theory.ae_of_ae_restrict_of_ae_restrict_compl MeasureTheory.ae_of_ae_restrict_of_ae_restrict_compl

theorem mem_map_restrict_ae_iff {β} {s : Set α} {t : Set β} {f : α → β} (hs : MeasurableSet s) :
    t ∈ Filter.map f (μ.restrict s).ae ↔ μ ((f ⁻¹' t)ᶜ ∩ s) = 0 := by
  rw [mem_map, mem_ae_iff, Measure.restrict_apply' hs]
#align measure_theory.mem_map_restrict_ae_iff MeasureTheory.mem_map_restrict_ae_iff

theorem ae_smul_measure {p : α → Prop} [Monoid R] [DistribMulAction R ℝ≥0∞]
    [IsScalarTower R ℝ≥0∞ ℝ≥0∞] (h : ∀ᵐ x ∂μ, p x) (c : R) : ∀ᵐ x ∂c • μ, p x :=
  ae_iff.2 <| by rw [smul_apply, ae_iff.1 h, smul_zero]
#align measure_theory.ae_smul_measure MeasureTheory.ae_smul_measure

theorem ae_add_measure_iff {p : α → Prop} {ν} :
    (∀ᵐ x ∂μ + ν, p x) ↔ (∀ᵐ x ∂μ, p x) ∧ ∀ᵐ x ∂ν, p x :=
  add_eq_zero_iff
#align measure_theory.ae_add_measure_iff MeasureTheory.ae_add_measure_iff

theorem ae_eq_comp' {ν : Measure β} {f : α → β} {g g' : β → δ} (hf : AEMeasurable f μ)
    (h : g =ᵐ[ν] g') (h2 : μ.map f ≪ ν) : g ∘ f =ᵐ[μ] g' ∘ f :=
  (tendsto_ae_map hf).mono_right h2.ae_le h
#align measure_theory.ae_eq_comp' MeasureTheory.ae_eq_comp'

theorem Measure.QuasiMeasurePreserving.ae_eq_comp {ν : Measure β} {f : α → β} {g g' : β → δ}
    (hf : QuasiMeasurePreserving f μ ν) (h : g =ᵐ[ν] g') : g ∘ f =ᵐ[μ] g' ∘ f :=
  ae_eq_comp' hf.aemeasurable h hf.absolutelyContinuous
#align measure_theory.measure.quasi_measure_preserving.ae_eq_comp MeasureTheory.Measure.QuasiMeasurePreserving.ae_eq_comp

theorem ae_eq_comp {f : α → β} {g g' : β → δ} (hf : AEMeasurable f μ) (h : g =ᵐ[μ.map f] g') :
    g ∘ f =ᵐ[μ] g' ∘ f :=
  ae_eq_comp' hf h AbsolutelyContinuous.rfl
#align measure_theory.ae_eq_comp MeasureTheory.ae_eq_comp

theorem sub_ae_eq_zero {β} [AddGroup β] (f g : α → β) : f - g =ᵐ[μ] 0 ↔ f =ᵐ[μ] g := by
  refine' ⟨fun h => h.mono fun x hx => _, fun h => h.mono fun x hx => _⟩
  · rwa [Pi.sub_apply, Pi.zero_apply, sub_eq_zero] at hx
  · rwa [Pi.sub_apply, Pi.zero_apply, sub_eq_zero]
#align measure_theory.sub_ae_eq_zero MeasureTheory.sub_ae_eq_zero

theorem le_ae_restrict : μ.ae ⊓ 𝓟 s ≤ (μ.restrict s).ae := fun _s hs =>
  eventually_inf_principal.2 (ae_imp_of_ae_restrict hs)
#align measure_theory.le_ae_restrict MeasureTheory.le_ae_restrict

@[simp]
theorem ae_restrict_eq (hs : MeasurableSet s) : (μ.restrict s).ae = μ.ae ⊓ 𝓟 s := by
  ext t
  simp only [mem_inf_principal, mem_ae_iff, restrict_apply_eq_zero' hs, compl_setOf, not_imp,
    fun a => and_comm (a := a ∈ s) (b := ¬a ∈ t)]
  rfl
#align measure_theory.ae_restrict_eq MeasureTheory.ae_restrict_eq

-- @[simp] -- Porting note: simp can prove this
theorem ae_restrict_eq_bot {s} : (μ.restrict s).ae = ⊥ ↔ μ s = 0 :=
  ae_eq_bot.trans restrict_eq_zero
#align measure_theory.ae_restrict_eq_bot MeasureTheory.ae_restrict_eq_bot

theorem ae_restrict_neBot {s} : (μ.restrict s).ae.NeBot ↔ μ s ≠ 0 :=
  neBot_iff.trans ae_restrict_eq_bot.not
#align measure_theory.ae_restrict_ne_bot MeasureTheory.ae_restrict_neBot

theorem self_mem_ae_restrict {s} (hs : MeasurableSet s) : s ∈ (μ.restrict s).ae := by
  simp only [ae_restrict_eq hs, exists_prop, mem_principal, mem_inf_iff]
  exact ⟨_, univ_mem, s, Subset.rfl, (univ_inter s).symm⟩
#align measure_theory.self_mem_ae_restrict MeasureTheory.self_mem_ae_restrict

/-- If two measurable sets are ae_eq then any proposition that is almost everywhere true on one
is almost everywhere true on the other -/
theorem ae_restrict_of_ae_eq_of_ae_restrict {s t} (hst : s =ᵐ[μ] t) {p : α → Prop} :
    (∀ᵐ x ∂μ.restrict s, p x) → ∀ᵐ x ∂μ.restrict t, p x := by simp [Measure.restrict_congr_set hst]
#align measure_theory.ae_restrict_of_ae_eq_of_ae_restrict MeasureTheory.ae_restrict_of_ae_eq_of_ae_restrict

/-- If two measurable sets are ae_eq then any proposition that is almost everywhere true on one
is almost everywhere true on the other -/
theorem ae_restrict_congr_set {s t} (hst : s =ᵐ[μ] t) {p : α → Prop} :
    (∀ᵐ x ∂μ.restrict s, p x) ↔ ∀ᵐ x ∂μ.restrict t, p x :=
  ⟨ae_restrict_of_ae_eq_of_ae_restrict hst, ae_restrict_of_ae_eq_of_ae_restrict hst.symm⟩
#align measure_theory.ae_restrict_congr_set MeasureTheory.ae_restrict_congr_set

/-- A version of the **Borel-Cantelli lemma**: if `pᵢ` is a sequence of predicates such that
`∑ μ {x | pᵢ x}` is finite, then the measure of `x` such that `pᵢ x` holds frequently as `i → ∞` (or
equivalently, `pᵢ x` holds for infinitely many `i`) is equal to zero. -/
theorem measure_setOf_frequently_eq_zero {p : ℕ → α → Prop} (hp : ∑' i, μ { x | p i x } ≠ ∞) :
    μ { x | ∃ᶠ n in atTop, p n x } = 0 := by
  simpa only [limsup_eq_iInf_iSup_of_nat, frequently_atTop, ← bex_def, setOf_forall,
    setOf_exists] using measure_limsup_eq_zero hp
#align measure_theory.measure_set_of_frequently_eq_zero MeasureTheory.measure_setOf_frequently_eq_zero

/-- A version of the **Borel-Cantelli lemma**: if `sᵢ` is a sequence of sets such that
`∑ μ sᵢ` exists, then for almost all `x`, `x` does not belong to almost all `sᵢ`. -/
theorem ae_eventually_not_mem {s : ℕ → Set α} (hs : (∑' i, μ (s i)) ≠ ∞) :
    ∀ᵐ x ∂μ, ∀ᶠ n in atTop, x ∉ s n :=
  measure_setOf_frequently_eq_zero hs
#align measure_theory.ae_eventually_not_mem MeasureTheory.ae_eventually_not_mem

section Intervals

theorem biSup_measure_Iic [Preorder α] {s : Set α} (hsc : s.Countable)
    (hst : ∀ x : α, ∃ y ∈ s, x ≤ y) (hdir : DirectedOn (· ≤ ·) s) :
    ⨆ x ∈ s, μ (Iic x) = μ univ := by
  rw [← measure_biUnion_eq_iSup hsc]
  · congr
    simp only [← bex_def] at hst
    exact iUnion₂_eq_univ_iff.2 hst
  · exact directedOn_iff_directed.2 (hdir.directed_val.mono_comp _ fun x y => Iic_subset_Iic.2)
#align measure_theory.bsupr_measure_Iic MeasureTheory.biSup_measure_Iic

variable [PartialOrder α] {a b : α}

theorem Iio_ae_eq_Iic' (ha : μ {a} = 0) : Iio a =ᵐ[μ] Iic a := by
  rw [← Iic_diff_right, diff_ae_eq_self, measure_mono_null (Set.inter_subset_right _ _) ha]
#align measure_theory.Iio_ae_eq_Iic' MeasureTheory.Iio_ae_eq_Iic'

theorem Ioi_ae_eq_Ici' (ha : μ {a} = 0) : Ioi a =ᵐ[μ] Ici a :=
  @Iio_ae_eq_Iic' αᵒᵈ _ μ _ _ ha
#align measure_theory.Ioi_ae_eq_Ici' MeasureTheory.Ioi_ae_eq_Ici'

theorem Ioo_ae_eq_Ioc' (hb : μ {b} = 0) : Ioo a b =ᵐ[μ] Ioc a b :=
  (ae_eq_refl _).inter (Iio_ae_eq_Iic' hb)
#align measure_theory.Ioo_ae_eq_Ioc' MeasureTheory.Ioo_ae_eq_Ioc'

theorem Ioc_ae_eq_Icc' (ha : μ {a} = 0) : Ioc a b =ᵐ[μ] Icc a b :=
  (Ioi_ae_eq_Ici' ha).inter (ae_eq_refl _)
#align measure_theory.Ioc_ae_eq_Icc' MeasureTheory.Ioc_ae_eq_Icc'

theorem Ioo_ae_eq_Ico' (ha : μ {a} = 0) : Ioo a b =ᵐ[μ] Ico a b :=
  (Ioi_ae_eq_Ici' ha).inter (ae_eq_refl _)
#align measure_theory.Ioo_ae_eq_Ico' MeasureTheory.Ioo_ae_eq_Ico'

theorem Ioo_ae_eq_Icc' (ha : μ {a} = 0) (hb : μ {b} = 0) : Ioo a b =ᵐ[μ] Icc a b :=
  (Ioi_ae_eq_Ici' ha).inter (Iio_ae_eq_Iic' hb)
#align measure_theory.Ioo_ae_eq_Icc' MeasureTheory.Ioo_ae_eq_Icc'

theorem Ico_ae_eq_Icc' (hb : μ {b} = 0) : Ico a b =ᵐ[μ] Icc a b :=
  (ae_eq_refl _).inter (Iio_ae_eq_Iic' hb)
#align measure_theory.Ico_ae_eq_Icc' MeasureTheory.Ico_ae_eq_Icc'

theorem Ico_ae_eq_Ioc' (ha : μ {a} = 0) (hb : μ {b} = 0) : Ico a b =ᵐ[μ] Ioc a b :=
  (Ioo_ae_eq_Ico' ha).symm.trans (Ioo_ae_eq_Ioc' hb)
#align measure_theory.Ico_ae_eq_Ioc' MeasureTheory.Ico_ae_eq_Ioc'

end Intervals

section IsFiniteMeasure

/-- A measure `μ` is called finite if `μ univ < ∞`. -/
class IsFiniteMeasure (μ : Measure α) : Prop where
  measure_univ_lt_top : μ univ < ∞
#align measure_theory.is_finite_measure MeasureTheory.IsFiniteMeasure
#align measure_theory.is_finite_measure.measure_univ_lt_top MeasureTheory.IsFiniteMeasure.measure_univ_lt_top

theorem not_isFiniteMeasure_iff : ¬IsFiniteMeasure μ ↔ μ Set.univ = ∞ := by
  refine' ⟨fun h => _, fun h => fun h' => h'.measure_univ_lt_top.ne h⟩
  by_contra h'
  exact h ⟨lt_top_iff_ne_top.mpr h'⟩
#align measure_theory.not_is_finite_measure_iff MeasureTheory.not_isFiniteMeasure_iff

instance Restrict.isFiniteMeasure (μ : Measure α) [hs : Fact (μ s < ∞)] :
    IsFiniteMeasure (μ.restrict s) :=
  ⟨by simpa using hs.elim⟩
#align measure_theory.restrict.is_finite_measure MeasureTheory.Restrict.isFiniteMeasure

theorem measure_lt_top (μ : Measure α) [IsFiniteMeasure μ] (s : Set α) : μ s < ∞ :=
  (measure_mono (subset_univ s)).trans_lt IsFiniteMeasure.measure_univ_lt_top
#align measure_theory.measure_lt_top MeasureTheory.measure_lt_top

instance isFiniteMeasureRestrict (μ : Measure α) (s : Set α) [h : IsFiniteMeasure μ] :
    IsFiniteMeasure (μ.restrict s) :=
  ⟨by simpa using measure_lt_top μ s⟩
#align measure_theory.is_finite_measure_restrict MeasureTheory.isFiniteMeasureRestrict

theorem measure_ne_top (μ : Measure α) [IsFiniteMeasure μ] (s : Set α) : μ s ≠ ∞ :=
  ne_of_lt (measure_lt_top μ s)
#align measure_theory.measure_ne_top MeasureTheory.measure_ne_top

theorem measure_compl_le_add_of_le_add [IsFiniteMeasure μ] (hs : MeasurableSet s)
    (ht : MeasurableSet t) {ε : ℝ≥0∞} (h : μ s ≤ μ t + ε) : μ tᶜ ≤ μ sᶜ + ε := by
  rw [measure_compl ht (measure_ne_top μ _), measure_compl hs (measure_ne_top μ _),
    tsub_le_iff_right]
  calc
    μ univ = μ univ - μ s + μ s := (tsub_add_cancel_of_le <| measure_mono s.subset_univ).symm
    _ ≤ μ univ - μ s + (μ t + ε) := (add_le_add_left h _)
    _ = _ := by rw [add_right_comm, add_assoc]

#align measure_theory.measure_compl_le_add_of_le_add MeasureTheory.measure_compl_le_add_of_le_add

theorem measure_compl_le_add_iff [IsFiniteMeasure μ] (hs : MeasurableSet s) (ht : MeasurableSet t)
    {ε : ℝ≥0∞} : μ sᶜ ≤ μ tᶜ + ε ↔ μ t ≤ μ s + ε :=
  ⟨fun h => compl_compl s ▸ compl_compl t ▸ measure_compl_le_add_of_le_add hs.compl ht.compl h,
    measure_compl_le_add_of_le_add ht hs⟩
#align measure_theory.measure_compl_le_add_iff MeasureTheory.measure_compl_le_add_iff

/-- The measure of the whole space with respect to a finite measure, considered as `ℝ≥0`. -/
def measureUnivNNReal (μ : Measure α) : ℝ≥0 :=
  (μ univ).toNNReal
#align measure_theory.measure_univ_nnreal MeasureTheory.measureUnivNNReal

@[simp]
theorem coe_measureUnivNNReal (μ : Measure α) [IsFiniteMeasure μ] :
    ↑(measureUnivNNReal μ) = μ univ :=
  ENNReal.coe_toNNReal (measure_ne_top μ univ)
#align measure_theory.coe_measure_univ_nnreal MeasureTheory.coe_measureUnivNNReal

instance isFiniteMeasureZero : IsFiniteMeasure (0 : Measure α) :=
  ⟨by simp⟩
#align measure_theory.is_finite_measure_zero MeasureTheory.isFiniteMeasureZero

instance (priority := 100) isFiniteMeasureOfIsEmpty [IsEmpty α] : IsFiniteMeasure μ := by
  rw [eq_zero_of_isEmpty μ]
  infer_instance
#align measure_theory.is_finite_measure_of_is_empty MeasureTheory.isFiniteMeasureOfIsEmpty

@[simp]
theorem measureUnivNNReal_zero : measureUnivNNReal (0 : Measure α) = 0 :=
  rfl
#align measure_theory.measure_univ_nnreal_zero MeasureTheory.measureUnivNNReal_zero

instance isFiniteMeasureAdd [IsFiniteMeasure μ] [IsFiniteMeasure ν] : IsFiniteMeasure (μ + ν) where
  measure_univ_lt_top := by
    rw [Measure.coe_add, Pi.add_apply, ENNReal.add_lt_top]
    exact ⟨measure_lt_top _ _, measure_lt_top _ _⟩
#align measure_theory.is_finite_measure_add MeasureTheory.isFiniteMeasureAdd

instance isFiniteMeasureSMulNNReal [IsFiniteMeasure μ] {r : ℝ≥0} : IsFiniteMeasure (r • μ)
    where measure_univ_lt_top := ENNReal.mul_lt_top ENNReal.coe_ne_top (measure_ne_top _ _)
#align measure_theory.is_finite_measure_smul_nnreal MeasureTheory.isFiniteMeasureSMulNNReal

instance IsFiniteMeasure.average : IsFiniteMeasure ((μ univ)⁻¹ • μ) where
  measure_univ_lt_top := by
    rw [smul_apply, smul_eq_mul, ← ENNReal.div_eq_inv_mul]
    exact ENNReal.div_self_le_one.trans_lt ENNReal.one_lt_top

instance isFiniteMeasureSMulOfNNRealTower {R} [SMul R ℝ≥0] [SMul R ℝ≥0∞] [IsScalarTower R ℝ≥0 ℝ≥0∞]
    [IsScalarTower R ℝ≥0∞ ℝ≥0∞] [IsFiniteMeasure μ] {r : R} : IsFiniteMeasure (r • μ) := by
  rw [← smul_one_smul ℝ≥0 r μ]
  infer_instance
#align measure_theory.is_finite_measure_smul_of_nnreal_tower MeasureTheory.isFiniteMeasureSMulOfNNRealTower

theorem isFiniteMeasure_of_le (μ : Measure α) [IsFiniteMeasure μ] (h : ν ≤ μ) : IsFiniteMeasure ν :=
  { measure_univ_lt_top := lt_of_le_of_lt (h Set.univ MeasurableSet.univ) (measure_lt_top _ _) }
#align measure_theory.is_finite_measure_of_le MeasureTheory.isFiniteMeasure_of_le

@[instance]
theorem Measure.isFiniteMeasure_map {m : MeasurableSpace α} (μ : Measure α) [IsFiniteMeasure μ]
    (f : α → β) : IsFiniteMeasure (μ.map f) := by
  by_cases hf : AEMeasurable f μ
  · constructor
    rw [map_apply_of_aemeasurable hf MeasurableSet.univ]
    exact measure_lt_top μ _
  · rw [map_of_not_aemeasurable hf]
    exact MeasureTheory.isFiniteMeasureZero
#align measure_theory.measure.is_finite_measure_map MeasureTheory.Measure.isFiniteMeasure_map

@[simp]
theorem measureUnivNNReal_eq_zero [IsFiniteMeasure μ] : measureUnivNNReal μ = 0 ↔ μ = 0 := by
  rw [← MeasureTheory.Measure.measure_univ_eq_zero, ← coe_measureUnivNNReal]
  norm_cast
#align measure_theory.measure_univ_nnreal_eq_zero MeasureTheory.measureUnivNNReal_eq_zero

theorem measureUnivNNReal_pos [IsFiniteMeasure μ] (hμ : μ ≠ 0) : 0 < measureUnivNNReal μ := by
  contrapose! hμ
  simpa [measureUnivNNReal_eq_zero, le_zero_iff] using hμ
#align measure_theory.measure_univ_nnreal_pos MeasureTheory.measureUnivNNReal_pos

/-- `le_of_add_le_add_left` is normally applicable to `OrderedCancelAddCommMonoid`,
but it holds for measures with the additional assumption that μ is finite. -/
theorem Measure.le_of_add_le_add_left [IsFiniteMeasure μ] (A2 : μ + ν₁ ≤ μ + ν₂) : ν₁ ≤ ν₂ :=
  fun S B1 => ENNReal.le_of_add_le_add_left (MeasureTheory.measure_ne_top μ S) (A2 S B1)
#align measure_theory.measure.le_of_add_le_add_left MeasureTheory.Measure.le_of_add_le_add_left

theorem summable_measure_toReal [hμ : IsFiniteMeasure μ] {f : ℕ → Set α}
    (hf₁ : ∀ i : ℕ, MeasurableSet (f i)) (hf₂ : Pairwise (Disjoint on f)) :
    Summable fun x => (μ (f x)).toReal := by
  apply ENNReal.summable_toReal
  rw [← MeasureTheory.measure_iUnion hf₂ hf₁]
  exact ne_of_lt (measure_lt_top _ _)
#align measure_theory.summable_measure_to_real MeasureTheory.summable_measure_toReal

theorem ae_eq_univ_iff_measure_eq [IsFiniteMeasure μ] (hs : NullMeasurableSet s μ) :
    s =ᵐ[μ] univ ↔ μ s = μ univ := by
  refine' ⟨measure_congr, fun h => _⟩
  obtain ⟨t, -, ht₁, ht₂⟩ := hs.exists_measurable_subset_ae_eq
  exact
    ht₂.symm.trans
      (ae_eq_of_subset_of_measure_ge (subset_univ t) (Eq.le ((measure_congr ht₂).trans h).symm) ht₁
        (measure_ne_top μ univ))
#align measure_theory.ae_eq_univ_iff_measure_eq MeasureTheory.ae_eq_univ_iff_measure_eq

theorem ae_iff_measure_eq [IsFiniteMeasure μ] {p : α → Prop}
    (hp : NullMeasurableSet { a | p a } μ) : (∀ᵐ a ∂μ, p a) ↔ μ { a | p a } = μ univ := by
  rw [← ae_eq_univ_iff_measure_eq hp, eventuallyEq_univ, eventually_iff]
#align measure_theory.ae_iff_measure_eq MeasureTheory.ae_iff_measure_eq

theorem ae_mem_iff_measure_eq [IsFiniteMeasure μ] {s : Set α} (hs : NullMeasurableSet s μ) :
    (∀ᵐ a ∂μ, a ∈ s) ↔ μ s = μ univ :=
  ae_iff_measure_eq hs
#align measure_theory.ae_mem_iff_measure_eq MeasureTheory.ae_mem_iff_measure_eq

end IsFiniteMeasure

section IsProbabilityMeasure

/-- A measure `μ` is called a probability measure if `μ univ = 1`. -/
class IsProbabilityMeasure (μ : Measure α) : Prop where
  measure_univ : μ univ = 1
#align measure_theory.is_probability_measure MeasureTheory.IsProbabilityMeasure
#align measure_theory.is_probability_measure.measure_univ MeasureTheory.IsProbabilityMeasure.measure_univ

export MeasureTheory.IsProbabilityMeasure (measure_univ)

attribute [simp] IsProbabilityMeasure.measure_univ

instance (priority := 100) IsProbabilityMeasure.toIsFiniteMeasure (μ : Measure α)
    [IsProbabilityMeasure μ] : IsFiniteMeasure μ :=
  ⟨by simp only [measure_univ, ENNReal.one_lt_top]⟩
#align measure_theory.is_probability_measure.to_is_finite_measure MeasureTheory.IsProbabilityMeasure.toIsFiniteMeasure

theorem IsProbabilityMeasure.ne_zero (μ : Measure α) [IsProbabilityMeasure μ] : μ ≠ 0 :=
  mt measure_univ_eq_zero.2 <| by simp [measure_univ]
#align measure_theory.is_probability_measure.ne_zero MeasureTheory.IsProbabilityMeasure.ne_zero

instance (priority := 100) IsProbabilityMeasure.neZero (μ : Measure α) [IsProbabilityMeasure μ] :
    NeZero μ := ⟨IsProbabilityMeasure.ne_zero μ⟩

-- Porting note: no longer an `instance` because `inferInstance` can find it now
theorem IsProbabilityMeasure.ae_neBot [IsProbabilityMeasure μ] : NeBot μ.ae := inferInstance
#align measure_theory.is_probability_measure.ae_ne_bot MeasureTheory.IsProbabilityMeasure.ae_neBot

theorem prob_add_prob_compl [IsProbabilityMeasure μ] (h : MeasurableSet s) : μ s + μ sᶜ = 1 :=
  (measure_add_measure_compl h).trans measure_univ
#align measure_theory.prob_add_prob_compl MeasureTheory.prob_add_prob_compl

theorem prob_le_one [IsProbabilityMeasure μ] : μ s ≤ 1 :=
  (measure_mono <| Set.subset_univ _).trans_eq measure_univ
#align measure_theory.prob_le_one MeasureTheory.prob_le_one

-- porting note: made an `instance`, using `NeZero`
instance isProbabilityMeasureSMul [IsFiniteMeasure μ] [NeZero μ] :
    IsProbabilityMeasure ((μ univ)⁻¹ • μ) :=
  ⟨ENNReal.inv_mul_cancel (NeZero.ne (μ univ)) (measure_ne_top _ _)⟩
#align measure_theory.is_probability_measure_smul MeasureTheory.isProbabilityMeasureSMulₓ

theorem isProbabilityMeasure_map [IsProbabilityMeasure μ] {f : α → β} (hf : AEMeasurable f μ) :
    IsProbabilityMeasure (map f μ) :=
  ⟨by simp [map_apply_of_aemeasurable, hf]⟩
#align measure_theory.is_probability_measure_map MeasureTheory.isProbabilityMeasure_map

@[simp]
theorem one_le_prob_iff [IsProbabilityMeasure μ] : 1 ≤ μ s ↔ μ s = 1 :=
  ⟨fun h => le_antisymm prob_le_one h, fun h => h ▸ le_refl _⟩
#align measure_theory.one_le_prob_iff MeasureTheory.one_le_prob_iff

/-- Note that this is not quite as useful as it looks because the measure takes values in `ℝ≥0∞`.
Thus the subtraction appearing is the truncated subtraction of `ℝ≥0∞`, rather than the
better-behaved subtraction of `ℝ`. -/
theorem prob_compl_eq_one_sub [IsProbabilityMeasure μ] (hs : MeasurableSet s) : μ sᶜ = 1 - μ s :=
  by simpa only [measure_univ] using measure_compl hs (measure_lt_top μ s).ne
#align measure_theory.prob_compl_eq_one_sub MeasureTheory.prob_compl_eq_one_sub

@[simp]
theorem prob_compl_eq_zero_iff [IsProbabilityMeasure μ] (hs : MeasurableSet s) :
    μ sᶜ = 0 ↔ μ s = 1 := by
  rw [prob_compl_eq_one_sub hs, tsub_eq_zero_iff_le, one_le_prob_iff]
#align measure_theory.prob_compl_eq_zero_iff MeasureTheory.prob_compl_eq_zero_iff

@[simp]
theorem prob_compl_eq_one_iff [IsProbabilityMeasure μ] (hs : MeasurableSet s) :
    μ sᶜ = 1 ↔ μ s = 0 := by rw [← prob_compl_eq_zero_iff hs.compl, compl_compl]
#align measure_theory.prob_compl_eq_one_iff MeasureTheory.prob_compl_eq_one_iff

end IsProbabilityMeasure

section NoAtoms

/-- Measure `μ` *has no atoms* if the measure of each singleton is zero.

NB: Wikipedia assumes that for any measurable set `s` with positive `μ`-measure,
there exists a measurable `t ⊆ s` such that `0 < μ t < μ s`. While this implies `μ {x} = 0`,
the converse is not true. -/
class NoAtoms {m0 : MeasurableSpace α} (μ : Measure α) : Prop where
  measure_singleton : ∀ x, μ {x} = 0
#align measure_theory.has_no_atoms MeasureTheory.NoAtoms
#align measure_theory.has_no_atoms.measure_singleton MeasureTheory.NoAtoms.measure_singleton

export MeasureTheory.NoAtoms (measure_singleton)

attribute [simp] measure_singleton

variable [NoAtoms μ]

theorem _root_.Set.Subsingleton.measure_zero {α : Type _} {_m : MeasurableSpace α} {s : Set α}
    (hs : s.Subsingleton) (μ : Measure α) [NoAtoms μ] : μ s = 0 :=
  hs.induction_on (p := fun s => μ s = 0) measure_empty measure_singleton
#align set.subsingleton.measure_zero Set.Subsingleton.measure_zero

theorem Measure.restrict_singleton' {a : α} : μ.restrict {a} = 0 := by
  simp only [measure_singleton, Measure.restrict_eq_zero]
#align measure_theory.measure.restrict_singleton' MeasureTheory.Measure.restrict_singleton'

instance Measure.restrict.instNoAtoms (s : Set α) : NoAtoms (μ.restrict s) := by
  refine' ⟨fun x => _⟩
  obtain ⟨t, hxt, ht1, ht2⟩ := exists_measurable_superset_of_null (measure_singleton x : μ {x} = 0)
  apply measure_mono_null hxt
  rw [Measure.restrict_apply ht1]
  apply measure_mono_null (inter_subset_left t s) ht2
#align measure_theory.measure.restrict.has_no_atoms MeasureTheory.Measure.restrict.instNoAtoms

theorem _root_.Set.Countable.measure_zero {α : Type _} {m : MeasurableSpace α} {s : Set α}
    (h : s.Countable) (μ : Measure α) [NoAtoms μ] : μ s = 0 := by
  rw [← biUnion_of_singleton s, ← nonpos_iff_eq_zero]
  refine' le_trans (measure_biUnion_le h _) _
  simp
#align set.countable.measure_zero Set.Countable.measure_zero

theorem _root_.Set.Countable.ae_not_mem {α : Type _} {m : MeasurableSpace α} {s : Set α}
    (h : s.Countable) (μ : Measure α) [NoAtoms μ] : ∀ᵐ x ∂μ, x ∉ s := by
  simpa only [ae_iff, Classical.not_not] using h.measure_zero μ
#align set.countable.ae_not_mem Set.Countable.ae_not_mem

theorem _root_.Set.Finite.measure_zero {α : Type _} {_m : MeasurableSpace α} {s : Set α}
    (h : s.Finite) (μ : Measure α) [NoAtoms μ] : μ s = 0 :=
  h.countable.measure_zero μ
#align set.finite.measure_zero Set.Finite.measure_zero

theorem _root_.Finset.measure_zero {α : Type _} {_m : MeasurableSpace α} (s : Finset α)
    (μ : Measure α) [NoAtoms μ] : μ s = 0 :=
  s.finite_toSet.measure_zero μ
#align finset.measure_zero Finset.measure_zero

theorem insert_ae_eq_self (a : α) (s : Set α) : (insert a s : Set α) =ᵐ[μ] s :=
  union_ae_eq_right.2 <| measure_mono_null (diff_subset _ _) (measure_singleton _)
#align measure_theory.insert_ae_eq_self MeasureTheory.insert_ae_eq_self

section

variable [PartialOrder α] {a b : α}

theorem Iio_ae_eq_Iic : Iio a =ᵐ[μ] Iic a :=
  Iio_ae_eq_Iic' (measure_singleton a)
#align measure_theory.Iio_ae_eq_Iic MeasureTheory.Iio_ae_eq_Iic

theorem Ioi_ae_eq_Ici : Ioi a =ᵐ[μ] Ici a :=
  Ioi_ae_eq_Ici' (measure_singleton a)
#align measure_theory.Ioi_ae_eq_Ici MeasureTheory.Ioi_ae_eq_Ici

theorem Ioo_ae_eq_Ioc : Ioo a b =ᵐ[μ] Ioc a b :=
  Ioo_ae_eq_Ioc' (measure_singleton b)
#align measure_theory.Ioo_ae_eq_Ioc MeasureTheory.Ioo_ae_eq_Ioc

theorem Ioc_ae_eq_Icc : Ioc a b =ᵐ[μ] Icc a b :=
  Ioc_ae_eq_Icc' (measure_singleton a)
#align measure_theory.Ioc_ae_eq_Icc MeasureTheory.Ioc_ae_eq_Icc

theorem Ioo_ae_eq_Ico : Ioo a b =ᵐ[μ] Ico a b :=
  Ioo_ae_eq_Ico' (measure_singleton a)
#align measure_theory.Ioo_ae_eq_Ico MeasureTheory.Ioo_ae_eq_Ico

theorem Ioo_ae_eq_Icc : Ioo a b =ᵐ[μ] Icc a b :=
  Ioo_ae_eq_Icc' (measure_singleton a) (measure_singleton b)
#align measure_theory.Ioo_ae_eq_Icc MeasureTheory.Ioo_ae_eq_Icc

theorem Ico_ae_eq_Icc : Ico a b =ᵐ[μ] Icc a b :=
  Ico_ae_eq_Icc' (measure_singleton b)
#align measure_theory.Ico_ae_eq_Icc MeasureTheory.Ico_ae_eq_Icc

theorem Ico_ae_eq_Ioc : Ico a b =ᵐ[μ] Ioc a b :=
  Ico_ae_eq_Ioc' (measure_singleton a) (measure_singleton b)
#align measure_theory.Ico_ae_eq_Ioc MeasureTheory.Ico_ae_eq_Ioc

end

open Interval

theorem uIoc_ae_eq_interval [LinearOrder α] {a b : α} : Ι a b =ᵐ[μ] [[a, b]] :=
  Ioc_ae_eq_Icc
#align measure_theory.uIoc_ae_eq_interval MeasureTheory.uIoc_ae_eq_interval

end NoAtoms

theorem ite_ae_eq_of_measure_zero {γ} (f : α → γ) (g : α → γ) (s : Set α) (hs_zero : μ s = 0) :
    (fun x => ite (x ∈ s) (f x) (g x)) =ᵐ[μ] g := by
  have h_ss : sᶜ ⊆ { a : α | ite (a ∈ s) (f a) (g a) = g a } := fun x hx => by
    simp [(Set.mem_compl_iff _ _).mp hx]
  refine' measure_mono_null _ hs_zero
  conv_rhs => rw [← compl_compl s]
  rwa [Set.compl_subset_compl]
#align measure_theory.ite_ae_eq_of_measure_zero MeasureTheory.ite_ae_eq_of_measure_zero

theorem ite_ae_eq_of_measure_compl_zero {γ} (f : α → γ) (g : α → γ) (s : Set α)
    (hs_zero : μ sᶜ = 0) : (fun x => ite (x ∈ s) (f x) (g x)) =ᵐ[μ] f := by
  change s ∈ μ.ae at hs_zero
  filter_upwards [hs_zero]
  intros
  split_ifs
  rfl
#align measure_theory.ite_ae_eq_of_measure_compl_zero MeasureTheory.ite_ae_eq_of_measure_compl_zero

namespace Measure

/-- A measure is called finite at filter `f` if it is finite at some set `s ∈ f`.
Equivalently, it is eventually finite at `s` in `f.small_sets`. -/
def FiniteAtFilter {_m0 : MeasurableSpace α} (μ : Measure α) (f : Filter α) : Prop :=
  ∃ s ∈ f, μ s < ∞
#align measure_theory.measure.finite_at_filter MeasureTheory.Measure.FiniteAtFilter

theorem finiteAtFilter_of_finite {_m0 : MeasurableSpace α} (μ : Measure α) [IsFiniteMeasure μ]
    (f : Filter α) : μ.FiniteAtFilter f :=
  ⟨univ, univ_mem, measure_lt_top μ univ⟩
#align measure_theory.measure.finite_at_filter_of_finite MeasureTheory.Measure.finiteAtFilter_of_finite

theorem FiniteAtFilter.exists_mem_basis {f : Filter α} (hμ : FiniteAtFilter μ f) {p : ι → Prop}
    {s : ι → Set α} (hf : f.HasBasis p s) : ∃ i, p i ∧ μ (s i) < ∞ :=
  (hf.exists_iff fun {_s _t} hst ht => (measure_mono hst).trans_lt ht).1 hμ
#align measure_theory.measure.finite_at_filter.exists_mem_basis MeasureTheory.Measure.FiniteAtFilter.exists_mem_basis

theorem finiteAtBot {m0 : MeasurableSpace α} (μ : Measure α) : μ.FiniteAtFilter ⊥ :=
  ⟨∅, mem_bot, by simp only [measure_empty, WithTop.zero_lt_top]⟩
#align measure_theory.measure.finite_at_bot MeasureTheory.Measure.finiteAtBot

/-- `μ` has finite spanning sets in `C` if there is a countable sequence of sets in `C` that have
  finite measures. This structure is a type, which is useful if we want to record extra properties
  about the sets, such as that they are monotone.
  `SigmaFinite` is defined in terms of this: `μ` is σ-finite if there exists a sequence of
  finite spanning sets in the collection of all measurable sets. -/
-- @[nolint has_nonempty_instance] -- Porting note: deleted
structure FiniteSpanningSetsIn {m0 : MeasurableSpace α} (μ : Measure α) (C : Set (Set α)) where
  protected set : ℕ → Set α
  protected set_mem : ∀ i, set i ∈ C
  protected finite : ∀ i, μ (set i) < ∞
  protected spanning : ⋃ i, set i = univ
#align measure_theory.measure.finite_spanning_sets_in MeasureTheory.Measure.FiniteSpanningSetsIn
#align measure_theory.measure.finite_spanning_sets_in.set MeasureTheory.Measure.FiniteSpanningSetsIn.set
#align measure_theory.measure.finite_spanning_sets_in.set_mem MeasureTheory.Measure.FiniteSpanningSetsIn.set_mem
#align measure_theory.measure.finite_spanning_sets_in.finite MeasureTheory.Measure.FiniteSpanningSetsIn.finite
#align measure_theory.measure.finite_spanning_sets_in.spanning MeasureTheory.Measure.FiniteSpanningSetsIn.spanning

end Measure

open Measure

/-- A measure `μ` is called σ-finite if there is a countable collection of sets
 `{ A i | i ∈ ℕ }` such that `μ (A i) < ∞` and `⋃ i, A i = s`. -/
class SigmaFinite {m0 : MeasurableSpace α} (μ : Measure α) : Prop where
  out' : Nonempty (μ.FiniteSpanningSetsIn univ)
#align measure_theory.sigma_finite MeasureTheory.SigmaFinite
#align measure_theory.sigma_finite.out' MeasureTheory.SigmaFinite.out'

theorem sigmaFinite_iff : SigmaFinite μ ↔ Nonempty (μ.FiniteSpanningSetsIn univ) :=
  ⟨fun h => h.1, fun h => ⟨h⟩⟩
#align measure_theory.sigma_finite_iff MeasureTheory.sigmaFinite_iff

theorem SigmaFinite.out (h : SigmaFinite μ) : Nonempty (μ.FiniteSpanningSetsIn univ) :=
  h.1
#align measure_theory.sigma_finite.out MeasureTheory.SigmaFinite.out

/-- If `μ` is σ-finite it has finite spanning sets in the collection of all measurable sets. -/
def Measure.toFiniteSpanningSetsIn (μ : Measure α) [h : SigmaFinite μ] :
    μ.FiniteSpanningSetsIn { s | MeasurableSet s } where
  set n := toMeasurable μ (h.out.some.set n)
  set_mem n := measurableSet_toMeasurable _ _
  finite n := by
    rw [measure_toMeasurable]
    exact h.out.some.finite n
  spanning := eq_univ_of_subset (iUnion_mono fun n => subset_toMeasurable _ _) h.out.some.spanning
#align measure_theory.measure.to_finite_spanning_sets_in MeasureTheory.Measure.toFiniteSpanningSetsIn

/-- A noncomputable way to get a monotone collection of sets that span `univ` and have finite
  measure using `Classical.choose`. This definition satisfies monotonicity in addition to all other
  properties in `SigmaFinite`. -/
def spanningSets (μ : Measure α) [SigmaFinite μ] (i : ℕ) : Set α :=
  Accumulate μ.toFiniteSpanningSetsIn.set i
#align measure_theory.spanning_sets MeasureTheory.spanningSets

theorem monotone_spanningSets (μ : Measure α) [SigmaFinite μ] : Monotone (spanningSets μ) :=
  monotone_accumulate
#align measure_theory.monotone_spanning_sets MeasureTheory.monotone_spanningSets

theorem measurable_spanningSets (μ : Measure α) [SigmaFinite μ] (i : ℕ) :
    MeasurableSet (spanningSets μ i) :=
  MeasurableSet.iUnion fun j => MeasurableSet.iUnion fun _ => μ.toFiniteSpanningSetsIn.set_mem j
#align measure_theory.measurable_spanning_sets MeasureTheory.measurable_spanningSets

theorem measure_spanningSets_lt_top (μ : Measure α) [SigmaFinite μ] (i : ℕ) :
    μ (spanningSets μ i) < ∞ :=
  measure_biUnion_lt_top (finite_le_nat i) fun j _ => (μ.toFiniteSpanningSetsIn.finite j).ne
#align measure_theory.measure_spanning_sets_lt_top MeasureTheory.measure_spanningSets_lt_top

theorem iUnion_spanningSets (μ : Measure α) [SigmaFinite μ] : ⋃ i : ℕ, spanningSets μ i = univ :=
  by simp_rw [spanningSets, iUnion_accumulate, μ.toFiniteSpanningSetsIn.spanning]
#align measure_theory.Union_spanning_sets MeasureTheory.iUnion_spanningSets

theorem isCountablySpanning_spanningSets (μ : Measure α) [SigmaFinite μ] :
    IsCountablySpanning (range (spanningSets μ)) :=
  ⟨spanningSets μ, mem_range_self, iUnion_spanningSets μ⟩
#align measure_theory.is_countably_spanning_spanning_sets MeasureTheory.isCountablySpanning_spanningSets

/-- `spanningSetsIndex μ x` is the least `n : ℕ` such that `x ∈ spanningSets μ n`. -/
def spanningSetsIndex (μ : Measure α) [SigmaFinite μ] (x : α) : ℕ :=
  Nat.find <| iUnion_eq_univ_iff.1 (iUnion_spanningSets μ) x
#align measure_theory.spanning_sets_index MeasureTheory.spanningSetsIndex

theorem measurable_spanningSetsIndex (μ : Measure α) [SigmaFinite μ] :
    Measurable (spanningSetsIndex μ) :=
  measurable_find _ <| measurable_spanningSets μ
#align measure_theory.measurable_spanning_sets_index MeasureTheory.measurable_spanningSetsIndex

theorem preimage_spanningSetsIndex_singleton (μ : Measure α) [SigmaFinite μ] (n : ℕ) :
    spanningSetsIndex μ ⁻¹' {n} = disjointed (spanningSets μ) n :=
  preimage_find_eq_disjointed _ _ _
#align measure_theory.preimage_spanning_sets_index_singleton MeasureTheory.preimage_spanningSetsIndex_singleton

theorem spanningSetsIndex_eq_iff (μ : Measure α) [SigmaFinite μ] {x : α} {n : ℕ} :
    spanningSetsIndex μ x = n ↔ x ∈ disjointed (spanningSets μ) n := by
  convert Set.ext_iff.1 (preimage_spanningSetsIndex_singleton μ n) x
#align measure_theory.spanning_sets_index_eq_iff MeasureTheory.spanningSetsIndex_eq_iff

theorem mem_disjointed_spanningSetsIndex (μ : Measure α) [SigmaFinite μ] (x : α) :
    x ∈ disjointed (spanningSets μ) (spanningSetsIndex μ x) :=
  (spanningSetsIndex_eq_iff μ).1 rfl
#align measure_theory.mem_disjointed_spanning_sets_index MeasureTheory.mem_disjointed_spanningSetsIndex

theorem mem_spanningSetsIndex (μ : Measure α) [SigmaFinite μ] (x : α) :
    x ∈ spanningSets μ (spanningSetsIndex μ x) :=
  disjointed_subset _ _ (mem_disjointed_spanningSetsIndex μ x)
#align measure_theory.mem_spanning_sets_index MeasureTheory.mem_spanningSetsIndex

theorem mem_spanningSets_of_index_le (μ : Measure α) [SigmaFinite μ] (x : α) {n : ℕ}
    (hn : spanningSetsIndex μ x ≤ n) : x ∈ spanningSets μ n :=
  monotone_spanningSets μ hn (mem_spanningSetsIndex μ x)
#align measure_theory.mem_spanning_sets_of_index_le MeasureTheory.mem_spanningSets_of_index_le

theorem eventually_mem_spanningSets (μ : Measure α) [SigmaFinite μ] (x : α) :
    ∀ᶠ n in atTop, x ∈ spanningSets μ n :=
  eventually_atTop.2 ⟨spanningSetsIndex μ x, fun _ => mem_spanningSets_of_index_le μ x⟩
#align measure_theory.eventually_mem_spanning_sets MeasureTheory.eventually_mem_spanningSets

namespace Measure

theorem iSup_restrict_spanningSets [SigmaFinite μ] (hs : MeasurableSet s) :
    ⨆ i, μ.restrict (spanningSets μ i) s = μ s :=
  calc
    ⨆ i, μ.restrict (spanningSets μ i) s = μ.restrict (⋃ i, spanningSets μ i) s :=
      (restrict_iUnion_apply_eq_iSup (directed_of_sup (monotone_spanningSets μ)) hs).symm
    _ = μ s := by rw [iUnion_spanningSets, restrict_univ]

#align measure_theory.measure.supr_restrict_spanning_sets MeasureTheory.Measure.iSup_restrict_spanningSets

/-- In a σ-finite space, any measurable set of measure `> r` contains a measurable subset of
finite measure `> r`. -/
theorem exists_subset_measure_lt_top [SigmaFinite μ] {r : ℝ≥0∞} (hs : MeasurableSet s)
    (h's : r < μ s) : ∃ t, MeasurableSet t ∧ t ⊆ s ∧ r < μ t ∧ μ t < ∞ := by
  rw [← iSup_restrict_spanningSets hs,
    @lt_iSup_iff _ _ _ r fun i : ℕ => μ.restrict (spanningSets μ i) s] at h's
  rcases h's with ⟨n, hn⟩
  simp only [restrict_apply hs] at hn
  refine'
    ⟨s ∩ spanningSets μ n, hs.inter (measurable_spanningSets _ _), inter_subset_left _ _, hn, _⟩
  exact (measure_mono (inter_subset_right _ _)).trans_lt (measure_spanningSets_lt_top _ _)
#align measure_theory.measure.exists_subset_measure_lt_top MeasureTheory.Measure.exists_subset_measure_lt_top

/-- A set in a σ-finite space has zero measure if and only if its intersection with
all members of the countable family of finite measure spanning sets has zero measure. -/
theorem forall_measure_inter_spanningSets_eq_zero [MeasurableSpace α] {μ : Measure α}
    [SigmaFinite μ] (s : Set α) : (∀ n, μ (s ∩ spanningSets μ n) = 0) ↔ μ s = 0 := by
  nth_rw 2 [show s = ⋃ n, s ∩ spanningSets μ n by
      rw [← inter_iUnion, iUnion_spanningSets, inter_univ] ]
  rw [measure_iUnion_null_iff]
#align measure_theory.measure.forall_measure_inter_spanning_sets_eq_zero MeasureTheory.Measure.forall_measure_inter_spanningSets_eq_zero

/-- A set in a σ-finite space has positive measure if and only if its intersection with
some member of the countable family of finite measure spanning sets has positive measure. -/
theorem exists_measure_inter_spanningSets_pos [MeasurableSpace α] {μ : Measure α} [SigmaFinite μ]
    (s : Set α) : (∃ n, 0 < μ (s ∩ spanningSets μ n)) ↔ 0 < μ s := by
  rw [← not_iff_not]
  simp only [not_exists, not_lt, nonpos_iff_eq_zero]
  exact forall_measure_inter_spanningSets_eq_zero s
#align measure_theory.measure.exists_measure_inter_spanning_sets_pos MeasureTheory.Measure.exists_measure_inter_spanningSets_pos

/-- If the union of disjoint measurable sets has finite measure, then there are only
finitely many members of the union whose measure exceeds any given positive number. -/
theorem finite_const_le_meas_of_disjoint_iUnion {ι : Type _} [MeasurableSpace α] (μ : Measure α)
    {ε : ℝ≥0∞} (ε_pos : 0 < ε) {As : ι → Set α} (As_mble : ∀ i : ι, MeasurableSet (As i))
    (As_disj : Pairwise (Disjoint on As)) (Union_As_finite : μ (⋃ i, As i) ≠ ∞) :
    Set.Finite { i : ι | ε ≤ μ (As i) } := by
  by_contra con
  have aux :=
    lt_of_le_of_lt (tsum_meas_le_meas_iUnion_of_disjoint μ As_mble As_disj)
      (lt_top_iff_ne_top.mpr Union_As_finite)
  exact con (ENNReal.finite_const_le_of_tsum_ne_top aux.ne ε_pos.ne.symm)
#align measure_theory.measure.finite_const_le_meas_of_disjoint_Union MeasureTheory.Measure.finite_const_le_meas_of_disjoint_iUnion

/-- If the union of disjoint measurable sets has finite measure, then there are only
countably many members of the union whose measure is positive. -/
theorem countable_meas_pos_of_disjoint_of_meas_iUnion_ne_top {ι : Type _} [MeasurableSpace α]
    (μ : Measure α) {As : ι → Set α} (As_mble : ∀ i : ι, MeasurableSet (As i))
    (As_disj : Pairwise (Disjoint on As)) (Union_As_finite : μ (⋃ i, As i) ≠ ∞) :
    Set.Countable { i : ι | 0 < μ (As i) } := by
  set posmeas := { i : ι | 0 < μ (As i) } with posmeas_def
  rcases exists_seq_strictAnti_tendsto' (zero_lt_one : (0 : ℝ≥0∞) < 1) with
    ⟨as, _, as_mem, as_lim⟩
  set fairmeas := fun n : ℕ => { i : ι | as n ≤ μ (As i) }
  have countable_union : posmeas = ⋃ n, fairmeas n := by
    have fairmeas_eq : ∀ n, fairmeas n = (fun i => μ (As i)) ⁻¹' Ici (as n) := fun n => by
      simp only []
      rfl
    simpa only [fairmeas_eq, posmeas_def, ← preimage_iUnion,
      iUnion_Ici_eq_Ioi_of_lt_of_tendsto (0 : ℝ≥0∞) (fun n => (as_mem n).1) as_lim]
  rw [countable_union]
  refine' countable_iUnion fun n => Finite.countable _
  refine' finite_const_le_meas_of_disjoint_iUnion μ (as_mem n).1 As_mble As_disj Union_As_finite
#align measure_theory.measure.countable_meas_pos_of_disjoint_of_meas_Union_ne_top MeasureTheory.Measure.countable_meas_pos_of_disjoint_of_meas_iUnion_ne_top

/-- In a σ-finite space, among disjoint measurable sets, only countably many can have positive
measure. -/
theorem countable_meas_pos_of_disjoint_iUnion {ι : Type _} [MeasurableSpace α] {μ : Measure α}
    [SigmaFinite μ] {As : ι → Set α} (As_mble : ∀ i : ι, MeasurableSet (As i))
    (As_disj : Pairwise (Disjoint on As)) : Set.Countable { i : ι | 0 < μ (As i) } := by
  have obs : { i : ι | 0 < μ (As i) } ⊆ ⋃ n, { i : ι | 0 < μ (As i ∩ spanningSets μ n) } := by
    intro i i_in_nonzeroes
    by_contra con
    simp only [mem_iUnion, mem_setOf_eq, not_exists, not_lt, nonpos_iff_eq_zero] at *
    simp [(forall_measure_inter_spanningSets_eq_zero _).mp con] at i_in_nonzeroes
  apply Countable.mono obs
  refine' countable_iUnion fun n => countable_meas_pos_of_disjoint_of_meas_iUnion_ne_top μ _ _ _
  · exact fun i => MeasurableSet.inter (As_mble i) (measurable_spanningSets μ n)
  · exact fun i j i_ne_j b hbi hbj =>
      As_disj i_ne_j (hbi.trans (inter_subset_left _ _)) (hbj.trans (inter_subset_left _ _))
  · refine' (lt_of_le_of_lt (measure_mono _) (measure_spanningSets_lt_top μ n)).ne
    exact iUnion_subset fun i => inter_subset_right _ _
#align measure_theory.measure.countable_meas_pos_of_disjoint_Union MeasureTheory.Measure.countable_meas_pos_of_disjoint_iUnion

theorem countable_meas_level_set_pos {α β : Type _} [MeasurableSpace α] {μ : Measure α}
    [SigmaFinite μ] [MeasurableSpace β] [MeasurableSingletonClass β] {g : α → β}
    (g_mble : Measurable g) : Set.Countable { t : β | 0 < μ { a : α | g a = t } } :=
  haveI level_sets_disjoint : Pairwise (Disjoint on fun t : β => { a : α | g a = t }) :=
    fun s t hst => Disjoint.preimage g (disjoint_singleton.mpr hst)
  Measure.countable_meas_pos_of_disjoint_iUnion
    (fun b => g_mble (‹MeasurableSingletonClass β›.measurableSet_singleton b)) level_sets_disjoint
#align measure_theory.measure.countable_meas_level_set_pos MeasureTheory.Measure.countable_meas_level_set_pos

/-- If a set `t` is covered by a countable family of finite measure sets, then its measurable
superset `toMeasurable μ t` (which has the same measure as `t`) satisfies,
for any measurable set `s`, the equality `μ (toMeasurable μ t ∩ s) = μ (t ∩ s)`. -/
theorem measure_toMeasurable_inter_of_cover {s : Set α} (hs : MeasurableSet s) {t : Set α}
    {v : ℕ → Set α} (hv : t ⊆ ⋃ n, v n) (h'v : ∀ n, μ (t ∩ v n) ≠ ∞) :
    μ (toMeasurable μ t ∩ s) = μ (t ∩ s) := by
  -- we show that there is a measurable superset of `t` satisfying the conclusion for any
  -- measurable set `s`. It is built on each member of a spanning family using `toMeasurable`
  -- (which is well behaved for finite measure sets thanks to `measure_toMeasurable_inter`), and
  -- the desired property passes to the union.
  have A :
    ∃ (t' : _) (_ : t' ⊇ t), MeasurableSet t' ∧ ∀ u, MeasurableSet u → μ (t' ∩ u) = μ (t ∩ u) := by
    let w n := toMeasurable μ (t ∩ v n)
    have hw : ∀ n, μ (w n) < ∞ := by
      intro n
      simp_rw [measure_toMeasurable]
      exact (h'v n).lt_top
    set t' := ⋃ n, toMeasurable μ (t ∩ disjointed w n) with ht'
    have tt' : t ⊆ t' :=
      calc
        t ⊆ ⋃ n, t ∩ disjointed w n := by
          rw [← inter_iUnion, iUnion_disjointed, inter_iUnion]
          intro x hx
          rcases mem_iUnion.1 (hv hx) with ⟨n, hn⟩
          refine' mem_iUnion.2 ⟨n, _⟩
          have : x ∈ t ∩ v n := ⟨hx, hn⟩
          exact ⟨hx, subset_toMeasurable μ _ this⟩
        _ ⊆ ⋃ n, toMeasurable μ (t ∩ disjointed w n) :=
          iUnion_mono fun n => subset_toMeasurable _ _
    refine' ⟨t', tt', MeasurableSet.iUnion fun n => measurableSet_toMeasurable μ _, fun u hu => _⟩
    apply le_antisymm _ (measure_mono (inter_subset_inter tt' Subset.rfl))
    calc
      μ (t' ∩ u) ≤ ∑' n, μ (toMeasurable μ (t ∩ disjointed w n) ∩ u) := by
        rw [ht', iUnion_inter]
        exact measure_iUnion_le _
      _ = ∑' n, μ (t ∩ disjointed w n ∩ u) := by
        congr 1
        ext1 n
        apply measure_toMeasurable_inter hu
        apply ne_of_lt
        calc
          μ (t ∩ disjointed w n) ≤ μ (t ∩ w n) :=
            measure_mono (inter_subset_inter_right _ (disjointed_le w n))
          _ ≤ μ (w n) := (measure_mono (inter_subset_right _ _))
          _ < ∞ := hw n
      _ = ∑' n, μ.restrict (t ∩ u) (disjointed w n) := by
        congr 1
        ext1 n
        rw [restrict_apply, inter_comm t _, inter_assoc]
        refine MeasurableSet.disjointed (fun n => ?_) n
        exact measurableSet_toMeasurable _ _
      _ = μ.restrict (t ∩ u) (⋃ n, disjointed w n) := by
        rw [measure_iUnion]
        · exact disjoint_disjointed _
        · intro i
          refine MeasurableSet.disjointed (fun n => ?_) i
          exact measurableSet_toMeasurable _ _
      _ ≤ μ.restrict (t ∩ u) univ := (measure_mono (subset_univ _))
      _ = μ (t ∩ u) := by rw [restrict_apply MeasurableSet.univ, univ_inter]
  -- thanks to the definition of `toMeasurable`, the previous property will also be shared
  -- by `toMeasurable μ t`, which is enough to conclude the proof.
  rw [toMeasurable]
  split_ifs with ht
  · apply measure_congr
    exact ae_eq_set_inter ht.choose_spec.snd.2 (ae_eq_refl _)
  · exact A.choose_spec.snd.2 s hs
#align measure_theory.measure.measure_to_measurable_inter_of_cover MeasureTheory.Measure.measure_toMeasurable_inter_of_cover

theorem restrict_toMeasurable_of_cover {s : Set α} {v : ℕ → Set α} (hv : s ⊆ ⋃ n, v n)
    (h'v : ∀ n, μ (s ∩ v n) ≠ ∞) : μ.restrict (toMeasurable μ s) = μ.restrict s :=
  ext fun t ht => by
    simp only [restrict_apply ht, inter_comm t, measure_toMeasurable_inter_of_cover ht hv h'v]
#align measure_theory.measure.restrict_to_measurable_of_cover MeasureTheory.Measure.restrict_toMeasurable_of_cover

/-- The measurable superset `toMeasurable μ t` of `t` (which has the same measure as `t`)
satisfies, for any measurable set `s`, the equality `μ (toMeasurable μ t ∩ s) = μ (t ∩ s)`.
This only holds when `μ` is σ-finite. For a version without this assumption (but requiring
that `t` has finite measure), see `measure_toMeasurable_inter`. -/
theorem measure_toMeasurable_inter_of_sigmaFinite [SigmaFinite μ] {s : Set α} (hs : MeasurableSet s)
    (t : Set α) : μ (toMeasurable μ t ∩ s) = μ (t ∩ s) := by
  have : t ⊆ ⋃ n, spanningSets μ n := by
    rw [iUnion_spanningSets]
    exact subset_univ _
  refine measure_toMeasurable_inter_of_cover hs this fun n => ne_of_lt ?_
  calc
    μ (t ∩ spanningSets μ n) ≤ μ (spanningSets μ n) := measure_mono (inter_subset_right _ _)
    _ < ∞ := measure_spanningSets_lt_top μ n

#align measure_theory.measure.measure_to_measurable_inter_of_sigma_finite MeasureTheory.Measure.measure_toMeasurable_inter_of_sigmaFinite

@[simp]
theorem restrict_toMeasurable_of_sigmaFinite [SigmaFinite μ] (s : Set α) :
    μ.restrict (toMeasurable μ s) = μ.restrict s :=
  ext fun t ht => by
    rw [restrict_apply ht, inter_comm t, measure_toMeasurable_inter_of_sigmaFinite ht,
      restrict_apply ht, inter_comm t]
#align measure_theory.measure.restrict_to_measurable_of_sigma_finite MeasureTheory.Measure.restrict_toMeasurable_of_sigmaFinite

namespace FiniteSpanningSetsIn

variable {C D : Set (Set α)}

/-- If `μ` has finite spanning sets in `C` and `C ∩ {s | μ s < ∞} ⊆ D` then `μ` has finite spanning
sets in `D`. -/
protected def mono' (h : μ.FiniteSpanningSetsIn C) (hC : C ∩ { s | μ s < ∞ } ⊆ D) :
    μ.FiniteSpanningSetsIn D :=
  ⟨h.set, fun i => hC ⟨h.set_mem i, h.finite i⟩, h.finite, h.spanning⟩
#align measure_theory.measure.finite_spanning_sets_in.mono' MeasureTheory.Measure.FiniteSpanningSetsIn.mono'

/-- If `μ` has finite spanning sets in `C` and `C ⊆ D` then `μ` has finite spanning sets in `D`. -/
protected def mono (h : μ.FiniteSpanningSetsIn C) (hC : C ⊆ D) : μ.FiniteSpanningSetsIn D :=
  h.mono' fun _s hs => hC hs.1
#align measure_theory.measure.finite_spanning_sets_in.mono MeasureTheory.Measure.FiniteSpanningSetsIn.mono

/-- If `μ` has finite spanning sets in the collection of measurable sets `C`, then `μ` is σ-finite.
-/
protected theorem sigmaFinite (h : μ.FiniteSpanningSetsIn C) : SigmaFinite μ :=
  ⟨⟨h.mono <| subset_univ C⟩⟩
#align measure_theory.measure.finite_spanning_sets_in.sigma_finite MeasureTheory.Measure.FiniteSpanningSetsIn.sigmaFinite

/-- An extensionality for measures. It is `ext_of_generateFrom_of_iUnion` formulated in terms of
`FiniteSpanningSetsIn`. -/
protected theorem ext {ν : Measure α} {C : Set (Set α)} (hA : ‹_› = generateFrom C)
    (hC : IsPiSystem C) (h : μ.FiniteSpanningSetsIn C) (h_eq : ∀ s ∈ C, μ s = ν s) : μ = ν :=
  ext_of_generateFrom_of_iUnion C _ hA hC h.spanning h.set_mem (fun i => (h.finite i).ne) h_eq
#align measure_theory.measure.finite_spanning_sets_in.ext MeasureTheory.Measure.FiniteSpanningSetsIn.ext

protected theorem isCountablySpanning (h : μ.FiniteSpanningSetsIn C) : IsCountablySpanning C :=
  ⟨h.set, h.set_mem, h.spanning⟩
#align measure_theory.measure.finite_spanning_sets_in.is_countably_spanning MeasureTheory.Measure.FiniteSpanningSetsIn.isCountablySpanning

end FiniteSpanningSetsIn

theorem sigmaFinite_of_countable {S : Set (Set α)} (hc : S.Countable) (hμ : ∀ s ∈ S, μ s < ∞)
    (hU : ⋃₀ S = univ) : SigmaFinite μ := by
  obtain ⟨s, hμ, hs⟩ : ∃ s : ℕ → Set α, (∀ n, μ (s n) < ∞) ∧ ⋃ n, s n = univ
  exact (@exists_seq_cover_iff_countable _ (fun x => μ x < ⊤) ⟨∅, by simp⟩).2 ⟨S, hc, hμ, hU⟩
  exact ⟨⟨⟨fun n => s n, fun _ => trivial, hμ, hs⟩⟩⟩
#align measure_theory.measure.sigma_finite_of_countable MeasureTheory.Measure.sigmaFinite_of_countable

/-- Given measures `μ`, `ν` where `ν ≤ μ`, `FiniteSpanningSetsIn.ofLe` provides the induced
`FiniteSpanningSet` with respect to `ν` from a `FiniteSpanningSet` with respect to `μ`. -/
def FiniteSpanningSetsIn.ofLE (h : ν ≤ μ) {C : Set (Set α)} (S : μ.FiniteSpanningSetsIn C) :
    ν.FiniteSpanningSetsIn C where
  set := S.set
  set_mem := S.set_mem
  finite n := lt_of_le_of_lt (le_iff'.1 h _) (S.finite n)
  spanning := S.spanning
#align measure_theory.measure.finite_spanning_sets_in.of_le MeasureTheory.Measure.FiniteSpanningSetsIn.ofLE

theorem sigmaFinite_of_le (μ : Measure α) [hs : SigmaFinite μ] (h : ν ≤ μ) : SigmaFinite ν :=
  ⟨hs.out.map <| FiniteSpanningSetsIn.ofLE h⟩
#align measure_theory.measure.sigma_finite_of_le MeasureTheory.Measure.sigmaFinite_of_le

end Measure

/-- Every finite measure is σ-finite. -/
instance (priority := 100) IsFiniteMeasure.toSigmaFinite {_m0 : MeasurableSpace α} (μ : Measure α)
    [IsFiniteMeasure μ] : SigmaFinite μ :=
  ⟨⟨⟨fun _ => univ, fun _ => trivial, fun _ => measure_lt_top μ _, iUnion_const _⟩⟩⟩
#align measure_theory.is_finite_measure.to_sigma_finite MeasureTheory.IsFiniteMeasure.toSigmaFinite

theorem sigmaFinite_bot_iff (μ : @Measure α ⊥) : SigmaFinite μ ↔ IsFiniteMeasure μ := by
  refine'
    ⟨fun h => ⟨_⟩, fun h => by
      haveI := h
      infer_instance⟩
  haveI : SigmaFinite μ := h
  let s := spanningSets μ
  have hs_univ : ⋃ i, s i = Set.univ := iUnion_spanningSets μ
  have hs_meas : ∀ i, MeasurableSet[⊥] (s i) := measurable_spanningSets μ
  simp_rw [MeasurableSpace.measurableSet_bot_iff] at hs_meas
  by_cases h_univ_empty : Set.univ = ∅
  · rw [h_univ_empty, @measure_empty α ⊥]
    exact ENNReal.zero_ne_top.lt_top
  obtain ⟨i, hsi⟩ : ∃ i, s i = Set.univ := by
    by_contra' h_not_univ
    have h_empty : ∀ i, s i = ∅ := by simpa [h_not_univ] using hs_meas
    simp only [h_empty, iUnion_empty] at hs_univ
    exact h_univ_empty hs_univ.symm
  rw [← hsi]
  exact measure_spanningSets_lt_top μ i
#align measure_theory.sigma_finite_bot_iff MeasureTheory.sigmaFinite_bot_iff

instance Restrict.sigmaFinite (μ : Measure α) [SigmaFinite μ] (s : Set α) :
    SigmaFinite (μ.restrict s) := by
  refine' ⟨⟨⟨spanningSets μ, fun _ => trivial, fun i => _, iUnion_spanningSets μ⟩⟩⟩
  rw [Measure.restrict_apply (measurable_spanningSets μ i)]
  exact (measure_mono <| inter_subset_left _ _).trans_lt (measure_spanningSets_lt_top μ i)
#align measure_theory.restrict.sigma_finite MeasureTheory.Restrict.sigmaFinite

instance sum.sigmaFinite {ι} [Finite ι] (μ : ι → Measure α) [∀ i, SigmaFinite (μ i)] :
    SigmaFinite (sum μ) := by
  cases nonempty_fintype ι
  have : ∀ n, MeasurableSet (⋂ i : ι, spanningSets (μ i) n) := fun n =>
    MeasurableSet.iInter fun i => measurable_spanningSets (μ i) n
  refine' ⟨⟨⟨fun n => ⋂ i, spanningSets (μ i) n, fun _ => trivial, fun n => _, _⟩⟩⟩
  · rw [sum_apply _ (this n), tsum_fintype, ENNReal.sum_lt_top_iff]
    rintro i -
    exact (measure_mono <| iInter_subset _ i).trans_lt (measure_spanningSets_lt_top (μ i) n)
  · rw [iUnion_iInter_of_monotone]
    simp_rw [iUnion_spanningSets, iInter_univ]
    exact fun i => monotone_spanningSets (μ i)
#align measure_theory.sum.sigma_finite MeasureTheory.sum.sigmaFinite

instance Add.sigmaFinite (μ ν : Measure α) [SigmaFinite μ] [SigmaFinite ν] :
    SigmaFinite (μ + ν) := by
  rw [← sum_cond]
  refine' @sum.sigmaFinite _ _ _ _ _ (Bool.rec _ _) <;> simpa
#align measure_theory.add.sigma_finite MeasureTheory.Add.sigmaFinite

instance SMul.sigmaFinite {μ : Measure α} [SigmaFinite μ] (c : ℝ≥0) :
    MeasureTheory.SigmaFinite (c • μ) where
  out' :=
  ⟨{  set := spanningSets μ
      set_mem := fun _ ↦ trivial
      finite := by
        intro i
        simp only [smul_toOuterMeasure, OuterMeasure.coe_smul, Pi.smul_apply,
          nnreal_smul_coe_apply]
        exact ENNReal.mul_lt_top ENNReal.coe_ne_top (measure_spanningSets_lt_top μ i).ne
      spanning := iUnion_spanningSets μ }⟩

theorem SigmaFinite.of_map (μ : Measure α) {f : α → β} (hf : AEMeasurable f μ)
    (h : SigmaFinite (μ.map f)) : SigmaFinite μ :=
  ⟨⟨⟨fun n => f ⁻¹' spanningSets (μ.map f) n, fun _ => trivial, fun n => by
        simp only [← map_apply_of_aemeasurable hf, measurable_spanningSets,
          measure_spanningSets_lt_top],
        by rw [← preimage_iUnion, iUnion_spanningSets, preimage_univ]⟩⟩⟩
#align measure_theory.sigma_finite.of_map MeasureTheory.SigmaFinite.of_map

theorem _root_.MeasurableEquiv.sigmaFinite_map {μ : Measure α} (f : α ≃ᵐ β) (h : SigmaFinite μ) :
    SigmaFinite (μ.map f) := by
  refine' SigmaFinite.of_map _ f.symm.measurable.aemeasurable _
  rwa [map_map f.symm.measurable f.measurable, f.symm_comp_self, Measure.map_id]
#align measurable_equiv.sigma_finite_map MeasurableEquiv.sigmaFinite_map

/-- Similar to `ae_of_forall_measure_lt_top_ae_restrict`, but where you additionally get the
  hypothesis that another σ-finite measure has finite values on `s`. -/
theorem ae_of_forall_measure_lt_top_ae_restrict' {μ : Measure α} (ν : Measure α) [SigmaFinite μ]
    [SigmaFinite ν] (P : α → Prop)
    (h : ∀ s, MeasurableSet s → μ s < ∞ → ν s < ∞ → ∀ᵐ x ∂μ.restrict s, P x) : ∀ᵐ x ∂μ, P x := by
  have : ∀ n, ∀ᵐ x ∂μ, x ∈ spanningSets (μ + ν) n → P x := by
    intro n
    have := h
      (spanningSets (μ + ν) n) (measurable_spanningSets _ _)
      ((self_le_add_right _ _).trans_lt (measure_spanningSets_lt_top (μ + ν) _))
      ((self_le_add_left _ _).trans_lt (measure_spanningSets_lt_top (μ + ν) _))
    exact (ae_restrict_iff' (measurable_spanningSets _ _)).mp this
  filter_upwards [ae_all_iff.2 this] with _ hx using hx _ (mem_spanningSetsIndex _ _)
#align measure_theory.ae_of_forall_measure_lt_top_ae_restrict' MeasureTheory.ae_of_forall_measure_lt_top_ae_restrict'

/-- To prove something for almost all `x` w.r.t. a σ-finite measure, it is sufficient to show that
  this holds almost everywhere in sets where the measure has finite value. -/
theorem ae_of_forall_measure_lt_top_ae_restrict {μ : Measure α} [SigmaFinite μ] (P : α → Prop)
    (h : ∀ s, MeasurableSet s → μ s < ∞ → ∀ᵐ x ∂μ.restrict s, P x) : ∀ᵐ x ∂μ, P x :=
  ae_of_forall_measure_lt_top_ae_restrict' μ P fun s hs h2s _ => h s hs h2s
#align measure_theory.ae_of_forall_measure_lt_top_ae_restrict MeasureTheory.ae_of_forall_measure_lt_top_ae_restrict

/-- A measure is called locally finite if it is finite in some neighborhood of each point. -/
class IsLocallyFiniteMeasure [TopologicalSpace α] (μ : Measure α) : Prop where
  finiteAtNhds : ∀ x, μ.FiniteAtFilter (𝓝 x)
#align measure_theory.is_locally_finite_measure MeasureTheory.IsLocallyFiniteMeasure
#align measure_theory.is_locally_finite_measure.finite_at_nhds MeasureTheory.IsLocallyFiniteMeasure.finiteAtNhds

-- see Note [lower instance priority]
instance (priority := 100) IsFiniteMeasure.toIsLocallyFiniteMeasure [TopologicalSpace α]
    (μ : Measure α) [IsFiniteMeasure μ] : IsLocallyFiniteMeasure μ :=
  ⟨fun _ => finiteAtFilter_of_finite _ _⟩
#align measure_theory.is_finite_measure.to_is_locally_finite_measure MeasureTheory.IsFiniteMeasure.toIsLocallyFiniteMeasure

theorem Measure.finiteAt_nhds [TopologicalSpace α] (μ : Measure α) [IsLocallyFiniteMeasure μ]
    (x : α) : μ.FiniteAtFilter (𝓝 x) :=
  IsLocallyFiniteMeasure.finiteAtNhds x
#align measure_theory.measure.finite_at_nhds MeasureTheory.Measure.finiteAt_nhds

theorem Measure.smul_finite (μ : Measure α) [IsFiniteMeasure μ] {c : ℝ≥0∞} (hc : c ≠ ∞) :
    IsFiniteMeasure (c • μ) := by
  lift c to ℝ≥0 using hc
  exact MeasureTheory.isFiniteMeasureSMulNNReal
#align measure_theory.measure.smul_finite MeasureTheory.Measure.smul_finite

theorem Measure.exists_isOpen_measure_lt_top [TopologicalSpace α] (μ : Measure α)
    [IsLocallyFiniteMeasure μ] (x : α) : ∃ s : Set α, x ∈ s ∧ IsOpen s ∧ μ s < ∞ := by
  simpa only [exists_prop, and_assoc] using
    (μ.finiteAt_nhds x).exists_mem_basis (nhds_basis_opens x)
#align measure_theory.measure.exists_is_open_measure_lt_top MeasureTheory.Measure.exists_isOpen_measure_lt_top

instance isLocallyFiniteMeasureSMulNNReal [TopologicalSpace α] (μ : Measure α)
    [IsLocallyFiniteMeasure μ] (c : ℝ≥0) : IsLocallyFiniteMeasure (c • μ) := by
  refine' ⟨fun x => _⟩
  rcases μ.exists_isOpen_measure_lt_top x with ⟨o, xo, o_open, μo⟩
  refine' ⟨o, o_open.mem_nhds xo, _⟩
  apply ENNReal.mul_lt_top _ μo.ne
  simp only [RingHom.id_apply, RingHom.toMonoidHom_eq_coe, ENNReal.coe_ne_top,
    ENNReal.coe_ofNNRealHom, Ne.def, not_false_iff]
#align measure_theory.is_locally_finite_measure_smul_nnreal MeasureTheory.isLocallyFiniteMeasureSMulNNReal

protected theorem Measure.isTopologicalBasis_isOpen_lt_top [TopologicalSpace α]
    (μ : Measure α) [IsLocallyFiniteMeasure μ] :
    TopologicalSpace.IsTopologicalBasis { s | IsOpen s ∧ μ s < ∞ } := by
  refine' TopologicalSpace.isTopologicalBasis_of_open_of_nhds (fun s hs => hs.1) _
  intro x s xs hs
  rcases μ.exists_isOpen_measure_lt_top x with ⟨v, xv, hv, μv⟩
  refine' ⟨v ∩ s, ⟨hv.inter hs, lt_of_le_of_lt _ μv⟩, ⟨xv, xs⟩, inter_subset_right _ _⟩
  exact measure_mono (inter_subset_left _ _)
#align measure_theory.measure.is_topological_basis_is_open_lt_top MeasureTheory.Measure.isTopologicalBasis_isOpen_lt_top

/-- A measure `μ` is finite on compacts if any compact set `K` satisfies `μ K < ∞`. -/
class IsFiniteMeasureOnCompacts [TopologicalSpace α] (μ : Measure α) : Prop where
  protected lt_top_of_isCompact : ∀ ⦃K : Set α⦄, IsCompact K → μ K < ∞
#align measure_theory.is_finite_measure_on_compacts MeasureTheory.IsFiniteMeasureOnCompacts
#align measure_theory.is_finite_measure_on_compacts.lt_top_of_is_compact MeasureTheory.IsFiniteMeasureOnCompacts.lt_top_of_isCompact

/-- A compact subset has finite measure for a measure which is finite on compacts. -/
theorem _root_.IsCompact.measure_lt_top [TopologicalSpace α] {μ : Measure α}
    [IsFiniteMeasureOnCompacts μ] ⦃K : Set α⦄ (hK : IsCompact K) : μ K < ∞ :=
  IsFiniteMeasureOnCompacts.lt_top_of_isCompact hK
#align is_compact.measure_lt_top IsCompact.measure_lt_top

/-- A bounded subset has finite measure for a measure which is finite on compact sets, in a
proper space. -/
theorem _root_.Metric.Bounded.measure_lt_top [PseudoMetricSpace α] [ProperSpace α] {μ : Measure α}
    [IsFiniteMeasureOnCompacts μ] ⦃s : Set α⦄ (hs : Metric.Bounded s) : μ s < ∞ :=
  calc
    μ s ≤ μ (closure s) := measure_mono subset_closure
    _ < ∞ := (Metric.isCompact_of_isClosed_bounded isClosed_closure hs.closure).measure_lt_top

#align metric.bounded.measure_lt_top Metric.Bounded.measure_lt_top

theorem measure_closedBall_lt_top [PseudoMetricSpace α] [ProperSpace α] {μ : Measure α}
    [IsFiniteMeasureOnCompacts μ] {x : α} {r : ℝ} : μ (Metric.closedBall x r) < ∞ :=
  Metric.bounded_closedBall.measure_lt_top
#align measure_theory.measure_closed_ball_lt_top MeasureTheory.measure_closedBall_lt_top

theorem measure_ball_lt_top [PseudoMetricSpace α] [ProperSpace α] {μ : Measure α}
    [IsFiniteMeasureOnCompacts μ] {x : α} {r : ℝ} : μ (Metric.ball x r) < ∞ :=
  Metric.bounded_ball.measure_lt_top
#align measure_theory.measure_ball_lt_top MeasureTheory.measure_ball_lt_top

protected theorem IsFiniteMeasureOnCompacts.smul [TopologicalSpace α] (μ : Measure α)
    [IsFiniteMeasureOnCompacts μ] {c : ℝ≥0∞} (hc : c ≠ ∞) : IsFiniteMeasureOnCompacts (c • μ) :=
  ⟨fun _K hK => ENNReal.mul_lt_top hc hK.measure_lt_top.ne⟩
#align measure_theory.is_finite_measure_on_compacts.smul MeasureTheory.IsFiniteMeasureOnCompacts.smul

/-- Note this cannot be an instance because it would form a typeclass loop with
`isFiniteMeasureOnCompacts_of_isLocallyFiniteMeasure`. -/
theorem CompactSpace.isFiniteMeasure [TopologicalSpace α] [CompactSpace α]
    [IsFiniteMeasureOnCompacts μ] : IsFiniteMeasure μ :=
  ⟨IsFiniteMeasureOnCompacts.lt_top_of_isCompact isCompact_univ⟩
#align measure_theory.compact_space.is_finite_measure MeasureTheory.CompactSpace.isFiniteMeasure

-- see Note [lower instance priority]
instance (priority := 100) sigmaFinite_of_locallyFinite [TopologicalSpace α]
    [SecondCountableTopology α] [IsLocallyFiniteMeasure μ] : SigmaFinite μ := by
  choose s hsx hsμ using μ.finiteAt_nhds
  rcases TopologicalSpace.countable_cover_nhds hsx with ⟨t, htc, htU⟩
  refine' Measure.sigmaFinite_of_countable (htc.image s) (ball_image_iff.2 fun x _ => hsμ x) _
  rwa [sUnion_image]
#align measure_theory.sigma_finite_of_locally_finite MeasureTheory.sigmaFinite_of_locallyFinite

/-- A measure which is finite on compact sets in a locally compact space is locally finite.
Not registered as an instance to avoid a loop with the other direction. -/
theorem isLocallyFiniteMeasure_of_isFiniteMeasureOnCompacts [TopologicalSpace α]
    [LocallyCompactSpace α] [IsFiniteMeasureOnCompacts μ] : IsLocallyFiniteMeasure μ :=
  ⟨by
    intro x
    rcases exists_compact_mem_nhds x with ⟨K, K_compact, K_mem⟩
    exact ⟨K, K_mem, K_compact.measure_lt_top⟩⟩
#align measure_theory.is_locally_finite_measure_of_is_finite_measure_on_compacts MeasureTheory.isLocallyFiniteMeasure_of_isFiniteMeasureOnCompacts

theorem exists_pos_measure_of_cover [Countable ι] {U : ι → Set α} (hU : ⋃ i, U i = univ)
    (hμ : μ ≠ 0) : ∃ i, 0 < μ (U i) := by
  contrapose! hμ with H
  rw [← measure_univ_eq_zero, ← hU]
  exact measure_iUnion_null fun i => nonpos_iff_eq_zero.1 (H i)
#align measure_theory.exists_pos_measure_of_cover MeasureTheory.exists_pos_measure_of_cover

theorem exists_pos_preimage_ball [PseudoMetricSpace δ] (f : α → δ) (x : δ) (hμ : μ ≠ 0) :
    ∃ n : ℕ, 0 < μ (f ⁻¹' Metric.ball x n) :=
  exists_pos_measure_of_cover (by rw [← preimage_iUnion, Metric.iUnion_ball_nat, preimage_univ]) hμ
#align measure_theory.exists_pos_preimage_ball MeasureTheory.exists_pos_preimage_ball

theorem exists_pos_ball [PseudoMetricSpace α] (x : α) (hμ : μ ≠ 0) :
    ∃ n : ℕ, 0 < μ (Metric.ball x n) :=
  exists_pos_preimage_ball id x hμ
#align measure_theory.exists_pos_ball MeasureTheory.exists_pos_ball

/-- If a set has zero measure in a neighborhood of each of its points, then it has zero measure
in a second-countable space. -/
theorem null_of_locally_null [TopologicalSpace α] [SecondCountableTopology α] (s : Set α)
    (hs : ∀ x ∈ s, ∃ u ∈ 𝓝[s] x, μ u = 0) : μ s = 0 :=
  μ.toOuterMeasure.null_of_locally_null s hs
#align measure_theory.null_of_locally_null MeasureTheory.null_of_locally_null

theorem exists_mem_forall_mem_nhdsWithin_pos_measure [TopologicalSpace α]
    [SecondCountableTopology α] {s : Set α} (hs : μ s ≠ 0) : ∃ x ∈ s, ∀ t ∈ 𝓝[s] x, 0 < μ t :=
  μ.toOuterMeasure.exists_mem_forall_mem_nhds_within_pos hs
#align measure_theory.exists_mem_forall_mem_nhds_within_pos_measure MeasureTheory.exists_mem_forall_mem_nhdsWithin_pos_measure

theorem exists_ne_forall_mem_nhds_pos_measure_preimage {β} [TopologicalSpace β] [T1Space β]
    [SecondCountableTopology β] [Nonempty β] {f : α → β} (h : ∀ b, ∃ᵐ x ∂μ, f x ≠ b) :
    ∃ a b : β, a ≠ b ∧ (∀ s ∈ 𝓝 a, 0 < μ (f ⁻¹' s)) ∧ ∀ t ∈ 𝓝 b, 0 < μ (f ⁻¹' t) := by
  -- We use an `OuterMeasure` so that the proof works without `Measurable f`
  set m : OuterMeasure β := OuterMeasure.map f μ.toOuterMeasure
  replace h : ∀ b : β, m {b}ᶜ ≠ 0 := fun b => not_eventually.mpr (h b)
  inhabit β
  have : m univ ≠ 0 := ne_bot_of_le_ne_bot (h default) (m.mono' <| subset_univ _)
  rcases m.exists_mem_forall_mem_nhds_within_pos this with ⟨b, -, hb⟩
  simp only [nhdsWithin_univ] at hb
  rcases m.exists_mem_forall_mem_nhds_within_pos (h b) with ⟨a, hab : a ≠ b, ha⟩
  simp only [isOpen_compl_singleton.nhdsWithin_eq hab] at ha
  exact ⟨a, b, hab, ha, hb⟩
#align measure_theory.exists_ne_forall_mem_nhds_pos_measure_preimage MeasureTheory.exists_ne_forall_mem_nhds_pos_measure_preimage

/-- If two finite measures give the same mass to the whole space and coincide on a π-system made
of measurable sets, then they coincide on all sets in the σ-algebra generated by the π-system. -/
theorem ext_on_measurableSpace_of_generate_finite {α} (m₀ : MeasurableSpace α) {μ ν : Measure α}
    [IsFiniteMeasure μ] (C : Set (Set α)) (hμν : ∀ s ∈ C, μ s = ν s) {m : MeasurableSpace α}
    (h : m ≤ m₀) (hA : m = MeasurableSpace.generateFrom C) (hC : IsPiSystem C)
    (h_univ : μ Set.univ = ν Set.univ) {s : Set α} (hs : MeasurableSet[m] s) : μ s = ν s := by
  haveI : IsFiniteMeasure ν := by
    constructor
    rw [← h_univ]
    apply IsFiniteMeasure.measure_univ_lt_top
  refine' induction_on_inter hA hC (by simp) hμν _ _ hs
  · intro t h1t h2t
    have h1t_ : @MeasurableSet α m₀ t := h _ h1t
    rw [@measure_compl α m₀ μ t h1t_ (@measure_ne_top α m₀ μ _ t),
      @measure_compl α m₀ ν t h1t_ (@measure_ne_top α m₀ ν _ t), h_univ, h2t]
  · intro f h1f h2f h3f
    have h2f_ : ∀ i : ℕ, @MeasurableSet α m₀ (f i) := fun i => h _ (h2f i)
    simp [measure_iUnion, h1f, h3f, h2f_]
#align measure_theory.ext_on_measurable_space_of_generate_finite MeasureTheory.ext_on_measurableSpace_of_generate_finite

/-- Two finite measures are equal if they are equal on the π-system generating the σ-algebra
  (and `univ`). -/
theorem ext_of_generate_finite (C : Set (Set α)) (hA : m0 = generateFrom C) (hC : IsPiSystem C)
    [IsFiniteMeasure μ] (hμν : ∀ s ∈ C, μ s = ν s) (h_univ : μ univ = ν univ) : μ = ν :=
  Measure.ext fun _s hs =>
    ext_on_measurableSpace_of_generate_finite m0 C hμν le_rfl hA hC h_univ hs
#align measure_theory.ext_of_generate_finite MeasureTheory.ext_of_generate_finite

namespace Measure

section disjointed

/-- Given `S : μ.FiniteSpanningSetsIn {s | MeasurableSet s}`,
`FiniteSpanningSetsIn.disjointed` provides a `FiniteSpanningSetsIn {s | MeasurableSet s}`
such that its underlying sets are pairwise disjoint. -/
protected def FiniteSpanningSetsIn.disjointed {μ : Measure α}
    (S : μ.FiniteSpanningSetsIn { s | MeasurableSet s }) :
    μ.FiniteSpanningSetsIn { s | MeasurableSet s } :=
  ⟨disjointed S.set, MeasurableSet.disjointed S.set_mem, fun n =>
    lt_of_le_of_lt (measure_mono (disjointed_subset S.set n)) (S.finite _),
    S.spanning ▸ iUnion_disjointed⟩
#align measure_theory.measure.finite_spanning_sets_in.disjointed MeasureTheory.Measure.FiniteSpanningSetsIn.disjointed

theorem FiniteSpanningSetsIn.disjointed_set_eq {μ : Measure α}
    (S : μ.FiniteSpanningSetsIn { s | MeasurableSet s }) : S.disjointed.set = disjointed S.set :=
  rfl
#align measure_theory.measure.finite_spanning_sets_in.disjointed_set_eq MeasureTheory.Measure.FiniteSpanningSetsIn.disjointed_set_eq

theorem exists_eq_disjoint_finiteSpanningSetsIn (μ ν : Measure α) [SigmaFinite μ] [SigmaFinite ν] :
    ∃ (S : μ.FiniteSpanningSetsIn { s | MeasurableSet s })
      (T : ν.FiniteSpanningSetsIn { s | MeasurableSet s }),
      S.set = T.set ∧ Pairwise (Disjoint on S.set) :=
  let S := (μ + ν).toFiniteSpanningSetsIn.disjointed
  ⟨S.ofLE (Measure.le_add_right le_rfl), S.ofLE (Measure.le_add_left le_rfl), rfl,
    disjoint_disjointed _⟩
#align measure_theory.measure.exists_eq_disjoint_finite_spanning_sets_in MeasureTheory.Measure.exists_eq_disjoint_finiteSpanningSetsIn

end disjointed

namespace FiniteAtFilter

variable {f g : Filter α}

theorem filter_mono (h : f ≤ g) : μ.FiniteAtFilter g → μ.FiniteAtFilter f := fun ⟨s, hs, hμ⟩ =>
  ⟨s, h hs, hμ⟩
#align measure_theory.measure.finite_at_filter.filter_mono MeasureTheory.Measure.FiniteAtFilter.filter_mono

theorem inf_of_left (h : μ.FiniteAtFilter f) : μ.FiniteAtFilter (f ⊓ g) :=
  h.filter_mono inf_le_left
#align measure_theory.measure.finite_at_filter.inf_of_left MeasureTheory.Measure.FiniteAtFilter.inf_of_left

theorem inf_of_right (h : μ.FiniteAtFilter g) : μ.FiniteAtFilter (f ⊓ g) :=
  h.filter_mono inf_le_right
#align measure_theory.measure.finite_at_filter.inf_of_right MeasureTheory.Measure.FiniteAtFilter.inf_of_right

@[simp]
theorem inf_ae_iff : μ.FiniteAtFilter (f ⊓ μ.ae) ↔ μ.FiniteAtFilter f := by
  refine' ⟨_, fun h => h.filter_mono inf_le_left⟩
  rintro ⟨s, ⟨t, ht, u, hu, rfl⟩, hμ⟩
  suffices : μ t ≤ μ (t ∩ u); exact ⟨t, ht, this.trans_lt hμ⟩
  exact measure_mono_ae (mem_of_superset hu fun x hu ht => ⟨ht, hu⟩)
#align measure_theory.measure.finite_at_filter.inf_ae_iff MeasureTheory.Measure.FiniteAtFilter.inf_ae_iff

alias inf_ae_iff ↔ of_inf_ae _
#align measure_theory.measure.finite_at_filter.of_inf_ae MeasureTheory.Measure.FiniteAtFilter.of_inf_ae

theorem filter_mono_ae (h : f ⊓ μ.ae ≤ g) (hg : μ.FiniteAtFilter g) : μ.FiniteAtFilter f :=
  inf_ae_iff.1 (hg.filter_mono h)
#align measure_theory.measure.finite_at_filter.filter_mono_ae MeasureTheory.Measure.FiniteAtFilter.filter_mono_ae

protected theorem measure_mono (h : μ ≤ ν) : ν.FiniteAtFilter f → μ.FiniteAtFilter f :=
  fun ⟨s, hs, hν⟩ => ⟨s, hs, (Measure.le_iff'.1 h s).trans_lt hν⟩
#align measure_theory.measure.finite_at_filter.measure_mono MeasureTheory.Measure.FiniteAtFilter.measure_mono

@[mono]
protected theorem mono (hf : f ≤ g) (hμ : μ ≤ ν) : ν.FiniteAtFilter g → μ.FiniteAtFilter f :=
  fun h => (h.filter_mono hf).measure_mono hμ
#align measure_theory.measure.finite_at_filter.mono MeasureTheory.Measure.FiniteAtFilter.mono

protected theorem eventually (h : μ.FiniteAtFilter f) : ∀ᶠ s in f.smallSets, μ s < ∞ :=
  (eventually_smallSets' fun _s _t hst ht => (measure_mono hst).trans_lt ht).2 h
#align measure_theory.measure.finite_at_filter.eventually MeasureTheory.Measure.FiniteAtFilter.eventually

theorem filterSup : μ.FiniteAtFilter f → μ.FiniteAtFilter g → μ.FiniteAtFilter (f ⊔ g) :=
  fun ⟨s, hsf, hsμ⟩ ⟨t, htg, htμ⟩ =>
  ⟨s ∪ t, union_mem_sup hsf htg, (measure_union_le s t).trans_lt (ENNReal.add_lt_top.2 ⟨hsμ, htμ⟩)⟩
#align measure_theory.measure.finite_at_filter.filter_sup MeasureTheory.Measure.FiniteAtFilter.filterSup

end FiniteAtFilter

theorem finiteAt_nhdsWithin [TopologicalSpace α] {_m0 : MeasurableSpace α} (μ : Measure α)
    [IsLocallyFiniteMeasure μ] (x : α) (s : Set α) : μ.FiniteAtFilter (𝓝[s] x) :=
  (finiteAt_nhds μ x).inf_of_left
#align measure_theory.measure.finite_at_nhds_within MeasureTheory.Measure.finiteAt_nhdsWithin

@[simp]
theorem finiteAt_principal : μ.FiniteAtFilter (𝓟 s) ↔ μ s < ∞ :=
  ⟨fun ⟨_t, ht, hμ⟩ => (measure_mono ht).trans_lt hμ, fun h => ⟨s, mem_principal_self s, h⟩⟩
#align measure_theory.measure.finite_at_principal MeasureTheory.Measure.finiteAt_principal

theorem isLocallyFiniteMeasure_of_le [TopologicalSpace α] {_m : MeasurableSpace α} {μ ν : Measure α}
    [H : IsLocallyFiniteMeasure μ] (h : ν ≤ μ) : IsLocallyFiniteMeasure ν :=
  let F := H.finiteAtNhds
  ⟨fun x => (F x).measure_mono h⟩
#align measure_theory.measure.is_locally_finite_measure_of_le MeasureTheory.Measure.isLocallyFiniteMeasure_of_le

end Measure

end

end MeasureTheory

open MeasureTheory MeasureTheory.Measure

namespace MeasurableEmbedding

variable {m0 : MeasurableSpace α} {m1 : MeasurableSpace β} {f : α → β} (hf : MeasurableEmbedding f)

nonrec theorem map_apply (μ : Measure α) (s : Set β) : μ.map f s = μ (f ⁻¹' s) := by
  refine' le_antisymm _ (le_map_apply hf.measurable.aemeasurable s)
  set t := f '' toMeasurable μ (f ⁻¹' s) ∪ (range f)ᶜ
  have htm : MeasurableSet t :=
    (hf.measurableSet_image.2 <| measurableSet_toMeasurable _ _).union
      hf.measurableSet_range.compl
  have hst : s ⊆ t := by
    rw [subset_union_compl_iff_inter_subset, ← image_preimage_eq_inter_range]
    exact image_subset _ (subset_toMeasurable _ _)
  have hft : f ⁻¹' t = toMeasurable μ (f ⁻¹' s) := by
    rw [preimage_union, preimage_compl, preimage_range, compl_univ, union_empty,
      hf.injective.preimage_image]
  calc
    μ.map f s ≤ μ.map f t := measure_mono hst
    _ = μ (f ⁻¹' s) := by rw [map_apply hf.measurable htm, hft, measure_toMeasurable]
#align measurable_embedding.map_apply MeasurableEmbedding.map_apply

theorem map_comap (μ : Measure β) : (comap f μ).map f = μ.restrict (range f) := by
  ext1 t ht
  rw [hf.map_apply, comap_apply f hf.injective hf.measurableSet_image' _ (hf.measurable ht),
    image_preimage_eq_inter_range, Measure.restrict_apply ht]
#align measurable_embedding.map_comap MeasurableEmbedding.map_comap

theorem comap_apply (μ : Measure β) (s : Set α) : comap f μ s = μ (f '' s) :=
  calc
    comap f μ s = comap f μ (f ⁻¹' (f '' s)) := by rw [hf.injective.preimage_image]
    _ = (comap f μ).map f (f '' s) := (hf.map_apply _ _).symm
    _ = μ (f '' s) := by
      rw [hf.map_comap, restrict_apply' hf.measurableSet_range,
        inter_eq_self_of_subset_left (image_subset_range _ _)]

#align measurable_embedding.comap_apply MeasurableEmbedding.comap_apply

theorem ae_map_iff {p : β → Prop} {μ : Measure α} : (∀ᵐ x ∂μ.map f, p x) ↔ ∀ᵐ x ∂μ, p (f x) := by
  simp only [ae_iff, hf.map_apply, preimage_setOf_eq]
#align measurable_embedding.ae_map_iff MeasurableEmbedding.ae_map_iff

theorem restrict_map (μ : Measure α) (s : Set β) :
    (μ.map f).restrict s = (μ.restrict <| f ⁻¹' s).map f :=
  Measure.ext fun t ht => by simp [hf.map_apply, ht, hf.measurable ht]
#align measurable_embedding.restrict_map MeasurableEmbedding.restrict_map

protected theorem comap_preimage (μ : Measure β) {s : Set β} (hs : MeasurableSet s) :
    μ.comap f (f ⁻¹' s) = μ (s ∩ range f) :=
  comap_preimage _ _ hf.injective hf.measurable
    (fun _t ht => (hf.measurableSet_image' ht).nullMeasurableSet) hs
#align measurable_embedding.comap_preimage MeasurableEmbedding.comap_preimage

end MeasurableEmbedding

section Subtype

theorem comap_subtype_coe_apply {_m0 : MeasurableSpace α} {s : Set α} (hs : MeasurableSet s)
    (μ : Measure α) (t : Set s) : comap (↑) μ t = μ ((↑) '' t) :=
  (MeasurableEmbedding.subtype_coe hs).comap_apply _ _
#align comap_subtype_coe_apply comap_subtype_coe_apply

theorem map_comap_subtype_coe {m0 : MeasurableSpace α} {s : Set α} (hs : MeasurableSet s)
    (μ : Measure α) : (comap (↑) μ).map ((↑) : s → α) = μ.restrict s := by
  rw [(MeasurableEmbedding.subtype_coe hs).map_comap, Subtype.range_coe]
#align map_comap_subtype_coe map_comap_subtype_coe

theorem ae_restrict_iff_subtype {m0 : MeasurableSpace α} {μ : Measure α} {s : Set α}
    (hs : MeasurableSet s) {p : α → Prop} :
    (∀ᵐ x ∂μ.restrict s, p x) ↔ ∀ᵐ (x : s) ∂comap ((↑) : s → α) μ, p x := by
  rw [← map_comap_subtype_coe hs, (MeasurableEmbedding.subtype_coe hs).ae_map_iff]
#align ae_restrict_iff_subtype ae_restrict_iff_subtype

variable [MeasureSpace α] {s t : Set α}

/-!
### Volume on `s : Set α`
-/


instance SetCoe.measureSpace (s : Set α) : MeasureSpace s :=
  ⟨comap ((↑) : s → α) volume⟩
#align set_coe.measure_space SetCoe.measureSpace

theorem volume_set_coe_def (s : Set α) : (volume : Measure s) = comap ((↑) : s → α) volume :=
  rfl
#align volume_set_coe_def volume_set_coe_def

theorem MeasurableSet.map_coe_volume {s : Set α} (hs : MeasurableSet s) :
    volume.map ((↑) : s → α) = restrict volume s := by
  rw [volume_set_coe_def, (MeasurableEmbedding.subtype_coe hs).map_comap volume, Subtype.range_coe]
#align measurable_set.map_coe_volume MeasurableSet.map_coe_volume

theorem volume_image_subtype_coe {s : Set α} (hs : MeasurableSet s) (t : Set s) :
    volume ((↑) '' t : Set α) = volume t :=
  (comap_subtype_coe_apply hs volume t).symm
#align volume_image_subtype_coe volume_image_subtype_coe

@[simp]
theorem volume_preimage_coe (hs : NullMeasurableSet s) (ht : MeasurableSet t) :
    volume (((↑) : s → α) ⁻¹' t) = volume (t ∩ s) := by
  rw [volume_set_coe_def,
    comap_apply₀ _ _ Subtype.coe_injective
      (fun h => MeasurableSet.nullMeasurableSet_subtype_coe hs)
      (measurable_subtype_coe ht).nullMeasurableSet,
    image_preimage_eq_inter_range, Subtype.range_coe]
#align volume_preimage_coe volume_preimage_coe

end Subtype

namespace MeasurableEquiv

/-! Interactions of measurable equivalences and measures -/


open Equiv MeasureTheory.Measure

variable [MeasurableSpace α] [MeasurableSpace β] {μ : Measure α} {ν : Measure β}

/-- If we map a measure along a measurable equivalence, we can compute the measure on all sets
  (not just the measurable ones). -/
protected theorem map_apply (f : α ≃ᵐ β) (s : Set β) : μ.map f s = μ (f ⁻¹' s) :=
  f.measurableEmbedding.map_apply _ _
#align measurable_equiv.map_apply MeasurableEquiv.map_apply

@[simp]
theorem map_symm_map (e : α ≃ᵐ β) : (μ.map e).map e.symm = μ := by
  simp [map_map e.symm.measurable e.measurable]
#align measurable_equiv.map_symm_map MeasurableEquiv.map_symm_map

@[simp]
theorem map_map_symm (e : α ≃ᵐ β) : (ν.map e.symm).map e = ν := by
  simp [map_map e.measurable e.symm.measurable]
#align measurable_equiv.map_map_symm MeasurableEquiv.map_map_symm

theorem map_measurableEquiv_injective (e : α ≃ᵐ β) : Injective (Measure.map e) := by
  intro μ₁ μ₂ hμ
  apply_fun Measure.map e.symm at hμ
  simpa [map_symm_map e] using hμ
#align measurable_equiv.map_measurable_equiv_injective MeasurableEquiv.map_measurableEquiv_injective

theorem map_apply_eq_iff_map_symm_apply_eq (e : α ≃ᵐ β) : μ.map e = ν ↔ ν.map e.symm = μ := by
  rw [← (map_measurableEquiv_injective e).eq_iff, map_map_symm, eq_comm]
#align measurable_equiv.map_apply_eq_iff_map_symm_apply_eq MeasurableEquiv.map_apply_eq_iff_map_symm_apply_eq

theorem restrict_map (e : α ≃ᵐ β) (s : Set β) :
    (μ.map e).restrict s = (μ.restrict <| e ⁻¹' s).map e :=
  e.measurableEmbedding.restrict_map _ _
#align measurable_equiv.restrict_map MeasurableEquiv.restrict_map

theorem map_ae (f : α ≃ᵐ β) (μ : Measure α) : Filter.map f μ.ae = (map f μ).ae := by
  ext s
  simp_rw [mem_map, mem_ae_iff, ← preimage_compl, f.map_apply]
#align measurable_equiv.map_ae MeasurableEquiv.map_ae

theorem quasiMeasurePreserving_symm (μ : Measure α) (e : α ≃ᵐ β) :
    QuasiMeasurePreserving e.symm (map e μ) μ :=
  ⟨e.symm.measurable, by rw [Measure.map_map, e.symm_comp_self, Measure.map_id] <;> measurability⟩
#align measurable_equiv.quasi_measure_preserving_symm MeasurableEquiv.quasiMeasurePreserving_symm

end MeasurableEquiv

namespace MeasureTheory

theorem OuterMeasure.toMeasure_zero [MeasurableSpace α] :
    (0 : OuterMeasure α).toMeasure (le_top.trans OuterMeasure.zero_caratheodory.symm.le) = 0 := by
  rw [← Measure.measure_univ_eq_zero, toMeasure_apply _ _ MeasurableSet.univ,
    OuterMeasure.coe_zero, Pi.zero_apply]
#align measure_theory.outer_measure.to_measure_zero MeasureTheory.OuterMeasure.toMeasure_zero

section Trim

/-- Restriction of a measure to a sub-sigma algebra.
It is common to see a measure `μ` on a measurable space structure `m0` as being also a measure on
any `m ≤ m0`. Since measures in mathlib have to be trimmed to the measurable space, `μ` itself
cannot be a measure on `m`, hence the definition of `μ.trim hm`.

This notion is related to `OuterMeasure.trim`, see the lemma
`toOuterMeasure_trim_eq_trim_toOuterMeasure`. -/
def Measure.trim {m m0 : MeasurableSpace α} (μ : @Measure α m0) (hm : m ≤ m0) : @Measure α m :=
  @OuterMeasure.toMeasure α m μ.toOuterMeasure (hm.trans (le_toOuterMeasure_caratheodory μ))
#align measure_theory.measure.trim MeasureTheory.Measure.trim

@[simp]
theorem trim_eq_self [MeasurableSpace α] {μ : Measure α} : μ.trim le_rfl = μ := by
  simp [Measure.trim]
#align measure_theory.trim_eq_self MeasureTheory.trim_eq_self

variable {m m0 : MeasurableSpace α} {μ : Measure α} {s : Set α}

theorem toOuterMeasure_trim_eq_trim_toOuterMeasure (μ : Measure α) (hm : m ≤ m0) :
    @Measure.toOuterMeasure _ m (μ.trim hm) = @OuterMeasure.trim _ m μ.toOuterMeasure := by
  rw [Measure.trim, toMeasure_toOuterMeasure (ms := m)]
#align measure_theory.to_outer_measure_trim_eq_trim_to_outer_measure MeasureTheory.toOuterMeasure_trim_eq_trim_toOuterMeasure

@[simp]
theorem zero_trim (hm : m ≤ m0) : (0 : Measure α).trim hm = (0 : @Measure α m) := by
  simp [Measure.trim, @OuterMeasure.toMeasure_zero _ m]
#align measure_theory.zero_trim MeasureTheory.zero_trim

theorem trim_measurableSet_eq (hm : m ≤ m0) (hs : @MeasurableSet α m s) : μ.trim hm s = μ s := by
  rw [Measure.trim, toMeasure_apply (ms := m) _ _ hs]
#align measure_theory.trim_measurable_set_eq MeasureTheory.trim_measurableSet_eq

theorem le_trim (hm : m ≤ m0) : μ s ≤ μ.trim hm s := by
  simp_rw [Measure.trim]
  exact @le_toMeasure_apply _ m _ _ _
#align measure_theory.le_trim MeasureTheory.le_trim

theorem measure_eq_zero_of_trim_eq_zero (hm : m ≤ m0) (h : μ.trim hm s = 0) : μ s = 0 :=
  le_antisymm ((le_trim hm).trans (le_of_eq h)) (zero_le _)
#align measure_theory.measure_eq_zero_of_trim_eq_zero MeasureTheory.measure_eq_zero_of_trim_eq_zero

theorem measure_trim_toMeasurable_eq_zero {hm : m ≤ m0} (hs : μ.trim hm s = 0) :
    μ (@toMeasurable α m (μ.trim hm) s) = 0 :=
  measure_eq_zero_of_trim_eq_zero hm (by rwa [@measure_toMeasurable _ m])
#align measure_theory.measure_trim_to_measurable_eq_zero MeasureTheory.measure_trim_toMeasurable_eq_zero

theorem ae_of_ae_trim (hm : m ≤ m0) {μ : Measure α} {P : α → Prop} (h : ∀ᵐ x ∂μ.trim hm, P x) :
    ∀ᵐ x ∂μ, P x :=
  measure_eq_zero_of_trim_eq_zero hm h
#align measure_theory.ae_of_ae_trim MeasureTheory.ae_of_ae_trim

theorem ae_eq_of_ae_eq_trim {E} {hm : m ≤ m0} {f₁ f₂ : α → E}
    (h12 : f₁ =ᶠ[@Measure.ae α m (μ.trim hm)] f₂) : f₁ =ᵐ[μ] f₂ :=
  measure_eq_zero_of_trim_eq_zero hm h12
#align measure_theory.ae_eq_of_ae_eq_trim MeasureTheory.ae_eq_of_ae_eq_trim

theorem ae_le_of_ae_le_trim {E} [LE E] {hm : m ≤ m0} {f₁ f₂ : α → E}
    (h12 : f₁ ≤ᶠ[@Measure.ae α m (μ.trim hm)] f₂) : f₁ ≤ᵐ[μ] f₂ :=
  measure_eq_zero_of_trim_eq_zero hm h12
#align measure_theory.ae_le_of_ae_le_trim MeasureTheory.ae_le_of_ae_le_trim

theorem trim_trim {m₁ m₂ : MeasurableSpace α} {hm₁₂ : m₁ ≤ m₂} {hm₂ : m₂ ≤ m0} :
    (μ.trim hm₂).trim hm₁₂ = μ.trim (hm₁₂.trans hm₂) := by
  refine @Measure.ext _ m₁ _ _ (fun t ht => ?_)
  rw [trim_measurableSet_eq hm₁₂ ht, trim_measurableSet_eq (hm₁₂.trans hm₂) ht,
    trim_measurableSet_eq hm₂ (hm₁₂ t ht)]
#align measure_theory.trim_trim MeasureTheory.trim_trim

theorem restrict_trim (hm : m ≤ m0) (μ : Measure α) (hs : @MeasurableSet α m s) :
    @Measure.restrict α m (μ.trim hm) s = (μ.restrict s).trim hm := by
  refine @Measure.ext _ m _ _ (fun t ht => ?_)
  rw [@Measure.restrict_apply α m _ _ _ ht, trim_measurableSet_eq hm ht,
    Measure.restrict_apply (hm t ht),
    trim_measurableSet_eq hm (@MeasurableSet.inter α m t s ht hs)]
#align measure_theory.restrict_trim MeasureTheory.restrict_trim

instance isFiniteMeasure_trim (hm : m ≤ m0) [IsFiniteMeasure μ] : IsFiniteMeasure (μ.trim hm) where
  measure_univ_lt_top := by
    rw [trim_measurableSet_eq hm (@MeasurableSet.univ _ m)]
    exact measure_lt_top _ _
#align measure_theory.is_finite_measure_trim MeasureTheory.isFiniteMeasure_trim

theorem sigmaFiniteTrim_mono {m m₂ m0 : MeasurableSpace α} {μ : Measure α} (hm : m ≤ m0)
    (hm₂ : m₂ ≤ m) [SigmaFinite (μ.trim (hm₂.trans hm))] : SigmaFinite (μ.trim hm) := by
  have _ := Measure.FiniteSpanningSetsIn (μ.trim (hm₂.trans hm)) Set.univ
  refine' Measure.FiniteSpanningSetsIn.sigmaFinite _
  · exact Set.univ
  · refine'
      { set := spanningSets (μ.trim (hm₂.trans hm))
        set_mem := fun _ => Set.mem_univ _
        finite := fun i => _ -- This is the only one left to prove
        spanning := iUnion_spanningSets _ }
    calc
      (μ.trim hm) (spanningSets (μ.trim (hm₂.trans hm)) i) =
          ((μ.trim hm).trim hm₂) (spanningSets (μ.trim (hm₂.trans hm)) i) :=
        by rw [@trim_measurableSet_eq α m₂ m (μ.trim hm) _ hm₂ (measurable_spanningSets _ _)]
      _ = (μ.trim (hm₂.trans hm)) (spanningSets (μ.trim (hm₂.trans hm)) i) := by
        rw [@trim_trim _ _ μ _ _ hm₂ hm]
      _ < ∞ := measure_spanningSets_lt_top _ _
#align measure_theory.sigma_finite_trim_mono MeasureTheory.sigmaFiniteTrim_mono

theorem sigmaFinite_trim_bot_iff : SigmaFinite (μ.trim bot_le) ↔ IsFiniteMeasure μ := by
  rw [sigmaFinite_bot_iff]
  refine' ⟨fun h => ⟨_⟩, fun h => ⟨_⟩⟩ <;> have h_univ := h.measure_univ_lt_top
  · rwa [trim_measurableSet_eq bot_le MeasurableSet.univ] at h_univ
  · rwa [trim_measurableSet_eq bot_le MeasurableSet.univ]
#align measure_theory.sigma_finite_trim_bot_iff MeasureTheory.sigmaFinite_trim_bot_iff

end Trim

end MeasureTheory

namespace IsCompact

variable [TopologicalSpace α] [MeasurableSpace α] {μ : Measure α} {s : Set α}

/-- If `s` is a compact set and `μ` is finite at `𝓝 x` for every `x ∈ s`, then `s` admits an open
superset of finite measure. -/
theorem exists_open_superset_measure_lt_top' (h : IsCompact s)
    (hμ : ∀ x ∈ s, μ.FiniteAtFilter (𝓝 x)) : ∃ (U : _) (_ : U ⊇ s), IsOpen U ∧ μ U < ∞ := by
  refine' IsCompact.induction_on h _ _ _ _
  · use ∅
    simp [Superset]
  · rintro s t hst ⟨U, htU, hUo, hU⟩
    exact ⟨U, hst.trans htU, hUo, hU⟩
  · rintro s t ⟨U, hsU, hUo, hU⟩ ⟨V, htV, hVo, hV⟩
    refine'
      ⟨U ∪ V, union_subset_union hsU htV, hUo.union hVo,
        (measure_union_le _ _).trans_lt <| ENNReal.add_lt_top.2 ⟨hU, hV⟩⟩
  · intro x hx
    rcases(hμ x hx).exists_mem_basis (nhds_basis_opens _) with ⟨U, ⟨hx, hUo⟩, hU⟩
    exact ⟨U, nhdsWithin_le_nhds (hUo.mem_nhds hx), U, Subset.rfl, hUo, hU⟩
#align is_compact.exists_open_superset_measure_lt_top' IsCompact.exists_open_superset_measure_lt_top'

/-- If `s` is a compact set and `μ` is a locally finite measure, then `s` admits an open superset of
finite measure. -/
theorem exists_open_superset_measure_lt_top (h : IsCompact s) (μ : Measure α)
    [IsLocallyFiniteMeasure μ] : ∃ (U : _) (_ : U ⊇ s), IsOpen U ∧ μ U < ∞ :=
  h.exists_open_superset_measure_lt_top' fun x _ => μ.finiteAt_nhds x
#align is_compact.exists_open_superset_measure_lt_top IsCompact.exists_open_superset_measure_lt_top

theorem measure_lt_top_of_nhdsWithin (h : IsCompact s) (hμ : ∀ x ∈ s, μ.FiniteAtFilter (𝓝[s] x)) :
    μ s < ∞ :=
  IsCompact.induction_on h (by simp) (fun s t hst ht => (measure_mono hst).trans_lt ht)
    (fun s t hs ht => (measure_union_le s t).trans_lt (ENNReal.add_lt_top.2 ⟨hs, ht⟩)) hμ
#align is_compact.measure_lt_top_of_nhds_within IsCompact.measure_lt_top_of_nhdsWithin

theorem measure_zero_of_nhdsWithin (hs : IsCompact s) :
    (∀ a ∈ s, ∃ t ∈ 𝓝[s] a, μ t = 0) → μ s = 0 := by
  simpa only [← compl_mem_ae_iff] using hs.compl_mem_sets_of_nhdsWithin
#align is_compact.measure_zero_of_nhds_within IsCompact.measure_zero_of_nhdsWithin

end IsCompact

-- see Note [lower instance priority]
instance (priority := 100) isFiniteMeasureOnCompacts_of_isLocallyFiniteMeasure [TopologicalSpace α]
    {_ : MeasurableSpace α} {μ : Measure α} [IsLocallyFiniteMeasure μ] :
    IsFiniteMeasureOnCompacts μ :=
  ⟨fun _s hs => hs.measure_lt_top_of_nhdsWithin fun _ _ => μ.finiteAt_nhdsWithin _ _⟩
#align is_finite_measure_on_compacts_of_is_locally_finite_measure isFiniteMeasureOnCompacts_of_isLocallyFiniteMeasure

theorem isFiniteMeasure_iff_isFiniteMeasureOnCompacts_of_compactSpace [TopologicalSpace α]
    [MeasurableSpace α] {μ : Measure α} [CompactSpace α] :
    IsFiniteMeasure μ ↔ IsFiniteMeasureOnCompacts μ := by
  constructor <;> intros
  · infer_instance
  · exact CompactSpace.isFiniteMeasure
#align is_finite_measure_iff_is_finite_measure_on_compacts_of_compact_space isFiniteMeasure_iff_isFiniteMeasureOnCompacts_of_compactSpace

/-- Compact covering of a `σ`-compact topological space as
`MeasureTheory.Measure.FiniteSpanningSetsIn`. -/
def MeasureTheory.Measure.finiteSpanningSetsInCompact [TopologicalSpace α] [SigmaCompactSpace α]
    {_ : MeasurableSpace α} (μ : Measure α) [IsLocallyFiniteMeasure μ] :
    μ.FiniteSpanningSetsIn { K | IsCompact K } where
  set := compactCovering α
  set_mem := isCompact_compactCovering α
  finite n := (isCompact_compactCovering α n).measure_lt_top
  spanning := iUnion_compactCovering α
#align measure_theory.measure.finite_spanning_sets_in_compact MeasureTheory.Measure.finiteSpanningSetsInCompact

/-- A locally finite measure on a `σ`-compact topological space admits a finite spanning sequence
of open sets. -/
def MeasureTheory.Measure.finiteSpanningSetsInOpen [TopologicalSpace α] [SigmaCompactSpace α]
    {_ : MeasurableSpace α} (μ : Measure α) [IsLocallyFiniteMeasure μ] :
    μ.FiniteSpanningSetsIn { K | IsOpen K } where
  set n := ((isCompact_compactCovering α n).exists_open_superset_measure_lt_top μ).choose
  set_mem n :=
    ((isCompact_compactCovering α n).exists_open_superset_measure_lt_top μ).choose_spec.snd.1
  finite n :=
    ((isCompact_compactCovering α n).exists_open_superset_measure_lt_top μ).choose_spec.snd.2
  spanning :=
    eq_univ_of_subset
      (iUnion_mono fun n =>
        ((isCompact_compactCovering α n).exists_open_superset_measure_lt_top μ).choose_spec.fst)
      (iUnion_compactCovering α)
#align measure_theory.measure.finite_spanning_sets_in_open MeasureTheory.Measure.finiteSpanningSetsInOpen

open TopologicalSpace

/-- A locally finite measure on a second countable topological space admits a finite spanning
sequence of open sets. -/
irreducible_def MeasureTheory.Measure.finiteSpanningSetsInOpen' [TopologicalSpace α]
  [SecondCountableTopology α] {m : MeasurableSpace α} (μ : Measure α) [IsLocallyFiniteMeasure μ] :
  μ.FiniteSpanningSetsIn { K | IsOpen K } := by
  suffices H : Nonempty (μ.FiniteSpanningSetsIn { K | IsOpen K })
  exact H.some
  cases isEmpty_or_nonempty α
  · exact
      ⟨{  set := fun _ => ∅
          set_mem := fun _ => by simp
          finite := fun _ => by simp
          spanning := by simp }⟩
  inhabit α
  let S : Set (Set α) := { s | IsOpen s ∧ μ s < ∞ }
  obtain ⟨T, T_count, TS, hT⟩ : ∃ T : Set (Set α), T.Countable ∧ T ⊆ S ∧ ⋃₀ T = ⋃₀ S :=
    isOpen_sUnion_countable S fun s hs => hs.1
  rw [μ.isTopologicalBasis_isOpen_lt_top.sUnion_eq] at hT
  have T_ne : T.Nonempty := by
    by_contra h'T
    rw [not_nonempty_iff_eq_empty.1 h'T, sUnion_empty] at hT
    simpa only [← hT] using mem_univ (default : α)
  obtain ⟨f, hf⟩ : ∃ f : ℕ → Set α, T = range f
  exact T_count.exists_eq_range T_ne
  have fS : ∀ n, f n ∈ S := by
    intro n
    apply TS
    rw [hf]
    exact mem_range_self n
  refine'
    ⟨{  set := f
        set_mem := fun n => (fS n).1
        finite := fun n => (fS n).2
        spanning := _ }⟩
  refine eq_univ_of_forall fun x => ?_
  obtain ⟨t, tT, xt⟩ : ∃ t : Set α, t ∈ range f ∧ x ∈ t := by
    have : x ∈ ⋃₀ T := by simp only [hT, mem_univ]
    simpa only [mem_sUnion, exists_prop, ← hf]
  obtain ⟨n, rfl⟩ : ∃ n : ℕ, f n = t := by simpa only using tT
  exact mem_iUnion_of_mem _ xt
#align measure_theory.measure.finite_spanning_sets_in_open' MeasureTheory.Measure.finiteSpanningSetsInOpen'

section MeasureIxx

variable [Preorder α] [TopologicalSpace α] [CompactIccSpace α] {m : MeasurableSpace α}
  {μ : Measure α} [IsLocallyFiniteMeasure μ] {a b : α}

theorem measure_Icc_lt_top : μ (Icc a b) < ∞ :=
  isCompact_Icc.measure_lt_top
#align measure_Icc_lt_top measure_Icc_lt_top

theorem measure_Ico_lt_top : μ (Ico a b) < ∞ :=
  (measure_mono Ico_subset_Icc_self).trans_lt measure_Icc_lt_top
#align measure_Ico_lt_top measure_Ico_lt_top

theorem measure_Ioc_lt_top : μ (Ioc a b) < ∞ :=
  (measure_mono Ioc_subset_Icc_self).trans_lt measure_Icc_lt_top
#align measure_Ioc_lt_top measure_Ioc_lt_top

theorem measure_Ioo_lt_top : μ (Ioo a b) < ∞ :=
  (measure_mono Ioo_subset_Icc_self).trans_lt measure_Icc_lt_top
#align measure_Ioo_lt_top measure_Ioo_lt_top

end MeasureIxx

section Piecewise

variable [MeasurableSpace α] {μ : Measure α} {s t : Set α} {f g : α → β}

theorem piecewise_ae_eq_restrict (hs : MeasurableSet s) : piecewise s f g =ᵐ[μ.restrict s] f := by
  rw [ae_restrict_eq hs]
  exact (piecewise_eqOn s f g).eventuallyEq.filter_mono inf_le_right
#align piecewise_ae_eq_restrict piecewise_ae_eq_restrict

theorem piecewise_ae_eq_restrict_compl (hs : MeasurableSet s) :
    piecewise s f g =ᵐ[μ.restrict sᶜ] g := by
  rw [ae_restrict_eq hs.compl]
  exact (piecewise_eqOn_compl s f g).eventuallyEq.filter_mono inf_le_right
#align piecewise_ae_eq_restrict_compl piecewise_ae_eq_restrict_compl

theorem piecewise_ae_eq_of_ae_eq_set (hst : s =ᵐ[μ] t) : s.piecewise f g =ᵐ[μ] t.piecewise f g :=
  hst.mem_iff.mono fun x hx => by simp [piecewise, hx]
#align piecewise_ae_eq_of_ae_eq_set piecewise_ae_eq_of_ae_eq_set

end Piecewise

section IndicatorFunction

variable [MeasurableSpace α] {μ : Measure α} {s t : Set α} {f : α → β}

theorem mem_map_indicator_ae_iff_mem_map_restrict_ae_of_zero_mem [Zero β] {t : Set β}
    (ht : (0 : β) ∈ t) (hs : MeasurableSet s) :
    t ∈ Filter.map (s.indicator f) μ.ae ↔ t ∈ Filter.map f (μ.restrict s).ae := by
  simp_rw [mem_map, mem_ae_iff]
  rw [Measure.restrict_apply' hs, Set.indicator_preimage, Set.ite]
  simp_rw [Set.compl_union, Set.compl_inter]
  change μ (((f ⁻¹' t)ᶜ ∪ sᶜ) ∩ ((fun _ => (0 : β)) ⁻¹' t \ s)ᶜ) = 0 ↔ μ ((f ⁻¹' t)ᶜ ∩ s) = 0
  simp only [ht, ← Set.compl_eq_univ_diff, compl_compl, Set.compl_union, if_true,
    Set.preimage_const]
  simp_rw [Set.union_inter_distrib_right, Set.compl_inter_self s, Set.union_empty]
#align mem_map_indicator_ae_iff_mem_map_restrict_ae_of_zero_mem mem_map_indicator_ae_iff_mem_map_restrict_ae_of_zero_mem

theorem mem_map_indicator_ae_iff_of_zero_nmem [Zero β] {t : Set β} (ht : (0 : β) ∉ t) :
    t ∈ Filter.map (s.indicator f) μ.ae ↔ μ ((f ⁻¹' t)ᶜ ∪ sᶜ) = 0 := by
  rw [mem_map, mem_ae_iff, Set.indicator_preimage, Set.ite, Set.compl_union, Set.compl_inter]
  change μ (((f ⁻¹' t)ᶜ ∪ sᶜ) ∩ ((fun _ => (0 : β)) ⁻¹' t \ s)ᶜ) = 0 ↔ μ ((f ⁻¹' t)ᶜ ∪ sᶜ) = 0
  simp only [ht, if_false, Set.compl_empty, Set.empty_diff, Set.inter_univ, Set.preimage_const]
#align mem_map_indicator_ae_iff_of_zero_nmem mem_map_indicator_ae_iff_of_zero_nmem

theorem map_restrict_ae_le_map_indicator_ae [Zero β] (hs : MeasurableSet s) :
    Filter.map f (μ.restrict s).ae ≤ Filter.map (s.indicator f) μ.ae := by
  intro t
  by_cases ht : (0 : β) ∈ t
  · rw [mem_map_indicator_ae_iff_mem_map_restrict_ae_of_zero_mem ht hs]
    exact id
  rw [mem_map_indicator_ae_iff_of_zero_nmem ht, mem_map_restrict_ae_iff hs]
  exact fun h => measure_mono_null ((Set.inter_subset_left _ _).trans (Set.subset_union_left _ _)) h
#align map_restrict_ae_le_map_indicator_ae map_restrict_ae_le_map_indicator_ae

variable [Zero β]

theorem indicator_ae_eq_restrict (hs : MeasurableSet s) : indicator s f =ᵐ[μ.restrict s] f :=
  piecewise_ae_eq_restrict hs
#align indicator_ae_eq_restrict indicator_ae_eq_restrict

theorem indicator_ae_eq_restrict_compl (hs : MeasurableSet s) :
    indicator s f =ᵐ[μ.restrict sᶜ] 0 :=
  piecewise_ae_eq_restrict_compl hs
#align indicator_ae_eq_restrict_compl indicator_ae_eq_restrict_compl

theorem indicator_ae_eq_of_restrict_compl_ae_eq_zero (hs : MeasurableSet s)
    (hf : f =ᵐ[μ.restrict sᶜ] 0) : s.indicator f =ᵐ[μ] f := by
  rw [Filter.EventuallyEq, ae_restrict_iff' hs.compl] at hf
  filter_upwards [hf]with x hx
  by_cases hxs : x ∈ s
  · simp only [hxs, Set.indicator_of_mem]
  · simp only [hx hxs, Pi.zero_apply, Set.indicator_apply_eq_zero, eq_self_iff_true, imp_true_iff]
#align indicator_ae_eq_of_restrict_compl_ae_eq_zero indicator_ae_eq_of_restrict_compl_ae_eq_zero

theorem indicator_ae_eq_zero_of_restrict_ae_eq_zero (hs : MeasurableSet s)
    (hf : f =ᵐ[μ.restrict s] 0) : s.indicator f =ᵐ[μ] 0 := by
  rw [Filter.EventuallyEq, ae_restrict_iff' hs] at hf
  filter_upwards [hf]with x hx
  by_cases hxs : x ∈ s
  · simp only [hxs, hx hxs, Set.indicator_of_mem]
  · simp [hx, hxs]
#align indicator_ae_eq_zero_of_restrict_ae_eq_zero indicator_ae_eq_zero_of_restrict_ae_eq_zero

theorem indicator_ae_eq_of_ae_eq_set (hst : s =ᵐ[μ] t) : s.indicator f =ᵐ[μ] t.indicator f :=
  piecewise_ae_eq_of_ae_eq_set hst
#align indicator_ae_eq_of_ae_eq_set indicator_ae_eq_of_ae_eq_set

theorem indicator_meas_zero (hs : μ s = 0) : indicator s f =ᵐ[μ] 0 :=
  indicator_empty' f ▸ indicator_ae_eq_of_ae_eq_set (ae_eq_empty.2 hs)
#align indicator_meas_zero indicator_meas_zero

theorem ae_eq_restrict_iff_indicator_ae_eq {g : α → β} (hs : MeasurableSet s) :
    f =ᵐ[μ.restrict s] g ↔ s.indicator f =ᵐ[μ] s.indicator g := by
  rw [Filter.EventuallyEq, ae_restrict_iff' hs]
  refine' ⟨fun h => _, fun h => _⟩ <;> filter_upwards [h]with x hx
  · by_cases hxs : x ∈ s
    · simp [hxs, hx hxs]
    · simp [hxs]
  · intro hxs
    simpa [hxs] using hx
#align ae_eq_restrict_iff_indicator_ae_eq ae_eq_restrict_iff_indicator_ae_eq

end IndicatorFunction<|MERGE_RESOLUTION|>--- conflicted
+++ resolved
@@ -1963,71 +1963,6 @@
     apply hμB
 #align measure_theory.measure.ext_of_generate_from_of_Union MeasureTheory.Measure.ext_of_generateFrom_of_iUnion
 
-<<<<<<< HEAD
-section Dirac
-
-variable [MeasurableSpace α]
-
-/-- The dirac measure. -/
-def dirac (a : α) : Measure α :=
-  (OuterMeasure.dirac a).toMeasure (by simp)
-#align measure_theory.measure.dirac MeasureTheory.Measure.dirac
-
-instance : MeasureSpace PUnit :=
-  ⟨dirac PUnit.unit⟩
-
-theorem le_dirac_apply {a} : s.indicator 1 a ≤ dirac a s :=
-  OuterMeasure.dirac_apply a s ▸ le_toMeasure_apply _ _ _
-#align measure_theory.measure.le_dirac_apply MeasureTheory.Measure.le_dirac_apply
-
-@[simp]
-theorem dirac_apply' (a : α) (hs : MeasurableSet s) : dirac a s = s.indicator 1 a :=
-  toMeasure_apply _ _ hs
-#align measure_theory.measure.dirac_apply' MeasureTheory.Measure.dirac_apply'
-
-@[simp]
-theorem dirac_apply_of_mem {a : α} (h : a ∈ s) : dirac a s = 1 := by
-  have : ∀ t : Set α, a ∈ t → t.indicator (1 : α → ℝ≥0∞) a = 1 := fun t ht => indicator_of_mem ht 1
-  refine' le_antisymm (this univ trivial ▸ _) (this s h ▸ le_dirac_apply)
-  rw [← dirac_apply' a MeasurableSet.univ]
-  exact measure_mono (subset_univ s)
-#align measure_theory.measure.dirac_apply_of_mem MeasureTheory.Measure.dirac_apply_of_mem
-
-@[simp]
-theorem dirac_apply [MeasurableSingletonClass α] (a : α) (s : Set α) :
-    dirac a s = s.indicator 1 a := by
-  by_cases h : a ∈ s; · rw [dirac_apply_of_mem h, indicator_of_mem h, Pi.one_apply]
-  rw [indicator_of_not_mem h, ← nonpos_iff_eq_zero]
-  calc
-    dirac a s ≤ dirac a {a}ᶜ := measure_mono (subset_compl_comm.1 <| singleton_subset_iff.2 h)
-    _ = 0 := by simp [dirac_apply' _ (measurableSet_singleton _).compl]
-
-#align measure_theory.measure.dirac_apply MeasureTheory.Measure.dirac_apply
-
-theorem map_dirac {f : α → β} (hf : Measurable f) (a : α) : (dirac a).map f = dirac (f a) :=
-  ext fun s hs => by simp [hs, map_apply hf hs, hf hs, indicator_apply]
-#align measure_theory.measure.map_dirac MeasureTheory.Measure.map_dirac
-
-@[simp]
-theorem restrict_singleton (μ : Measure α) (a : α) : μ.restrict {a} = μ {a} • dirac a := by
-  ext1 s hs
-  by_cases ha : a ∈ s
-  · have : s ∩ {a} = {a} := by simpa
-    simp [*]
-  · have : s ∩ {a} = ∅ := inter_singleton_eq_empty.2 ha
-    simp [*]
-#align measure_theory.measure.restrict_singleton MeasureTheory.Measure.restrict_singleton
-
--- porting note: new theorem
-theorem unique_eq_smul_dirac [Unique α] (μ : Measure α) :
-    μ = μ univ • dirac default := by
-  ext1 s hs
-  induction s using Subsingleton.set_cases <;> simp
-
-end Dirac
-
-=======
->>>>>>> 00269a6f
 section Sum
 
 /-- Sum of an indexed family of measures. -/
