--- conflicted
+++ resolved
@@ -41,13 +41,7 @@
 
 /-- `X ∣_ᵤ U` is notation for `X.restrict U.openEmbedding`, the restriction of `X` to an open set
   `U` of `X`. -/
-<<<<<<< HEAD
--- Note: the `Scheme.restrict X (Opens.openEmbedding U)` fails to elaborate on its own
--- so we can't generate a pretty printer for the notation.
-notation3:60 (prettyPrint := false) X:60 " ∣_ᵤ " U:61 => Scheme.restrict X (Opens.openEmbedding U)
-=======
 notation3:60 X:60 " ∣_ᵤ " U:61 => Scheme.restrict X (U : Opens X).openEmbedding
->>>>>>> 3831ec37
 
 /-- The restriction of a scheme to an open subset. -/
 abbrev Scheme.ιOpens {X : Scheme} (U : Opens X.carrier) : X ∣_ᵤ U ⟶ X := X.ofRestrict _
