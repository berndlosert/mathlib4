--- conflicted
+++ resolved
@@ -262,16 +262,9 @@
       replace ha := (stalkIso S p).hom.isUnit_map ha
       rw [← comp_apply, show localizationToStalk S p = (stalkIso S p).inv from rfl,
         Iso.inv_hom_id, id_apply] at ha
-<<<<<<< HEAD
       -- note to reviewers: Lean won't find this instance automatically anymore.
       have := Localization.isLocalRingHom_localRingHom (PrimeSpectrum.comap f p).asIdeal _ f rfl
       convert (ha.of_map).map (stalkIso R (PrimeSpectrum.comap f p)).inv
-=======
-      -- Porting note : `f` had to be made explicit
-      replace ha := IsLocalRingHom.map_nonunit
-        (f := (Localization.localRingHom (PrimeSpectrum.comap f p).asIdeal p.asIdeal f _)) _ ha
-      convert RingHom.isUnit_map (stalkIso R (PrimeSpectrum.comap f p)).inv ha
->>>>>>> baf37635
       erw [← comp_apply, show stalkToFiberRingHom R _ = (stalkIso _ _).hom from rfl,
            Iso.hom_inv_id, id_apply]
 set_option linter.uppercaseLean3 false in
