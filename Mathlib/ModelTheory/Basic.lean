--- conflicted
+++ resolved
@@ -455,26 +455,16 @@
 
 /-- `HomClass L F M N` states that `F` is a type of `L`-homomorphisms. You should extend this
   typeclass when you extend `FirstOrder.Language.Hom`. -/
-<<<<<<< HEAD
 class HomClass (L : outParam Language) (F M N : Type*)
-  [NDFunLike F M N] [L.Structure M] [L.Structure N] : Prop where
-=======
-class HomClass (L : outParam Language) (F : Type*) (M N : outParam <| Type*)
   [FunLike F M N] [L.Structure M] [L.Structure N] : Prop where
->>>>>>> d695407a
   map_fun : ∀ (φ : F) {n} (f : L.Functions n) (x), φ (funMap f x) = funMap f (φ ∘ x)
   map_rel : ∀ (φ : F) {n} (r : L.Relations n) (x), RelMap r x → RelMap r (φ ∘ x)
 #align first_order.language.hom_class FirstOrder.Language.HomClass
 
 /-- `StrongHomClass L F M N` states that `F` is a type of `L`-homomorphisms which preserve
   relations in both directions. -/
-<<<<<<< HEAD
 class StrongHomClass (L : outParam Language) (F M N : Type*)
-  [NDFunLike F M N] [L.Structure M] [L.Structure N] : Prop where
-=======
-class StrongHomClass (L : outParam Language) (F : Type*) (M N : outParam <| Type*)
   [FunLike F M N] [L.Structure M] [L.Structure N] : Prop where
->>>>>>> d695407a
   map_fun : ∀ (φ : F) {n} (f : L.Functions n) (x), φ (funMap f x) = funMap f (φ ∘ x)
   map_rel : ∀ (φ : F) {n} (r : L.Relations n) (x), RelMap r (φ ∘ x) ↔ RelMap r x
 #align first_order.language.strong_hom_class FirstOrder.Language.StrongHomClass
@@ -605,7 +595,7 @@
 
 namespace Embedding
 
-instance funLike : NDFunLike (M ↪[L] N) M N where
+instance funLike : FunLike (M ↪[L] N) M N where
   coe f := f.toFun
   coe_injective' f g h := by
     cases f
@@ -623,13 +613,7 @@
   map_rel := map_rel'
 #align first_order.language.embedding.strong_hom_class FirstOrder.Language.Embedding.strongHomClass
 
-<<<<<<< HEAD
 #noalign first_order.language.embedding.has_coe_to_fun -- Porting note: replaced by funLike instance
-=======
-instance hasCoeToFun : CoeFun (M ↪[L] N) fun _ => M → N :=
-  DFunLike.hasCoeToFun
-#align first_order.language.embedding.has_coe_to_fun FirstOrder.Language.Embedding.hasCoeToFun
->>>>>>> d695407a
 
 @[simp]
 theorem map_fun (φ : M ↪[L] N) {n : ℕ} (f : L.Functions n) (x : Fin n → M) :
@@ -749,7 +733,7 @@
 end Embedding
 
 /-- Any element of an injective `StrongHomClass` can be realized as a first_order embedding. -/
-def StrongHomClass.toEmbedding {F M N} [L.Structure M] [L.Structure N] [NDFunLike F M N]
+def StrongHomClass.toEmbedding {F M N} [L.Structure M] [L.Structure N] [FunLike F M N]
     [EmbeddingLike F M N] [StrongHomClass L F M N] : F → M ↪[L] N := fun φ =>
   ⟨⟨φ, EmbeddingLike.injective φ⟩, StrongHomClass.map_fun φ, StrongHomClass.map_rel φ⟩
 #align first_order.language.strong_hom_class.to_embedding FirstOrder.Language.StrongHomClass.toEmbedding
