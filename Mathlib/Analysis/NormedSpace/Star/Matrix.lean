--- conflicted
+++ resolved
@@ -139,13 +139,8 @@
 /-- An auxiliary definition used only to construct the true `NormedRing` (and `Metric`) structure
 provided by `Matrix.instMetricSpaceL2Op` and `Matrix.instNormedRingL2Op`.  -/
 def l2OpNormedRingAux : NormedRing (Matrix n n 𝕜) :=
-<<<<<<< HEAD
   @NormedRing.induced ((Matrix n n 𝕜) ≃⋆ₐ[𝕜] (EuclideanSpace 𝕜 n →L[𝕜] EuclideanSpace 𝕜 n)) _
-    _ _ _ ContinuousLinearMap.toNormedRing _ _ toEuclideanClm.injective
-=======
-  @NormedRing.induced ((Matrix n n 𝕜) ≃⋆ₐ[𝕜] (EuclideanSpace 𝕜 n →L[𝕜] EuclideanSpace 𝕜 n))
     _ _ _ ContinuousLinearMap.toNormedRing _ _ toEuclideanCLM.injective
->>>>>>> d695407a
 
 open Bornology Filter
 open scoped Topology Uniformity
