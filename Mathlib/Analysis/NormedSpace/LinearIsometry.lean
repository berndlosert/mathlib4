/-
Copyright (c) 2021 Yury Kudryashov. All rights reserved.
Released under Apache 2.0 license as described in the file LICENSE.
Authors: Yury Kudryashov, Frédéric Dupuis, Heather Macbeth
-/
import Mathlib.Analysis.Normed.Group.Basic
import Mathlib.Topology.Algebra.Module.Basic
import Mathlib.LinearAlgebra.Basis

#align_import analysis.normed_space.linear_isometry from "leanprover-community/mathlib"@"4601791ea62fea875b488dafc4e6dede19e8363f"

/-!
# (Semi-)linear isometries

In this file we define `LinearIsometry σ₁₂ E E₂` (notation: `E →ₛₗᵢ[σ₁₂] E₂`) to be a semilinear
isometric embedding of `E` into `E₂` and `LinearIsometryEquiv` (notation: `E ≃ₛₗᵢ[σ₁₂] E₂`) to be
a semilinear isometric equivalence between `E` and `E₂`.  The notation for the associated purely
linear concepts is `E →ₗᵢ[R] E₂`, `E ≃ₗᵢ[R] E₂`, and `E →ₗᵢ⋆[R] E₂`, `E ≃ₗᵢ⋆[R] E₂` for
the star-linear versions.

We also prove some trivial lemmas and provide convenience constructors.

Since a lot of elementary properties don't require `‖x‖ = 0 → x = 0` we start setting up the
theory for `SeminormedAddCommGroup` and we specialize to `NormedAddCommGroup` when needed.
-/


open Function Set

variable {R R₂ R₃ R₄ E E₂ E₃ E₄ F 𝓕 : Type*} [Semiring R] [Semiring R₂] [Semiring R₃] [Semiring R₄]
  {σ₁₂ : R →+* R₂} {σ₂₁ : R₂ →+* R} {σ₁₃ : R →+* R₃} {σ₃₁ : R₃ →+* R} {σ₁₄ : R →+* R₄}
  {σ₄₁ : R₄ →+* R} {σ₂₃ : R₂ →+* R₃} {σ₃₂ : R₃ →+* R₂} {σ₂₄ : R₂ →+* R₄} {σ₄₂ : R₄ →+* R₂}
  {σ₃₄ : R₃ →+* R₄} {σ₄₃ : R₄ →+* R₃} [RingHomInvPair σ₁₂ σ₂₁] [RingHomInvPair σ₂₁ σ₁₂]
  [RingHomInvPair σ₁₃ σ₃₁] [RingHomInvPair σ₃₁ σ₁₃] [RingHomInvPair σ₂₃ σ₃₂]
  [RingHomInvPair σ₃₂ σ₂₃] [RingHomInvPair σ₁₄ σ₄₁] [RingHomInvPair σ₄₁ σ₁₄]
  [RingHomInvPair σ₂₄ σ₄₂] [RingHomInvPair σ₄₂ σ₂₄] [RingHomInvPair σ₃₄ σ₄₃]
  [RingHomInvPair σ₄₃ σ₃₄] [RingHomCompTriple σ₁₂ σ₂₃ σ₁₃] [RingHomCompTriple σ₁₂ σ₂₄ σ₁₄]
  [RingHomCompTriple σ₂₃ σ₃₄ σ₂₄] [RingHomCompTriple σ₁₃ σ₃₄ σ₁₄] [RingHomCompTriple σ₃₂ σ₂₁ σ₃₁]
  [RingHomCompTriple σ₄₂ σ₂₁ σ₄₁] [RingHomCompTriple σ₄₃ σ₃₂ σ₄₂] [RingHomCompTriple σ₄₃ σ₃₁ σ₄₁]
  [SeminormedAddCommGroup E] [SeminormedAddCommGroup E₂] [SeminormedAddCommGroup E₃]
  [SeminormedAddCommGroup E₄] [Module R E] [Module R₂ E₂] [Module R₃ E₃] [Module R₄ E₄]
  [NormedAddCommGroup F] [Module R F]

/-- A `σ₁₂`-semilinear isometric embedding of a normed `R`-module into an `R₂`-module. -/
structure LinearIsometry (σ₁₂ : R →+* R₂) (E E₂ : Type*) [SeminormedAddCommGroup E]
  [SeminormedAddCommGroup E₂] [Module R E] [Module R₂ E₂] extends E →ₛₗ[σ₁₂] E₂ where
  norm_map' : ∀ x, ‖toLinearMap x‖ = ‖x‖
#align linear_isometry LinearIsometry

@[inherit_doc]
notation:25 E " →ₛₗᵢ[" σ₁₂:25 "] " E₂:0 => LinearIsometry σ₁₂ E E₂

/-- A linear isometric embedding of a normed `R`-module into another one. -/
notation:25 E " →ₗᵢ[" R:25 "] " E₂:0 => LinearIsometry (RingHom.id R) E E₂

/-- An antilinear isometric embedding of a normed `R`-module into another one. -/
notation:25 E " →ₗᵢ⋆[" R:25 "] " E₂:0 => LinearIsometry (starRingEnd R) E E₂

/-- `SemilinearIsometryClass F σ E E₂` asserts `F` is a type of bundled `σ`-semilinear isometries
`E → E₂`.

See also `LinearIsometryClass F R E E₂` for the case where `σ` is the identity map on `R`.

A map `f` between an `R`-module and an `S`-module over a ring homomorphism `σ : R →+* S`
is semilinear if it satisfies the two properties `f (x + y) = f x + f y` and
`f (c • x) = (σ c) • f x`. -/
class SemilinearIsometryClass (𝓕 : Type*) {R R₂ : outParam (Type*)} [Semiring R] [Semiring R₂]
  (σ₁₂ : outParam <| R →+* R₂) (E E₂ : outParam (Type*)) [SeminormedAddCommGroup E]
  [SeminormedAddCommGroup E₂] [Module R E] [Module R₂ E₂] [NDFunLike 𝓕 E E₂] extends
  SemilinearMapClass 𝓕 σ₁₂ E E₂ : Prop where
  norm_map : ∀ (f : 𝓕) (x : E), ‖f x‖ = ‖x‖
#align semilinear_isometry_class SemilinearIsometryClass

/-- `LinearIsometryClass F R E E₂` asserts `F` is a type of bundled `R`-linear isometries
`M → M₂`.

This is an abbreviation for `SemilinearIsometryClass F (RingHom.id R) E E₂`.
-/
abbrev LinearIsometryClass (𝓕 : Type*) (R E E₂ : outParam (Type*)) [Semiring R]
    [SeminormedAddCommGroup E] [SeminormedAddCommGroup E₂] [Module R E] [Module R E₂]
    [NDFunLike 𝓕 E E₂] :=
  SemilinearIsometryClass 𝓕 (RingHom.id R) E E₂
#align linear_isometry_class LinearIsometryClass

namespace SemilinearIsometryClass

variable [NDFunLike 𝓕 E E₂]

protected theorem isometry [SemilinearIsometryClass 𝓕 σ₁₂ E E₂] (f : 𝓕) : Isometry f :=
  AddMonoidHomClass.isometry_of_norm _ (norm_map _)
#align semilinear_isometry_class.isometry SemilinearIsometryClass.isometry

@[continuity]
protected theorem continuous [SemilinearIsometryClass 𝓕 σ₁₂ E E₂] (f : 𝓕) : Continuous f :=
  (SemilinearIsometryClass.isometry f).continuous
#align semilinear_isometry_class.continuous SemilinearIsometryClass.continuous

-- Should be `@[simp]` but it doesn't fire due to `lean4#3107`.
theorem nnnorm_map [SemilinearIsometryClass 𝓕 σ₁₂ E E₂] (f : 𝓕) (x : E) : ‖f x‖₊ = ‖x‖₊ :=
  NNReal.eq <| norm_map f x
#align semilinear_isometry_class.nnnorm_map SemilinearIsometryClass.nnnorm_map

protected theorem lipschitz [SemilinearIsometryClass 𝓕 σ₁₂ E E₂] (f : 𝓕) : LipschitzWith 1 f :=
  (SemilinearIsometryClass.isometry f).lipschitz
#align semilinear_isometry_class.lipschitz SemilinearIsometryClass.lipschitz

protected theorem antilipschitz [SemilinearIsometryClass 𝓕 σ₁₂ E E₂] (f : 𝓕) :
    AntilipschitzWith 1 f :=
  (SemilinearIsometryClass.isometry f).antilipschitz
#align semilinear_isometry_class.antilipschitz SemilinearIsometryClass.antilipschitz

theorem ediam_image [SemilinearIsometryClass 𝓕 σ₁₂ E E₂] (f : 𝓕) (s : Set E) :
    EMetric.diam (f '' s) = EMetric.diam s :=
  (SemilinearIsometryClass.isometry f).ediam_image s
#align semilinear_isometry_class.ediam_image SemilinearIsometryClass.ediam_image

theorem ediam_range [SemilinearIsometryClass 𝓕 σ₁₂ E E₂] (f : 𝓕) :
    EMetric.diam (range f) = EMetric.diam (univ : Set E) :=
  (SemilinearIsometryClass.isometry f).ediam_range
#align semilinear_isometry_class.ediam_range SemilinearIsometryClass.ediam_range

theorem diam_image [SemilinearIsometryClass 𝓕 σ₁₂ E E₂] (f : 𝓕) (s : Set E) :
    Metric.diam (f '' s) = Metric.diam s :=
  (SemilinearIsometryClass.isometry f).diam_image s
#align semilinear_isometry_class.diam_image SemilinearIsometryClass.diam_image

theorem diam_range [SemilinearIsometryClass 𝓕 σ₁₂ E E₂] (f : 𝓕) :
    Metric.diam (range f) = Metric.diam (univ : Set E) :=
  (SemilinearIsometryClass.isometry f).diam_range
#align semilinear_isometry_class.diam_range SemilinearIsometryClass.diam_range

instance (priority := 100) [s : SemilinearIsometryClass 𝓕 σ₁₂ E E₂] :
    ContinuousSemilinearMapClass 𝓕 σ₁₂ E E₂ :=
  { s with map_continuous := SemilinearIsometryClass.continuous }

end SemilinearIsometryClass

namespace LinearIsometry

variable (f : E →ₛₗᵢ[σ₁₂] E₂) (f₁ : F →ₛₗᵢ[σ₁₂] E₂)

theorem toLinearMap_injective : Injective (toLinearMap : (E →ₛₗᵢ[σ₁₂] E₂) → E →ₛₗ[σ₁₂] E₂)
  | ⟨_, _⟩, ⟨_, _⟩, rfl => rfl
#align linear_isometry.to_linear_map_injective LinearIsometry.toLinearMap_injective

@[simp]
theorem toLinearMap_inj {f g : E →ₛₗᵢ[σ₁₂] E₂} : f.toLinearMap = g.toLinearMap ↔ f = g :=
  toLinearMap_injective.eq_iff
#align linear_isometry.to_linear_map_inj LinearIsometry.toLinearMap_inj

instance : NDFunLike (E →ₛₗᵢ[σ₁₂] E₂) E E₂ where
  coe f := f.toFun
<<<<<<< HEAD
  coe_injective' _ _ h := toLinearMap_injective (FunLike.coe_injective h)

instance : SemilinearIsometryClass (E →ₛₗᵢ[σ₁₂] E₂) σ₁₂ E E₂ where
=======
  coe_injective' _ _ h := toLinearMap_injective (DFunLike.coe_injective h)
>>>>>>> d695407a
  map_add f := map_add f.toLinearMap
  map_smulₛₗ f := map_smulₛₗ f.toLinearMap
  norm_map f := f.norm_map'

<<<<<<< HEAD
=======
-- porting note: These helper instances are unhelpful in Lean 4, so omitting:
-- /-- Helper instance for when there's too many metavariables to apply `DFunLike.has_coe_to_fun`
-- directly.
-- -/
-- instance : CoeFun (E →ₛₗᵢ[σ₁₂] E₂) fun _ => E → E₂ :=
--   ⟨fun f => f.toFun⟩

>>>>>>> d695407a
@[simp]
theorem coe_toLinearMap : ⇑f.toLinearMap = f :=
  rfl
#align linear_isometry.coe_to_linear_map LinearIsometry.coe_toLinearMap

@[simp]
theorem coe_mk (f : E →ₛₗ[σ₁₂] E₂) (hf) : ⇑(mk f hf) = f :=
  rfl
#align linear_isometry.coe_mk LinearIsometry.coe_mk

theorem coe_injective : @Injective (E →ₛₗᵢ[σ₁₂] E₂) (E → E₂) (fun f => f) := by
  rintro ⟨_⟩ ⟨_⟩
  simp

#align linear_isometry.coe_injective LinearIsometry.coe_injective

/-- See Note [custom simps projection]. We need to specify this projection explicitly in this case,
  because it is a composition of multiple projections. -/
def Simps.apply (σ₁₂ : R →+* R₂) (E E₂ : Type*) [SeminormedAddCommGroup E]
    [SeminormedAddCommGroup E₂] [Module R E] [Module R₂ E₂] (h : E →ₛₗᵢ[σ₁₂] E₂) : E → E₂ :=
  h
#align linear_isometry.simps.apply LinearIsometry.Simps.apply

initialize_simps_projections LinearIsometry (toLinearMap_toFun → apply)

@[ext]
theorem ext {f g : E →ₛₗᵢ[σ₁₂] E₂} (h : ∀ x, f x = g x) : f = g :=
  coe_injective <| funext h
#align linear_isometry.ext LinearIsometry.ext

variable [NDFunLike 𝓕 E E₂]

protected theorem congr_arg {f : 𝓕} :
    ∀ {x x' : E}, x = x' → f x = f x'
  | _, _, rfl => rfl
#align linear_isometry.congr_arg LinearIsometry.congr_arg

protected theorem congr_fun {f g : 𝓕} (h : f = g) (x : E) :
    f x = g x :=
  h ▸ rfl
#align linear_isometry.congr_fun LinearIsometry.congr_fun

-- @[simp] -- Porting note: simp can prove this
protected theorem map_zero : f 0 = 0 :=
  f.toLinearMap.map_zero
#align linear_isometry.map_zero LinearIsometry.map_zero

-- @[simp] -- Porting note: simp can prove this
protected theorem map_add (x y : E) : f (x + y) = f x + f y :=
  f.toLinearMap.map_add x y
#align linear_isometry.map_add LinearIsometry.map_add

-- @[simp] -- Porting note: simp can prove this
protected theorem map_neg (x : E) : f (-x) = -f x :=
  f.toLinearMap.map_neg x
#align linear_isometry.map_neg LinearIsometry.map_neg

-- @[simp] -- Porting note: simp can prove this
protected theorem map_sub (x y : E) : f (x - y) = f x - f y :=
  f.toLinearMap.map_sub x y
#align linear_isometry.map_sub LinearIsometry.map_sub

-- @[simp] -- Porting note: simp can prove this
protected theorem map_smulₛₗ (c : R) (x : E) : f (c • x) = σ₁₂ c • f x :=
  f.toLinearMap.map_smulₛₗ c x
#align linear_isometry.map_smulₛₗ LinearIsometry.map_smulₛₗ

-- @[simp] -- Porting note: simp can prove this
protected theorem map_smul [Module R E₂] (f : E →ₗᵢ[R] E₂) (c : R) (x : E) : f (c • x) = c • f x :=
  f.toLinearMap.map_smul c x
#align linear_isometry.map_smul LinearIsometry.map_smul

@[simp]
theorem norm_map (x : E) : ‖f x‖ = ‖x‖ :=
  SemilinearIsometryClass.norm_map f x
#align linear_isometry.norm_map LinearIsometry.norm_map

@[simp] -- Should be replaced with `SemilinearIsometryClass.nnorm_map` when `lean4#3107` is fixed.
theorem nnnorm_map (x : E) : ‖f x‖₊ = ‖x‖₊ :=
  NNReal.eq <| norm_map f x
#align linear_isometry.nnnorm_map LinearIsometry.nnnorm_map

protected theorem isometry : Isometry f :=
  AddMonoidHomClass.isometry_of_norm f.toLinearMap (norm_map _)
#align linear_isometry.isometry LinearIsometry.isometry

-- Should be `@[simp]` but it doesn't fire due to `lean4#3107`.
theorem isComplete_image_iff [SemilinearIsometryClass 𝓕 σ₁₂ E E₂] (f : 𝓕) {s : Set E} :
    IsComplete (f '' s) ↔ IsComplete s :=
  _root_.isComplete_image_iff (SemilinearIsometryClass.isometry f).uniformInducing
#align linear_isometry.is_complete_image_iff LinearIsometry.isComplete_image_iff

@[simp] -- Should be replaced with `LinearIsometry.isComplete_image_iff` when `lean4#3107` is fixed.
theorem isComplete_image_iff' (f : LinearIsometry σ₁₂ E E₂) {s : Set E} :
    IsComplete (f '' s) ↔ IsComplete s :=
  LinearIsometry.isComplete_image_iff _

theorem isComplete_map_iff [RingHomSurjective σ₁₂] {p : Submodule R E} :
    IsComplete (p.map f.toLinearMap : Set E₂) ↔ IsComplete (p : Set E) :=
  isComplete_image_iff f
#align linear_isometry.is_complete_map_iff LinearIsometry.isComplete_map_iff

theorem isComplete_map_iff' [SemilinearIsometryClass 𝓕 σ₁₂ E E₂] (f : 𝓕) [RingHomSurjective σ₁₂]
    {p : Submodule R E} : IsComplete (p.map f : Set E₂) ↔ IsComplete (p : Set E) :=
  isComplete_image_iff f
#align linear_isometry.is_complete_map_iff' LinearIsometry.isComplete_map_iff'

instance completeSpace_map [SemilinearIsometryClass 𝓕 σ₁₂ E E₂] (f : 𝓕) [RingHomSurjective σ₁₂]
    (p : Submodule R E) [CompleteSpace p] : CompleteSpace (p.map f) :=
  ((isComplete_map_iff' f).2 <| completeSpace_coe_iff_isComplete.1 ‹_›).completeSpace_coe
#align linear_isometry.complete_space_map LinearIsometry.completeSpace_map

instance completeSpace_map' [RingHomSurjective σ₁₂] (p : Submodule R E) [CompleteSpace p] :
    CompleteSpace (p.map f.toLinearMap) :=
  (f.isComplete_map_iff.2 <| completeSpace_coe_iff_isComplete.1 ‹_›).completeSpace_coe
#align linear_isometry.complete_space_map' LinearIsometry.completeSpace_map'

@[simp]
theorem dist_map (x y : E) : dist (f x) (f y) = dist x y :=
  f.isometry.dist_eq x y
#align linear_isometry.dist_map LinearIsometry.dist_map

@[simp]
theorem edist_map (x y : E) : edist (f x) (f y) = edist x y :=
  f.isometry.edist_eq x y
#align linear_isometry.edist_map LinearIsometry.edist_map

protected theorem injective : Injective f₁ :=
  Isometry.injective (LinearIsometry.isometry f₁)
#align linear_isometry.injective LinearIsometry.injective

@[simp]
theorem map_eq_iff {x y : F} : f₁ x = f₁ y ↔ x = y :=
  f₁.injective.eq_iff
#align linear_isometry.map_eq_iff LinearIsometry.map_eq_iff

theorem map_ne {x y : F} (h : x ≠ y) : f₁ x ≠ f₁ y :=
  f₁.injective.ne h
#align linear_isometry.map_ne LinearIsometry.map_ne

protected theorem lipschitz : LipschitzWith 1 f :=
  f.isometry.lipschitz
#align linear_isometry.lipschitz LinearIsometry.lipschitz

protected theorem antilipschitz : AntilipschitzWith 1 f :=
  f.isometry.antilipschitz
#align linear_isometry.antilipschitz LinearIsometry.antilipschitz

@[continuity]
protected theorem continuous : Continuous f :=
  f.isometry.continuous
#align linear_isometry.continuous LinearIsometry.continuous

@[simp]
theorem preimage_ball (x : E) (r : ℝ) : f ⁻¹' Metric.ball (f x) r = Metric.ball x r :=
  f.isometry.preimage_ball x r
#align linear_isometry.preimage_ball LinearIsometry.preimage_ball

@[simp]
theorem preimage_sphere (x : E) (r : ℝ) : f ⁻¹' Metric.sphere (f x) r = Metric.sphere x r :=
  f.isometry.preimage_sphere x r
#align linear_isometry.preimage_sphere LinearIsometry.preimage_sphere

@[simp]
theorem preimage_closedBall (x : E) (r : ℝ) :
    f ⁻¹' Metric.closedBall (f x) r = Metric.closedBall x r :=
  f.isometry.preimage_closedBall x r
#align linear_isometry.preimage_closed_ball LinearIsometry.preimage_closedBall

theorem ediam_image (s : Set E) : EMetric.diam (f '' s) = EMetric.diam s :=
  f.isometry.ediam_image s
#align linear_isometry.ediam_image LinearIsometry.ediam_image

theorem ediam_range : EMetric.diam (range f) = EMetric.diam (univ : Set E) :=
  f.isometry.ediam_range
#align linear_isometry.ediam_range LinearIsometry.ediam_range

theorem diam_image (s : Set E) : Metric.diam (f '' s) = Metric.diam s :=
  Isometry.diam_image (LinearIsometry.isometry f) s
#align linear_isometry.diam_image LinearIsometry.diam_image

theorem diam_range : Metric.diam (range f) = Metric.diam (univ : Set E) :=
  Isometry.diam_range (LinearIsometry.isometry f)
#align linear_isometry.diam_range LinearIsometry.diam_range

/-- Interpret a linear isometry as a continuous linear map. -/
def toContinuousLinearMap : E →SL[σ₁₂] E₂ :=
  ⟨f.toLinearMap, f.continuous⟩
#align linear_isometry.to_continuous_linear_map LinearIsometry.toContinuousLinearMap

theorem toContinuousLinearMap_injective :
    Function.Injective (toContinuousLinearMap : _ → E →SL[σ₁₂] E₂) := fun x _ h =>
  coe_injective (congr_arg _ h : ⇑x.toContinuousLinearMap = _)
#align linear_isometry.to_continuous_linear_map_injective LinearIsometry.toContinuousLinearMap_injective

@[simp]
theorem toContinuousLinearMap_inj {f g : E →ₛₗᵢ[σ₁₂] E₂} :
    f.toContinuousLinearMap = g.toContinuousLinearMap ↔ f = g :=
  toContinuousLinearMap_injective.eq_iff
#align linear_isometry.to_continuous_linear_map_inj LinearIsometry.toContinuousLinearMap_inj

@[simp]
theorem coe_toContinuousLinearMap : ⇑f.toContinuousLinearMap = f :=
  rfl
#align linear_isometry.coe_to_continuous_linear_map LinearIsometry.coe_toContinuousLinearMap

@[simp]
theorem comp_continuous_iff {α : Type*} [TopologicalSpace α] {g : α → E} :
    Continuous (f ∘ g) ↔ Continuous g :=
  f.isometry.comp_continuous_iff
#align linear_isometry.comp_continuous_iff LinearIsometry.comp_continuous_iff

/-- The identity linear isometry. -/
def id : E →ₗᵢ[R] E :=
  ⟨LinearMap.id, fun _ => rfl⟩
#align linear_isometry.id LinearIsometry.id

@[simp]
theorem coe_id : ((id : E →ₗᵢ[R] E) : E → E) = _root_.id :=
  rfl
#align linear_isometry.coe_id LinearIsometry.coe_id

@[simp]
theorem id_apply (x : E) : (id : E →ₗᵢ[R] E) x = x :=
  rfl
#align linear_isometry.id_apply LinearIsometry.id_apply

@[simp]
theorem id_toLinearMap : (id.toLinearMap : E →ₗ[R] E) = LinearMap.id :=
  rfl
#align linear_isometry.id_to_linear_map LinearIsometry.id_toLinearMap

@[simp]
theorem id_toContinuousLinearMap : id.toContinuousLinearMap = ContinuousLinearMap.id R E :=
  rfl
#align linear_isometry.id_to_continuous_linear_map LinearIsometry.id_toContinuousLinearMap

instance : Inhabited (E →ₗᵢ[R] E) :=
  ⟨id⟩

/-- Composition of linear isometries. -/
def comp (g : E₂ →ₛₗᵢ[σ₂₃] E₃) (f : E →ₛₗᵢ[σ₁₂] E₂) : E →ₛₗᵢ[σ₁₃] E₃ :=
  ⟨g.toLinearMap.comp f.toLinearMap, fun _ => (norm_map g _).trans (norm_map f _)⟩
#align linear_isometry.comp LinearIsometry.comp

@[simp]
theorem coe_comp (g : E₂ →ₛₗᵢ[σ₂₃] E₃) (f : E →ₛₗᵢ[σ₁₂] E₂) : ⇑(g.comp f) = g ∘ f :=
  rfl
#align linear_isometry.coe_comp LinearIsometry.coe_comp

@[simp]
theorem id_comp : (id : E₂ →ₗᵢ[R₂] E₂).comp f = f :=
  ext fun _ => rfl
#align linear_isometry.id_comp LinearIsometry.id_comp

@[simp]
theorem comp_id : f.comp id = f :=
  ext fun _ => rfl
#align linear_isometry.comp_id LinearIsometry.comp_id

theorem comp_assoc (f : E₃ →ₛₗᵢ[σ₃₄] E₄) (g : E₂ →ₛₗᵢ[σ₂₃] E₃) (h : E →ₛₗᵢ[σ₁₂] E₂) :
    (f.comp g).comp h = f.comp (g.comp h) :=
  rfl
#align linear_isometry.comp_assoc LinearIsometry.comp_assoc

instance : Monoid (E →ₗᵢ[R] E) where
  one := id
  mul := comp
  mul_assoc := comp_assoc
  one_mul := id_comp
  mul_one := comp_id

@[simp]
theorem coe_one : ((1 : E →ₗᵢ[R] E) : E → E) = _root_.id :=
  rfl
#align linear_isometry.coe_one LinearIsometry.coe_one

@[simp]
theorem coe_mul (f g : E →ₗᵢ[R] E) : ⇑(f * g) = f ∘ g :=
  rfl
#align linear_isometry.coe_mul LinearIsometry.coe_mul

theorem one_def : (1 : E →ₗᵢ[R] E) = id :=
  rfl
#align linear_isometry.one_def LinearIsometry.one_def

theorem mul_def (f g : E →ₗᵢ[R] E) : (f * g : E →ₗᵢ[R] E) = f.comp g :=
  rfl
#align linear_isometry.mul_def LinearIsometry.mul_def

theorem coe_pow (f : E →ₗᵢ[R] E) (n : ℕ) : ⇑(f ^ n) = f^[n] :=
  hom_coe_pow _ rfl (fun _ _ ↦ rfl) _ _

end LinearIsometry

/-- Construct a `LinearIsometry` from a `LinearMap` satisfying `Isometry`. -/
def LinearMap.toLinearIsometry (f : E →ₛₗ[σ₁₂] E₂) (hf : Isometry f) : E →ₛₗᵢ[σ₁₂] E₂ :=
  { f with
    norm_map' := by
      simp_rw [← dist_zero_right]
      simpa using (hf.dist_eq · 0) }
#align linear_map.to_linear_isometry LinearMap.toLinearIsometry

namespace Submodule

variable {R' : Type*} [Ring R'] [Module R' E] (p : Submodule R' E)

/-- `Submodule.subtype` as a `LinearIsometry`. -/
def subtypeₗᵢ : p →ₗᵢ[R'] E :=
  ⟨p.subtype, fun _ => rfl⟩
#align submodule.subtypeₗᵢ Submodule.subtypeₗᵢ

@[simp]
theorem coe_subtypeₗᵢ : ⇑p.subtypeₗᵢ = p.subtype :=
  rfl
#align submodule.coe_subtypeₗᵢ Submodule.coe_subtypeₗᵢ

@[simp]
theorem subtypeₗᵢ_toLinearMap : p.subtypeₗᵢ.toLinearMap = p.subtype :=
  rfl
#align submodule.subtypeₗᵢ_to_linear_map Submodule.subtypeₗᵢ_toLinearMap

@[simp]
theorem subtypeₗᵢ_toContinuousLinearMap : p.subtypeₗᵢ.toContinuousLinearMap = p.subtypeL :=
  rfl
#align submodule.subtypeₗᵢ_to_continuous_linear_map Submodule.subtypeₗᵢ_toContinuousLinearMap

end Submodule

/-- A semilinear isometric equivalence between two normed vector spaces. -/
structure LinearIsometryEquiv (σ₁₂ : R →+* R₂) {σ₂₁ : R₂ →+* R} [RingHomInvPair σ₁₂ σ₂₁]
  [RingHomInvPair σ₂₁ σ₁₂] (E E₂ : Type*) [SeminormedAddCommGroup E] [SeminormedAddCommGroup E₂]
  [Module R E] [Module R₂ E₂] extends E ≃ₛₗ[σ₁₂] E₂ where
  norm_map' : ∀ x, ‖toLinearEquiv x‖ = ‖x‖
#align linear_isometry_equiv LinearIsometryEquiv

@[inherit_doc]
notation:25 E " ≃ₛₗᵢ[" σ₁₂:25 "] " E₂:0 => LinearIsometryEquiv σ₁₂ E E₂

/-- A linear isometric equivalence between two normed vector spaces. -/
notation:25 E " ≃ₗᵢ[" R:25 "] " E₂:0 => LinearIsometryEquiv (RingHom.id R) E E₂

/-- An antilinear isometric equivalence between two normed vector spaces. -/
notation:25 E " ≃ₗᵢ⋆[" R:25 "] " E₂:0 => LinearIsometryEquiv (starRingEnd R) E E₂

/-- `SemilinearIsometryEquivClass F σ E E₂` asserts `F` is a type of bundled `σ`-semilinear
isometric equivs `E → E₂`.

See also `LinearIsometryEquivClass F R E E₂` for the case where `σ` is the identity map on `R`.

A map `f` between an `R`-module and an `S`-module over a ring homomorphism `σ : R →+* S`
is semilinear if it satisfies the two properties `f (x + y) = f x + f y` and
`f (c • x) = (σ c) • f x`. -/
class SemilinearIsometryEquivClass (𝓕 : Type*) {R R₂ : outParam (Type*)} [Semiring R]
  [Semiring R₂] (σ₁₂ : outParam <| R →+* R₂) {σ₂₁ : outParam <| R₂ →+* R} [RingHomInvPair σ₁₂ σ₂₁]
  [RingHomInvPair σ₂₁ σ₁₂] (E E₂ : outParam (Type*)) [SeminormedAddCommGroup E]
  [SeminormedAddCommGroup E₂] [Module R E] [Module R₂ E₂] [EquivLike 𝓕 E E₂]
  extends SemilinearEquivClass 𝓕 σ₁₂ E E₂ : Prop where
  norm_map : ∀ (f : 𝓕) (x : E), ‖f x‖ = ‖x‖
#align semilinear_isometry_equiv_class SemilinearIsometryEquivClass

/-- `LinearIsometryEquivClass F R E E₂` asserts `F` is a type of bundled `R`-linear isometries
`M → M₂`.

This is an abbreviation for `SemilinearIsometryEquivClass F (RingHom.id R) E E₂`.
-/
abbrev LinearIsometryEquivClass (𝓕 : Type*) (R E E₂ : outParam (Type*)) [Semiring R]
    [SeminormedAddCommGroup E] [SeminormedAddCommGroup E₂] [Module R E] [Module R E₂]
    [EquivLike 𝓕 E E₂] :=
  SemilinearIsometryEquivClass 𝓕 (RingHom.id R) E E₂
#align linear_isometry_equiv_class LinearIsometryEquivClass

namespace SemilinearIsometryEquivClass

variable (𝓕)

-- `σ₂₁` becomes a metavariable, but it's OK since it's an outparam
instance (priority := 100) [EquivLike 𝓕 E E₂] [s : SemilinearIsometryEquivClass 𝓕 σ₁₂ E E₂] :
    SemilinearIsometryClass 𝓕 σ₁₂ E E₂ :=
<<<<<<< HEAD
  { s with }
=======
  { s with
    coe := ((↑) : 𝓕 → E → E₂)
    coe_injective' := @DFunLike.coe_injective 𝓕 _ _ _ }
>>>>>>> d695407a

end SemilinearIsometryEquivClass

namespace LinearIsometryEquiv

variable (e : E ≃ₛₗᵢ[σ₁₂] E₂)

theorem toLinearEquiv_injective : Injective (toLinearEquiv : (E ≃ₛₗᵢ[σ₁₂] E₂) → E ≃ₛₗ[σ₁₂] E₂)
  | ⟨_, _⟩, ⟨_, _⟩, rfl => rfl
#align linear_isometry_equiv.to_linear_equiv_injective LinearIsometryEquiv.toLinearEquiv_injective

@[simp]
theorem toLinearEquiv_inj {f g : E ≃ₛₗᵢ[σ₁₂] E₂} : f.toLinearEquiv = g.toLinearEquiv ↔ f = g :=
  toLinearEquiv_injective.eq_iff
#align linear_isometry_equiv.to_linear_equiv_inj LinearIsometryEquiv.toLinearEquiv_inj

instance : EquivLike (E ≃ₛₗᵢ[σ₁₂] E₂) E E₂ where
  coe e := e.toFun
  inv e := e.invFun
  coe_injective' f g h₁ h₂ := by
    cases' f with f' _
    cases' g with g' _
    cases f'
    cases g'
    simp only [AddHom.toFun_eq_coe, LinearMap.coe_toAddHom, DFunLike.coe_fn_eq] at h₁
    congr
  left_inv e := e.left_inv
  right_inv e := e.right_inv

instance : SemilinearIsometryEquivClass (E ≃ₛₗᵢ[σ₁₂] E₂) σ₁₂ E E₂ where
  map_add f := map_add f.toLinearEquiv
  map_smulₛₗ e := map_smulₛₗ e.toLinearEquiv
  norm_map e := e.norm_map'

/-- Helper instance for when there's too many metavariables to apply `DFunLike.hasCoeToFun`
directly.
-/
instance : CoeFun (E ≃ₛₗᵢ[σ₁₂] E₂) fun _ => E → E₂ :=
  ⟨DFunLike.coe⟩

theorem coe_injective : @Function.Injective (E ≃ₛₗᵢ[σ₁₂] E₂) (E → E₂) (↑) :=
  DFunLike.coe_injective
#align linear_isometry_equiv.coe_injective LinearIsometryEquiv.coe_injective

@[simp]
theorem coe_mk (e : E ≃ₛₗ[σ₁₂] E₂) (he : ∀ x, ‖e x‖ = ‖x‖) : ⇑(mk e he) = e :=
  rfl
#align linear_isometry_equiv.coe_mk LinearIsometryEquiv.coe_mk

@[simp]
theorem coe_toLinearEquiv (e : E ≃ₛₗᵢ[σ₁₂] E₂) : ⇑e.toLinearEquiv = e :=
  rfl
#align linear_isometry_equiv.coe_to_linear_equiv LinearIsometryEquiv.coe_toLinearEquiv

@[ext]
theorem ext {e e' : E ≃ₛₗᵢ[σ₁₂] E₂} (h : ∀ x, e x = e' x) : e = e' :=
  toLinearEquiv_injective <| LinearEquiv.ext h
#align linear_isometry_equiv.ext LinearIsometryEquiv.ext

protected theorem congr_arg {f : E ≃ₛₗᵢ[σ₁₂] E₂} : ∀ {x x' : E}, x = x' → f x = f x'
  | _, _, rfl => rfl
#align linear_isometry_equiv.congr_arg LinearIsometryEquiv.congr_arg

protected theorem congr_fun {f g : E ≃ₛₗᵢ[σ₁₂] E₂} (h : f = g) (x : E) : f x = g x :=
  h ▸ rfl
#align linear_isometry_equiv.congr_fun LinearIsometryEquiv.congr_fun

/-- Construct a `LinearIsometryEquiv` from a `LinearEquiv` and two inequalities:
`∀ x, ‖e x‖ ≤ ‖x‖` and `∀ y, ‖e.symm y‖ ≤ ‖y‖`. -/
def ofBounds (e : E ≃ₛₗ[σ₁₂] E₂) (h₁ : ∀ x, ‖e x‖ ≤ ‖x‖) (h₂ : ∀ y, ‖e.symm y‖ ≤ ‖y‖) :
    E ≃ₛₗᵢ[σ₁₂] E₂ :=
  ⟨e, fun x => le_antisymm (h₁ x) <| by simpa only [e.symm_apply_apply] using h₂ (e x)⟩
#align linear_isometry_equiv.of_bounds LinearIsometryEquiv.ofBounds

@[simp]
theorem norm_map (x : E) : ‖e x‖ = ‖x‖ :=
  e.norm_map' x
#align linear_isometry_equiv.norm_map LinearIsometryEquiv.norm_map

/-- Reinterpret a `LinearIsometryEquiv` as a `LinearIsometry`. -/
def toLinearIsometry : E →ₛₗᵢ[σ₁₂] E₂ :=
  ⟨e.1, e.2⟩
#align linear_isometry_equiv.to_linear_isometry LinearIsometryEquiv.toLinearIsometry

theorem toLinearIsometry_injective : Function.Injective (toLinearIsometry : _ → E →ₛₗᵢ[σ₁₂] E₂) :=
  fun x _ h => coe_injective (congr_arg _ h : ⇑x.toLinearIsometry = _)
#align linear_isometry_equiv.to_linear_isometry_injective LinearIsometryEquiv.toLinearIsometry_injective

@[simp]
theorem toLinearIsometry_inj {f g : E ≃ₛₗᵢ[σ₁₂] E₂} :
    f.toLinearIsometry = g.toLinearIsometry ↔ f = g :=
  toLinearIsometry_injective.eq_iff
#align linear_isometry_equiv.to_linear_isometry_inj LinearIsometryEquiv.toLinearIsometry_inj

@[simp]
theorem coe_toLinearIsometry : ⇑e.toLinearIsometry = e :=
  rfl
#align linear_isometry_equiv.coe_to_linear_isometry LinearIsometryEquiv.coe_toLinearIsometry

protected theorem isometry : Isometry e :=
  e.toLinearIsometry.isometry
#align linear_isometry_equiv.isometry LinearIsometryEquiv.isometry

/-- Reinterpret a `LinearIsometryEquiv` as an `IsometryEquiv`. -/
def toIsometryEquiv : E ≃ᵢ E₂ :=
  ⟨e.toLinearEquiv.toEquiv, e.isometry⟩
#align linear_isometry_equiv.to_isometry_equiv LinearIsometryEquiv.toIsometryEquiv

theorem toIsometryEquiv_injective :
    Function.Injective (toIsometryEquiv : (E ≃ₛₗᵢ[σ₁₂] E₂) → E ≃ᵢ E₂) := fun x _ h =>
  coe_injective (congr_arg _ h : ⇑x.toIsometryEquiv = _)
#align linear_isometry_equiv.to_isometry_equiv_injective LinearIsometryEquiv.toIsometryEquiv_injective

@[simp]
theorem toIsometryEquiv_inj {f g : E ≃ₛₗᵢ[σ₁₂] E₂} :
    f.toIsometryEquiv = g.toIsometryEquiv ↔ f = g :=
  toIsometryEquiv_injective.eq_iff
#align linear_isometry_equiv.to_isometry_equiv_inj LinearIsometryEquiv.toIsometryEquiv_inj

@[simp]
theorem coe_toIsometryEquiv : ⇑e.toIsometryEquiv = e :=
  rfl
#align linear_isometry_equiv.coe_to_isometry_equiv LinearIsometryEquiv.coe_toIsometryEquiv

theorem range_eq_univ (e : E ≃ₛₗᵢ[σ₁₂] E₂) : Set.range e = Set.univ := by
  rw [← coe_toIsometryEquiv]
  exact IsometryEquiv.range_eq_univ _
#align linear_isometry_equiv.range_eq_univ LinearIsometryEquiv.range_eq_univ

/-- Reinterpret a `LinearIsometryEquiv` as a `Homeomorph`. -/
def toHomeomorph : E ≃ₜ E₂ :=
  e.toIsometryEquiv.toHomeomorph
#align linear_isometry_equiv.to_homeomorph LinearIsometryEquiv.toHomeomorph

theorem toHomeomorph_injective : Function.Injective (toHomeomorph : (E ≃ₛₗᵢ[σ₁₂] E₂) → E ≃ₜ E₂) :=
  fun x _ h => coe_injective (congr_arg _ h : ⇑x.toHomeomorph = _)
#align linear_isometry_equiv.to_homeomorph_injective LinearIsometryEquiv.toHomeomorph_injective

@[simp]
theorem toHomeomorph_inj {f g : E ≃ₛₗᵢ[σ₁₂] E₂} : f.toHomeomorph = g.toHomeomorph ↔ f = g :=
  toHomeomorph_injective.eq_iff
#align linear_isometry_equiv.to_homeomorph_inj LinearIsometryEquiv.toHomeomorph_inj

@[simp]
theorem coe_toHomeomorph : ⇑e.toHomeomorph = e :=
  rfl
#align linear_isometry_equiv.coe_to_homeomorph LinearIsometryEquiv.coe_toHomeomorph

protected theorem continuous : Continuous e :=
  e.isometry.continuous
#align linear_isometry_equiv.continuous LinearIsometryEquiv.continuous

protected theorem continuousAt {x} : ContinuousAt e x :=
  e.continuous.continuousAt
#align linear_isometry_equiv.continuous_at LinearIsometryEquiv.continuousAt

protected theorem continuousOn {s} : ContinuousOn e s :=
  e.continuous.continuousOn
#align linear_isometry_equiv.continuous_on LinearIsometryEquiv.continuousOn

protected theorem continuousWithinAt {s x} : ContinuousWithinAt e s x :=
  e.continuous.continuousWithinAt
#align linear_isometry_equiv.continuous_within_at LinearIsometryEquiv.continuousWithinAt

/-- Interpret a `LinearIsometryEquiv` as a `ContinuousLinearEquiv`. -/
def toContinuousLinearEquiv : E ≃SL[σ₁₂] E₂ :=
  { e.toLinearIsometry.toContinuousLinearMap, e.toHomeomorph with }
#align linear_isometry_equiv.to_continuous_linear_equiv LinearIsometryEquiv.toContinuousLinearEquiv

theorem toContinuousLinearEquiv_injective :
    Function.Injective (toContinuousLinearEquiv : _ → E ≃SL[σ₁₂] E₂) := fun x _ h =>
  coe_injective (congr_arg _ h : ⇑x.toContinuousLinearEquiv = _)
#align linear_isometry_equiv.to_continuous_linear_equiv_injective LinearIsometryEquiv.toContinuousLinearEquiv_injective

@[simp]
theorem toContinuousLinearEquiv_inj {f g : E ≃ₛₗᵢ[σ₁₂] E₂} :
    f.toContinuousLinearEquiv = g.toContinuousLinearEquiv ↔ f = g :=
  toContinuousLinearEquiv_injective.eq_iff
#align linear_isometry_equiv.to_continuous_linear_equiv_inj LinearIsometryEquiv.toContinuousLinearEquiv_inj

@[simp]
theorem coe_toContinuousLinearEquiv : ⇑e.toContinuousLinearEquiv = e :=
  rfl
#align linear_isometry_equiv.coe_to_continuous_linear_equiv LinearIsometryEquiv.coe_toContinuousLinearEquiv

variable (R E)

/-- Identity map as a `LinearIsometryEquiv`. -/
def refl : E ≃ₗᵢ[R] E :=
  ⟨LinearEquiv.refl R E, fun _ => rfl⟩
#align linear_isometry_equiv.refl LinearIsometryEquiv.refl

/-- Linear isometry equiv between a space and its lift to another universe. -/
def ulift : ULift E ≃ₗᵢ[R] E :=
  { ContinuousLinearEquiv.ulift with norm_map' := fun _ => rfl }
#align linear_isometry_equiv.ulift LinearIsometryEquiv.ulift

variable {R E}

instance : Inhabited (E ≃ₗᵢ[R] E) :=
  ⟨refl R E⟩

@[simp]
theorem coe_refl : ⇑(refl R E) = id :=
  rfl
#align linear_isometry_equiv.coe_refl LinearIsometryEquiv.coe_refl

/-- The inverse `LinearIsometryEquiv`. -/
def symm : E₂ ≃ₛₗᵢ[σ₂₁] E :=
  ⟨e.toLinearEquiv.symm, fun x =>
    (e.norm_map _).symm.trans <| congr_arg norm <| e.toLinearEquiv.apply_symm_apply x⟩
#align linear_isometry_equiv.symm LinearIsometryEquiv.symm

@[simp]
theorem apply_symm_apply (x : E₂) : e (e.symm x) = x :=
  e.toLinearEquiv.apply_symm_apply x
#align linear_isometry_equiv.apply_symm_apply LinearIsometryEquiv.apply_symm_apply

@[simp]
theorem symm_apply_apply (x : E) : e.symm (e x) = x :=
  e.toLinearEquiv.symm_apply_apply x
#align linear_isometry_equiv.symm_apply_apply LinearIsometryEquiv.symm_apply_apply

-- @[simp] -- Porting note: simp can prove this
theorem map_eq_zero_iff {x : E} : e x = 0 ↔ x = 0 :=
  e.toLinearEquiv.map_eq_zero_iff
#align linear_isometry_equiv.map_eq_zero_iff LinearIsometryEquiv.map_eq_zero_iff

@[simp]
theorem symm_symm : e.symm.symm = e :=
  ext fun _ => rfl
#align linear_isometry_equiv.symm_symm LinearIsometryEquiv.symm_symm

@[simp]
theorem toLinearEquiv_symm : e.toLinearEquiv.symm = e.symm.toLinearEquiv :=
  rfl
#align linear_isometry_equiv.to_linear_equiv_symm LinearIsometryEquiv.toLinearEquiv_symm

@[simp]
theorem toIsometryEquiv_symm : e.toIsometryEquiv.symm = e.symm.toIsometryEquiv :=
  rfl
#align linear_isometry_equiv.to_isometry_equiv_symm LinearIsometryEquiv.toIsometryEquiv_symm

@[simp]
theorem toHomeomorph_symm : e.toHomeomorph.symm = e.symm.toHomeomorph :=
  rfl
#align linear_isometry_equiv.to_homeomorph_symm LinearIsometryEquiv.toHomeomorph_symm

/-- See Note [custom simps projection]. We need to specify this projection explicitly in this case,
  because it is a composition of multiple projections. -/
def Simps.apply (σ₁₂ : R →+* R₂) {σ₂₁ : R₂ →+* R} [RingHomInvPair σ₁₂ σ₂₁] [RingHomInvPair σ₂₁ σ₁₂]
    (E E₂ : Type*) [SeminormedAddCommGroup E] [SeminormedAddCommGroup E₂] [Module R E]
    [Module R₂ E₂] (h : E ≃ₛₗᵢ[σ₁₂] E₂) : E → E₂ :=
  h
#align linear_isometry_equiv.simps.apply LinearIsometryEquiv.Simps.apply

/-- See Note [custom simps projection] -/
def Simps.symm_apply (σ₁₂ : R →+* R₂) {σ₂₁ : R₂ →+* R} [RingHomInvPair σ₁₂ σ₂₁]
    [RingHomInvPair σ₂₁ σ₁₂] (E E₂ : Type*) [SeminormedAddCommGroup E] [SeminormedAddCommGroup E₂]
    [Module R E] [Module R₂ E₂] (h : E ≃ₛₗᵢ[σ₁₂] E₂) : E₂ → E :=
  h.symm
#align linear_isometry_equiv.simps.symm_apply LinearIsometryEquiv.Simps.symm_apply

initialize_simps_projections LinearIsometryEquiv (toLinearEquiv_toFun → apply,
  toLinearEquiv_invFun → symm_apply)

/-- Composition of `LinearIsometryEquiv`s as a `LinearIsometryEquiv`. -/
def trans (e' : E₂ ≃ₛₗᵢ[σ₂₃] E₃) : E ≃ₛₗᵢ[σ₁₃] E₃ :=
  ⟨e.toLinearEquiv.trans e'.toLinearEquiv, fun _ => (e'.norm_map _).trans (e.norm_map _)⟩
#align linear_isometry_equiv.trans LinearIsometryEquiv.trans

@[simp]
theorem coe_trans (e₁ : E ≃ₛₗᵢ[σ₁₂] E₂) (e₂ : E₂ ≃ₛₗᵢ[σ₂₃] E₃) : ⇑(e₁.trans e₂) = e₂ ∘ e₁ :=
  rfl
#align linear_isometry_equiv.coe_trans LinearIsometryEquiv.coe_trans

@[simp]
theorem trans_apply (e₁ : E ≃ₛₗᵢ[σ₁₂] E₂) (e₂ : E₂ ≃ₛₗᵢ[σ₂₃] E₃) (c : E) :
    (e₁.trans e₂ : E ≃ₛₗᵢ[σ₁₃] E₃) c = e₂ (e₁ c) :=
  rfl
#align linear_isometry_equiv.trans_apply LinearIsometryEquiv.trans_apply

@[simp]
theorem toLinearEquiv_trans (e' : E₂ ≃ₛₗᵢ[σ₂₃] E₃) :
    (e.trans e').toLinearEquiv = e.toLinearEquiv.trans e'.toLinearEquiv :=
  rfl
#align linear_isometry_equiv.to_linear_equiv_trans LinearIsometryEquiv.toLinearEquiv_trans

@[simp]
theorem trans_refl : e.trans (refl R₂ E₂) = e :=
  ext fun _ => rfl
#align linear_isometry_equiv.trans_refl LinearIsometryEquiv.trans_refl

@[simp]
theorem refl_trans : (refl R E).trans e = e :=
  ext fun _ => rfl
#align linear_isometry_equiv.refl_trans LinearIsometryEquiv.refl_trans

@[simp]
theorem self_trans_symm : e.trans e.symm = refl R E :=
  ext e.symm_apply_apply
#align linear_isometry_equiv.self_trans_symm LinearIsometryEquiv.self_trans_symm

@[simp]
theorem symm_trans_self : e.symm.trans e = refl R₂ E₂ :=
  ext e.apply_symm_apply
#align linear_isometry_equiv.symm_trans_self LinearIsometryEquiv.symm_trans_self

@[simp]
theorem symm_comp_self : e.symm ∘ e = id :=
  funext e.symm_apply_apply
#align linear_isometry_equiv.symm_comp_self LinearIsometryEquiv.symm_comp_self

@[simp]
theorem self_comp_symm : e ∘ e.symm = id :=
  e.symm.symm_comp_self
#align linear_isometry_equiv.self_comp_symm LinearIsometryEquiv.self_comp_symm

@[simp]
theorem symm_trans (e₁ : E ≃ₛₗᵢ[σ₁₂] E₂) (e₂ : E₂ ≃ₛₗᵢ[σ₂₃] E₃) :
    (e₁.trans e₂).symm = e₂.symm.trans e₁.symm :=
  rfl
#align linear_isometry_equiv.symm_trans LinearIsometryEquiv.symm_trans

theorem coe_symm_trans (e₁ : E ≃ₛₗᵢ[σ₁₂] E₂) (e₂ : E₂ ≃ₛₗᵢ[σ₂₃] E₃) :
    ⇑(e₁.trans e₂).symm = e₁.symm ∘ e₂.symm :=
  rfl
#align linear_isometry_equiv.coe_symm_trans LinearIsometryEquiv.coe_symm_trans

theorem trans_assoc (eEE₂ : E ≃ₛₗᵢ[σ₁₂] E₂) (eE₂E₃ : E₂ ≃ₛₗᵢ[σ₂₃] E₃) (eE₃E₄ : E₃ ≃ₛₗᵢ[σ₃₄] E₄) :
    eEE₂.trans (eE₂E₃.trans eE₃E₄) = (eEE₂.trans eE₂E₃).trans eE₃E₄ :=
  rfl
#align linear_isometry_equiv.trans_assoc LinearIsometryEquiv.trans_assoc

instance : Group (E ≃ₗᵢ[R] E) where
  mul e₁ e₂ := e₂.trans e₁
  one := refl _ _
  inv := symm
  one_mul := trans_refl
  mul_one := refl_trans
  mul_assoc _ _ _ := trans_assoc _ _ _
  mul_left_inv := self_trans_symm

@[simp]
theorem coe_one : ⇑(1 : E ≃ₗᵢ[R] E) = id :=
  rfl
#align linear_isometry_equiv.coe_one LinearIsometryEquiv.coe_one

@[simp]
theorem coe_mul (e e' : E ≃ₗᵢ[R] E) : ⇑(e * e') = e ∘ e' :=
  rfl
#align linear_isometry_equiv.coe_mul LinearIsometryEquiv.coe_mul

@[simp]
theorem coe_inv (e : E ≃ₗᵢ[R] E) : ⇑e⁻¹ = e.symm :=
  rfl
#align linear_isometry_equiv.coe_inv LinearIsometryEquiv.coe_inv

theorem one_def : (1 : E ≃ₗᵢ[R] E) = refl _ _ :=
  rfl
#align linear_isometry_equiv.one_def LinearIsometryEquiv.one_def

theorem mul_def (e e' : E ≃ₗᵢ[R] E) : (e * e' : E ≃ₗᵢ[R] E) = e'.trans e :=
  rfl
#align linear_isometry_equiv.mul_def LinearIsometryEquiv.mul_def

theorem inv_def (e : E ≃ₗᵢ[R] E) : (e⁻¹ : E ≃ₗᵢ[R] E) = e.symm :=
  rfl
#align linear_isometry_equiv.inv_def LinearIsometryEquiv.inv_def

/-! Lemmas about mixing the group structure with definitions. Because we have multiple ways to
express `LinearIsometryEquiv.refl`, `LinearIsometryEquiv.symm`, and
`LinearIsometryEquiv.trans`, we want simp lemmas for every combination.
The assumption made here is that if you're using the group structure, you want to preserve it
after simp.

This copies the approach used by the lemmas near `Equiv.Perm.trans_one`. -/


@[simp]
theorem trans_one : e.trans (1 : E₂ ≃ₗᵢ[R₂] E₂) = e :=
  trans_refl _
#align linear_isometry_equiv.trans_one LinearIsometryEquiv.trans_one

@[simp]
theorem one_trans : (1 : E ≃ₗᵢ[R] E).trans e = e :=
  refl_trans _
#align linear_isometry_equiv.one_trans LinearIsometryEquiv.one_trans

@[simp]
theorem refl_mul (e : E ≃ₗᵢ[R] E) : refl _ _ * e = e :=
  trans_refl _
#align linear_isometry_equiv.refl_mul LinearIsometryEquiv.refl_mul

@[simp]
theorem mul_refl (e : E ≃ₗᵢ[R] E) : e * refl _ _ = e :=
  refl_trans _
#align linear_isometry_equiv.mul_refl LinearIsometryEquiv.mul_refl

/-- Reinterpret a `LinearIsometryEquiv` as a `ContinuousLinearEquiv`. -/
instance : CoeTC (E ≃ₛₗᵢ[σ₁₂] E₂) (E ≃SL[σ₁₂] E₂) :=
  ⟨fun e => ⟨e.toLinearEquiv, e.continuous, e.toIsometryEquiv.symm.continuous⟩⟩

instance : CoeTC (E ≃ₛₗᵢ[σ₁₂] E₂) (E →SL[σ₁₂] E₂) :=
  ⟨fun e => ↑(e : E ≃SL[σ₁₂] E₂)⟩

@[simp]
theorem coe_coe : ⇑(e : E ≃SL[σ₁₂] E₂) = e :=
  rfl
#align linear_isometry_equiv.coe_coe LinearIsometryEquiv.coe_coe

-- @[simp] -- Porting note: now a syntactic tautology
-- theorem coe_coe' : ((e : E ≃SL[σ₁₂] E₂) : E →SL[σ₁₂] E₂) = e :=
--   rfl
#noalign linear_isometry_equiv.coe_coe'

@[simp]
theorem coe_coe'' : ⇑(e : E →SL[σ₁₂] E₂) = e :=
  rfl
#align linear_isometry_equiv.coe_coe'' LinearIsometryEquiv.coe_coe''

-- @[simp] -- Porting note: simp can prove this
theorem map_zero : e 0 = 0 :=
  e.1.map_zero
#align linear_isometry_equiv.map_zero LinearIsometryEquiv.map_zero

-- @[simp] -- Porting note: simp can prove this
theorem map_add (x y : E) : e (x + y) = e x + e y :=
  e.1.map_add x y
#align linear_isometry_equiv.map_add LinearIsometryEquiv.map_add

-- @[simp] -- Porting note: simp can prove this
theorem map_sub (x y : E) : e (x - y) = e x - e y :=
  e.1.map_sub x y
#align linear_isometry_equiv.map_sub LinearIsometryEquiv.map_sub

-- @[simp] -- Porting note: simp can prove this
theorem map_smulₛₗ (c : R) (x : E) : e (c • x) = σ₁₂ c • e x :=
  e.1.map_smulₛₗ c x
#align linear_isometry_equiv.map_smulₛₗ LinearIsometryEquiv.map_smulₛₗ

-- @[simp] -- Porting note: simp can prove this
theorem map_smul [Module R E₂] {e : E ≃ₗᵢ[R] E₂} (c : R) (x : E) : e (c • x) = c • e x :=
  e.1.map_smul c x
#align linear_isometry_equiv.map_smul LinearIsometryEquiv.map_smul

@[simp] -- Should be replaced with `SemilinearIsometryClass.nnorm_map` when `lean4#3107` is fixed.
theorem nnnorm_map (x : E) : ‖e x‖₊ = ‖x‖₊ :=
  SemilinearIsometryClass.nnnorm_map e x
#align linear_isometry_equiv.nnnorm_map LinearIsometryEquiv.nnnorm_map

@[simp]
theorem dist_map (x y : E) : dist (e x) (e y) = dist x y :=
  e.toLinearIsometry.dist_map x y
#align linear_isometry_equiv.dist_map LinearIsometryEquiv.dist_map

@[simp]
theorem edist_map (x y : E) : edist (e x) (e y) = edist x y :=
  e.toLinearIsometry.edist_map x y
#align linear_isometry_equiv.edist_map LinearIsometryEquiv.edist_map

protected theorem bijective : Bijective e :=
  e.1.bijective
#align linear_isometry_equiv.bijective LinearIsometryEquiv.bijective

protected theorem injective : Injective e :=
  e.1.injective
#align linear_isometry_equiv.injective LinearIsometryEquiv.injective

protected theorem surjective : Surjective e :=
  e.1.surjective
#align linear_isometry_equiv.surjective LinearIsometryEquiv.surjective

-- @[simp] -- Porting note: simp can prove this
theorem map_eq_iff {x y : E} : e x = e y ↔ x = y :=
  e.injective.eq_iff
#align linear_isometry_equiv.map_eq_iff LinearIsometryEquiv.map_eq_iff

theorem map_ne {x y : E} (h : x ≠ y) : e x ≠ e y :=
  e.injective.ne h
#align linear_isometry_equiv.map_ne LinearIsometryEquiv.map_ne

protected theorem lipschitz : LipschitzWith 1 e :=
  e.isometry.lipschitz
#align linear_isometry_equiv.lipschitz LinearIsometryEquiv.lipschitz

protected theorem antilipschitz : AntilipschitzWith 1 e :=
  e.isometry.antilipschitz
#align linear_isometry_equiv.antilipschitz LinearIsometryEquiv.antilipschitz

theorem image_eq_preimage (s : Set E) : e '' s = e.symm ⁻¹' s :=
  e.toLinearEquiv.image_eq_preimage s
#align linear_isometry_equiv.image_eq_preimage LinearIsometryEquiv.image_eq_preimage

@[simp]
theorem ediam_image (s : Set E) : EMetric.diam (e '' s) = EMetric.diam s :=
  e.isometry.ediam_image s
#align linear_isometry_equiv.ediam_image LinearIsometryEquiv.ediam_image

@[simp]
theorem diam_image (s : Set E) : Metric.diam (e '' s) = Metric.diam s :=
  e.isometry.diam_image s
#align linear_isometry_equiv.diam_image LinearIsometryEquiv.diam_image

@[simp]
theorem preimage_ball (x : E₂) (r : ℝ) : e ⁻¹' Metric.ball x r = Metric.ball (e.symm x) r :=
  e.toIsometryEquiv.preimage_ball x r
#align linear_isometry_equiv.preimage_ball LinearIsometryEquiv.preimage_ball

@[simp]
theorem preimage_sphere (x : E₂) (r : ℝ) : e ⁻¹' Metric.sphere x r = Metric.sphere (e.symm x) r :=
  e.toIsometryEquiv.preimage_sphere x r
#align linear_isometry_equiv.preimage_sphere LinearIsometryEquiv.preimage_sphere

@[simp]
theorem preimage_closedBall (x : E₂) (r : ℝ) :
    e ⁻¹' Metric.closedBall x r = Metric.closedBall (e.symm x) r :=
  e.toIsometryEquiv.preimage_closedBall x r
#align linear_isometry_equiv.preimage_closed_ball LinearIsometryEquiv.preimage_closedBall

@[simp]
theorem image_ball (x : E) (r : ℝ) : e '' Metric.ball x r = Metric.ball (e x) r :=
  e.toIsometryEquiv.image_ball x r
#align linear_isometry_equiv.image_ball LinearIsometryEquiv.image_ball

@[simp]
theorem image_sphere (x : E) (r : ℝ) : e '' Metric.sphere x r = Metric.sphere (e x) r :=
  e.toIsometryEquiv.image_sphere x r
#align linear_isometry_equiv.image_sphere LinearIsometryEquiv.image_sphere

@[simp]
theorem image_closedBall (x : E) (r : ℝ) : e '' Metric.closedBall x r = Metric.closedBall (e x) r :=
  e.toIsometryEquiv.image_closedBall x r
#align linear_isometry_equiv.image_closed_ball LinearIsometryEquiv.image_closedBall

variable {α : Type*} [TopologicalSpace α]

@[simp]
theorem comp_continuousOn_iff {f : α → E} {s : Set α} : ContinuousOn (e ∘ f) s ↔ ContinuousOn f s :=
  e.isometry.comp_continuousOn_iff
#align linear_isometry_equiv.comp_continuous_on_iff LinearIsometryEquiv.comp_continuousOn_iff

@[simp]
theorem comp_continuous_iff {f : α → E} : Continuous (e ∘ f) ↔ Continuous f :=
  e.isometry.comp_continuous_iff
#align linear_isometry_equiv.comp_continuous_iff LinearIsometryEquiv.comp_continuous_iff

instance completeSpace_map (p : Submodule R E) [CompleteSpace p] :
    CompleteSpace (p.map (e.toLinearEquiv : E →ₛₗ[σ₁₂] E₂)) :=
  e.toLinearIsometry.completeSpace_map' p
#align linear_isometry_equiv.complete_space_map LinearIsometryEquiv.completeSpace_map

/-- Construct a linear isometry equiv from a surjective linear isometry. -/
noncomputable def ofSurjective (f : F →ₛₗᵢ[σ₁₂] E₂) (hfr : Function.Surjective f) :
    F ≃ₛₗᵢ[σ₁₂] E₂ :=
  { LinearEquiv.ofBijective f.toLinearMap ⟨f.injective, hfr⟩ with norm_map' := f.norm_map }
#align linear_isometry_equiv.of_surjective LinearIsometryEquiv.ofSurjective

@[simp]
theorem coe_ofSurjective (f : F →ₛₗᵢ[σ₁₂] E₂) (hfr : Function.Surjective f) :
    ⇑(LinearIsometryEquiv.ofSurjective f hfr) = f := by
  ext
  rfl
#align linear_isometry_equiv.coe_of_surjective LinearIsometryEquiv.coe_ofSurjective

/-- If a linear isometry has an inverse, it is a linear isometric equivalence. -/
def ofLinearIsometry (f : E →ₛₗᵢ[σ₁₂] E₂) (g : E₂ →ₛₗ[σ₂₁] E)
    (h₁ : f.toLinearMap.comp g = LinearMap.id) (h₂ : g.comp f.toLinearMap = LinearMap.id) :
    E ≃ₛₗᵢ[σ₁₂] E₂ :=
  { LinearEquiv.ofLinear f.toLinearMap g h₁ h₂ with norm_map' := fun x => f.norm_map x }
#align linear_isometry_equiv.of_linear_isometry LinearIsometryEquiv.ofLinearIsometry

@[simp]
theorem coe_ofLinearIsometry (f : E →ₛₗᵢ[σ₁₂] E₂) (g : E₂ →ₛₗ[σ₂₁] E)
    (h₁ : f.toLinearMap.comp g = LinearMap.id) (h₂ : g.comp f.toLinearMap = LinearMap.id) :
    (ofLinearIsometry f g h₁ h₂ : E → E₂) = (f : E → E₂) :=
  rfl
#align linear_isometry_equiv.coe_of_linear_isometry LinearIsometryEquiv.coe_ofLinearIsometry

@[simp]
theorem coe_ofLinearIsometry_symm (f : E →ₛₗᵢ[σ₁₂] E₂) (g : E₂ →ₛₗ[σ₂₁] E)
    (h₁ : f.toLinearMap.comp g = LinearMap.id) (h₂ : g.comp f.toLinearMap = LinearMap.id) :
    ((ofLinearIsometry f g h₁ h₂).symm : E₂ → E) = (g : E₂ → E) :=
  rfl
#align linear_isometry_equiv.coe_of_linear_isometry_symm LinearIsometryEquiv.coe_ofLinearIsometry_symm

variable (R)

/-- The negation operation on a normed space `E`, considered as a linear isometry equivalence. -/
def neg : E ≃ₗᵢ[R] E :=
  { LinearEquiv.neg R with norm_map' := norm_neg }
#align linear_isometry_equiv.neg LinearIsometryEquiv.neg

variable {R}

@[simp]
theorem coe_neg : (neg R : E → E) = fun x => -x :=
  rfl
#align linear_isometry_equiv.coe_neg LinearIsometryEquiv.coe_neg

@[simp]
theorem symm_neg : (neg R : E ≃ₗᵢ[R] E).symm = neg R :=
  rfl
#align linear_isometry_equiv.symm_neg LinearIsometryEquiv.symm_neg

variable (R E E₂ E₃)

/-- The natural equivalence `(E × E₂) × E₃ ≃ E × (E₂ × E₃)` is a linear isometry. -/
def prodAssoc [Module R E₂] [Module R E₃] : (E × E₂) × E₃ ≃ₗᵢ[R] E × E₂ × E₃ :=
  { Equiv.prodAssoc E E₂ E₃ with
    toFun := Equiv.prodAssoc E E₂ E₃
    invFun := (Equiv.prodAssoc E E₂ E₃).symm
    map_add' := by simp [-_root_.map_add] -- HACK to fix timeout
    map_smul' := by simp
    norm_map' := by
      rintro ⟨⟨e, f⟩, g⟩
      simp only [LinearEquiv.coe_mk, Equiv.prodAssoc_apply, Prod.norm_def, max_assoc] }
#align linear_isometry_equiv.prod_assoc LinearIsometryEquiv.prodAssoc

@[simp]
theorem coe_prodAssoc [Module R E₂] [Module R E₃] :
    (prodAssoc R E E₂ E₃ : (E × E₂) × E₃ → E × E₂ × E₃) = Equiv.prodAssoc E E₂ E₃ :=
  rfl
#align linear_isometry_equiv.coe_prod_assoc LinearIsometryEquiv.coe_prodAssoc

@[simp]
theorem coe_prodAssoc_symm [Module R E₂] [Module R E₃] :
    ((prodAssoc R E E₂ E₃).symm : E × E₂ × E₃ → (E × E₂) × E₃) = (Equiv.prodAssoc E E₂ E₃).symm :=
  rfl
#align linear_isometry_equiv.coe_prod_assoc_symm LinearIsometryEquiv.coe_prodAssoc_symm

/-- If `p` is a submodule that is equal to `⊤`, then `LinearIsometryEquiv.ofTop p hp` is the
"identity" equivalence between `p` and `E`. -/
@[simps! toLinearEquiv apply symm_apply_coe]
def ofTop {R : Type*} [Ring R] [Module R E] (p : Submodule R E) (hp : p = ⊤) : p ≃ₗᵢ[R] E :=
  { p.subtypeₗᵢ with toLinearEquiv := LinearEquiv.ofTop p hp }
#align linear_isometry_equiv.of_top LinearIsometryEquiv.ofTop

variable {R E E₂ E₃} {R' : Type*} [Ring R']

variable [Module R' E] (p q : Submodule R' E)

/-- `LinearEquiv.ofEq` as a `LinearIsometryEquiv`. -/
def ofEq (hpq : p = q) : p ≃ₗᵢ[R'] q :=
  { LinearEquiv.ofEq p q hpq with norm_map' := fun _ => rfl }
#align linear_isometry_equiv.of_eq LinearIsometryEquiv.ofEq

variable {p q}

@[simp]
theorem coe_ofEq_apply (h : p = q) (x : p) : (ofEq p q h x : E) = x :=
  rfl
#align linear_isometry_equiv.coe_of_eq_apply LinearIsometryEquiv.coe_ofEq_apply

@[simp]
theorem ofEq_symm (h : p = q) : (ofEq p q h).symm = ofEq q p h.symm :=
  rfl
#align linear_isometry_equiv.of_eq_symm LinearIsometryEquiv.ofEq_symm

@[simp]
theorem ofEq_rfl : ofEq p p rfl = LinearIsometryEquiv.refl R' p := by funext; rfl
#align linear_isometry_equiv.of_eq_rfl LinearIsometryEquiv.ofEq_rfl

end LinearIsometryEquiv

/-- Two linear isometries are equal if they are equal on basis vectors. -/
theorem Basis.ext_linearIsometry {ι : Type*} (b : Basis ι R E) {f₁ f₂ : E →ₛₗᵢ[σ₁₂] E₂}
    (h : ∀ i, f₁ (b i) = f₂ (b i)) : f₁ = f₂ :=
  LinearIsometry.toLinearMap_injective <| b.ext h
#align basis.ext_linear_isometry Basis.ext_linearIsometry

/-- Two linear isometric equivalences are equal if they are equal on basis vectors. -/
theorem Basis.ext_linearIsometryEquiv {ι : Type*} (b : Basis ι R E) {f₁ f₂ : E ≃ₛₗᵢ[σ₁₂] E₂}
    (h : ∀ i, f₁ (b i) = f₂ (b i)) : f₁ = f₂ :=
  LinearIsometryEquiv.toLinearEquiv_injective <| b.ext' h
#align basis.ext_linear_isometry_equiv Basis.ext_linearIsometryEquiv

/-- Reinterpret a `LinearIsometry` as a `LinearIsometryEquiv` to the range. -/
@[simps! apply_coe] -- Porting note: `toLinearEquiv` projection does not simplify using itself
noncomputable def LinearIsometry.equivRange {R S : Type*} [Semiring R] [Ring S] [Module S E]
    [Module R F] {σ₁₂ : R →+* S} {σ₂₁ : S →+* R} [RingHomInvPair σ₁₂ σ₂₁] [RingHomInvPair σ₂₁ σ₁₂]
    (f : F →ₛₗᵢ[σ₁₂] E) : F ≃ₛₗᵢ[σ₁₂] (LinearMap.range f.toLinearMap) :=
  { f with toLinearEquiv := LinearEquiv.ofInjective f.toLinearMap f.injective }
#align linear_isometry.equiv_range LinearIsometry.equivRange<|MERGE_RESOLUTION|>--- conflicted
+++ resolved
@@ -66,7 +66,7 @@
 `f (c • x) = (σ c) • f x`. -/
 class SemilinearIsometryClass (𝓕 : Type*) {R R₂ : outParam (Type*)} [Semiring R] [Semiring R₂]
   (σ₁₂ : outParam <| R →+* R₂) (E E₂ : outParam (Type*)) [SeminormedAddCommGroup E]
-  [SeminormedAddCommGroup E₂] [Module R E] [Module R₂ E₂] [NDFunLike 𝓕 E E₂] extends
+  [SeminormedAddCommGroup E₂] [Module R E] [Module R₂ E₂] [FunLike 𝓕 E E₂] extends
   SemilinearMapClass 𝓕 σ₁₂ E E₂ : Prop where
   norm_map : ∀ (f : 𝓕) (x : E), ‖f x‖ = ‖x‖
 #align semilinear_isometry_class SemilinearIsometryClass
@@ -78,13 +78,13 @@
 -/
 abbrev LinearIsometryClass (𝓕 : Type*) (R E E₂ : outParam (Type*)) [Semiring R]
     [SeminormedAddCommGroup E] [SeminormedAddCommGroup E₂] [Module R E] [Module R E₂]
-    [NDFunLike 𝓕 E E₂] :=
+    [FunLike 𝓕 E E₂] :=
   SemilinearIsometryClass 𝓕 (RingHom.id R) E E₂
 #align linear_isometry_class LinearIsometryClass
 
 namespace SemilinearIsometryClass
 
-variable [NDFunLike 𝓕 E E₂]
+variable [FunLike 𝓕 E E₂]
 
 protected theorem isometry [SemilinearIsometryClass 𝓕 σ₁₂ E E₂] (f : 𝓕) : Isometry f :=
   AddMonoidHomClass.isometry_of_norm _ (norm_map _)
@@ -148,29 +148,15 @@
   toLinearMap_injective.eq_iff
 #align linear_isometry.to_linear_map_inj LinearIsometry.toLinearMap_inj
 
-instance : NDFunLike (E →ₛₗᵢ[σ₁₂] E₂) E E₂ where
+instance : FunLike (E →ₛₗᵢ[σ₁₂] E₂) E E₂ where
   coe f := f.toFun
-<<<<<<< HEAD
-  coe_injective' _ _ h := toLinearMap_injective (FunLike.coe_injective h)
+  coe_injective' _ _ h := toLinearMap_injective (DFunLike.coe_injective h)
 
 instance : SemilinearIsometryClass (E →ₛₗᵢ[σ₁₂] E₂) σ₁₂ E E₂ where
-=======
-  coe_injective' _ _ h := toLinearMap_injective (DFunLike.coe_injective h)
->>>>>>> d695407a
   map_add f := map_add f.toLinearMap
   map_smulₛₗ f := map_smulₛₗ f.toLinearMap
   norm_map f := f.norm_map'
 
-<<<<<<< HEAD
-=======
--- porting note: These helper instances are unhelpful in Lean 4, so omitting:
--- /-- Helper instance for when there's too many metavariables to apply `DFunLike.has_coe_to_fun`
--- directly.
--- -/
--- instance : CoeFun (E →ₛₗᵢ[σ₁₂] E₂) fun _ => E → E₂ :=
---   ⟨fun f => f.toFun⟩
-
->>>>>>> d695407a
 @[simp]
 theorem coe_toLinearMap : ⇑f.toLinearMap = f :=
   rfl
@@ -201,7 +187,7 @@
   coe_injective <| funext h
 #align linear_isometry.ext LinearIsometry.ext
 
-variable [NDFunLike 𝓕 E E₂]
+variable [FunLike 𝓕 E E₂]
 
 protected theorem congr_arg {f : 𝓕} :
     ∀ {x x' : E}, x = x' → f x = f x'
@@ -550,13 +536,7 @@
 -- `σ₂₁` becomes a metavariable, but it's OK since it's an outparam
 instance (priority := 100) [EquivLike 𝓕 E E₂] [s : SemilinearIsometryEquivClass 𝓕 σ₁₂ E E₂] :
     SemilinearIsometryClass 𝓕 σ₁₂ E E₂ :=
-<<<<<<< HEAD
   { s with }
-=======
-  { s with
-    coe := ((↑) : 𝓕 → E → E₂)
-    coe_injective' := @DFunLike.coe_injective 𝓕 _ _ _ }
->>>>>>> d695407a
 
 end SemilinearIsometryEquivClass
 
