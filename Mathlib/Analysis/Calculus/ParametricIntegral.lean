/-
Copyright (c) 2021 Patrick Massot. All rights reserved.
Released under Apache 2.0 license as described in the file LICENSE.
Authors: Patrick Massot
-/
import Mathlib.Analysis.Calculus.MeanValue
import Mathlib.MeasureTheory.Integral.IntervalIntegral
import Mathlib.MeasureTheory.Integral.SetIntegral

#align_import analysis.calculus.parametric_integral from "leanprover-community/mathlib"@"8f9fea08977f7e450770933ee6abb20733b47c92"

/-!
# Derivatives of integrals depending on parameters

A parametric integral is a function with shape `f = λ x : H, ∫ a : α, F x a ∂μ` for some
`F : H → α → E`, where `H` and `E` are normed spaces and `α` is a measured space with measure `μ`.

We already know from `continuous_of_dominated` in `Mathlib/MeasureTheory/Integral/Bochner.lean` how
to guarantee that `f` is continuous using the dominated convergence theorem. In this file,
we want to express the derivative of `f` as the integral of the derivative of `F` with respect
to `x`.


## Main results

As explained above, all results express the derivative of a parametric integral as the integral of
a derivative. The variations come from the assumptions and from the different ways of expressing
derivative, especially Fréchet derivatives vs elementary derivative of function of one real
variable.

* `hasFDerivAt_integral_of_dominated_loc_of_lip`: this version assumes that
  - `F x` is ae-measurable for x near `x₀`,
  - `F x₀` is integrable,
  - `fun x ↦ F x a` has derivative `F' a : H →L[ℝ] E` at `x₀` which is ae-measurable,
  - `λ x, F x a` is locally Lipschitz near `x₀` for almost every `a`, with a Lipschitz bound which
    is integrable with respect to `a`.

  A subtle point is that the "near x₀" in the last condition has to be uniform in `a`. This is
  controlled by a positive number `ε`.

* `hasFDerivAt_integral_of_dominated_of_fderiv_le`: this version assumes `fun x ↦ F x a` has
   derivative `F' x a` for `x` near `x₀` and `F' x` is bounded by an integrable function independent
   from `x` near `x₀`.

`hasDerivAt_integral_of_dominated_loc_of_lip` and
`hasDerivAt_integral_of_dominated_loc_of_deriv_le` are versions of the above two results that
assume `H = ℝ` or `H = ℂ` and use the high-school derivative `deriv` instead of Fréchet derivative
`fderiv`.

We also provide versions of these theorems for set integrals.

## Tags
integral, derivative
-/


noncomputable section

open TopologicalSpace MeasureTheory Filter Metric

open scoped Topology Filter

variable {α : Type*} [MeasurableSpace α] {μ : Measure α} {𝕜 : Type*} [IsROrC 𝕜] {E : Type*}
  [NormedAddCommGroup E] [NormedSpace ℝ E] [NormedSpace 𝕜 E] [CompleteSpace E] {H : Type*}
  [NormedAddCommGroup H] [NormedSpace 𝕜 H]

<<<<<<< HEAD
variable {bound : α → ℝ} {ε : ℝ} (ε_pos : 0 < ε)
=======
variable {F : H → α → E} {x₀ : H} {bound : α → ℝ} {ε : ℝ}
>>>>>>> 62acecee

/-- Differentiation under integral of `x ↦ ∫ F x a` at a given point `x₀`, assuming `F x₀` is
integrable, `‖F x a - F x₀ a‖ ≤ bound a * ‖x - x₀‖` for `x` in a ball around `x₀` for ae `a` with
integrable Lipschitz bound `bound` (with a ball radius independent of `a`), and `F x` is
ae-measurable for `x` in the same ball. See `hasFDerivAt_integral_of_dominated_loc_of_lip` for a
slightly less general but usually more useful version. -/
<<<<<<< HEAD
theorem hasFDerivAt_integral_of_dominated_loc_of_lip' {F : H → α → E} {F' : α → H →L[𝕜] E} {x₀ : H}
=======
theorem hasFDerivAt_integral_of_dominated_loc_of_lip' {F' : α → H →L[𝕜] E} (ε_pos : 0 < ε)
>>>>>>> 62acecee
    (hF_meas : ∀ x ∈ ball x₀ ε, AEStronglyMeasurable (F x) μ) (hF_int : Integrable (F x₀) μ)
    (hF'_meas : AEStronglyMeasurable F' μ)
    (h_lipsch : ∀ᵐ a ∂μ, ∀ x ∈ ball x₀ ε, ‖F x a - F x₀ a‖ ≤ bound a * ‖x - x₀‖)
    (bound_integrable : Integrable (bound : α → ℝ) μ)
<<<<<<< HEAD
    (h_diff : ∀ᵐ a ∂μ, HasFDerivAt (fun x ↦ F x a) (F' a) x₀) :
=======
    (h_diff : ∀ᵐ a ∂μ, HasFDerivAt (F · a) (F' a) x₀) :
>>>>>>> 62acecee
    Integrable F' μ ∧ HasFDerivAt (fun x ↦ ∫ a, F x a ∂μ) (∫ a, F' a ∂μ) x₀ := by
  have x₀_in : x₀ ∈ ball x₀ ε := mem_ball_self ε_pos
  have nneg : ∀ x, 0 ≤ ‖x - x₀‖⁻¹ := fun x ↦ inv_nonneg.mpr (norm_nonneg _)
  set b : α → ℝ := fun a ↦ |bound a|
  have b_int : Integrable b μ := bound_integrable.norm
  have b_nonneg : ∀ a, 0 ≤ b a := fun a ↦ abs_nonneg _
  replace h_lipsch : ∀ᵐ a ∂μ, ∀ x ∈ ball x₀ ε, ‖F x a - F x₀ a‖ ≤ b a * ‖x - x₀‖
  exact h_lipsch.mono fun a ha x hx ↦
    (ha x hx).trans <| mul_le_mul_of_nonneg_right (le_abs_self _) (norm_nonneg _)
  have hF_int' : ∀ x ∈ ball x₀ ε, Integrable (F x) μ := fun x x_in ↦ by
    have : ∀ᵐ a ∂μ, ‖F x₀ a - F x a‖ ≤ ε * b a := by
      simp only [norm_sub_rev (F x₀ _)]
      refine h_lipsch.mono fun a ha ↦ (ha x x_in).trans ?_
      rw [mul_comm ε]
      rw [mem_ball, dist_eq_norm] at x_in
      exact mul_le_mul_of_nonneg_left x_in.le (b_nonneg _)
    exact integrable_of_norm_sub_le (hF_meas x x_in) hF_int
      (bound_integrable.norm.const_mul ε) this
  have hF'_int : Integrable F' μ :=
    have : ∀ᵐ a ∂μ, ‖F' a‖ ≤ b a := by
      apply (h_diff.and h_lipsch).mono
      rintro a ⟨ha_diff, ha_lip⟩
      exact ha_diff.le_of_lip' (b_nonneg a) (mem_of_superset (ball_mem_nhds _ ε_pos) <| ha_lip)
    b_int.mono' hF'_meas this
  refine ⟨hF'_int, ?_⟩
  have h_ball : ball x₀ ε ∈ 𝓝 x₀ := ball_mem_nhds x₀ ε_pos
  have : ∀ᶠ x in 𝓝 x₀, ‖x - x₀‖⁻¹ * ‖((∫ a, F x a ∂μ) - ∫ a, F x₀ a ∂μ) - (∫ a, F' a ∂μ) (x - x₀)‖ =
      ‖∫ a, ‖x - x₀‖⁻¹ • (F x a - F x₀ a - F' a (x - x₀)) ∂μ‖ := by
    apply mem_of_superset (ball_mem_nhds _ ε_pos)
    intro x x_in; simp only
    rw [Set.mem_setOf_eq, ← norm_smul_of_nonneg (nneg _), integral_smul, integral_sub, integral_sub,
      ← ContinuousLinearMap.integral_apply hF'_int]
    exacts [hF_int' x x_in, hF_int, (hF_int' x x_in).sub hF_int,
      hF'_int.apply_continuousLinearMap _]
  rw [hasFDerivAt_iff_tendsto, tendsto_congr' this, ← tendsto_zero_iff_norm_tendsto_zero, ←
    show (∫ a : α, ‖x₀ - x₀‖⁻¹ • (F x₀ a - F x₀ a - (F' a) (x₀ - x₀)) ∂μ) = 0 by simp]
  apply tendsto_integral_filter_of_dominated_convergence
  · filter_upwards [h_ball] with _ x_in
    apply AEStronglyMeasurable.const_smul
    exact ((hF_meas _ x_in).sub (hF_meas _ x₀_in)).sub (hF'_meas.apply_continuousLinearMap _)
  · refine mem_of_superset h_ball fun x hx ↦ ?_
    apply (h_diff.and h_lipsch).mono
    rintro a ⟨-, ha_bound⟩
    show ‖‖x - x₀‖⁻¹ • (F x a - F x₀ a - F' a (x - x₀))‖ ≤ b a + ‖F' a‖
    replace ha_bound : ‖F x a - F x₀ a‖ ≤ b a * ‖x - x₀‖ := ha_bound x hx
    calc
      ‖‖x - x₀‖⁻¹ • (F x a - F x₀ a - F' a (x - x₀))‖ =
          ‖‖x - x₀‖⁻¹ • (F x a - F x₀ a) - ‖x - x₀‖⁻¹ • F' a (x - x₀)‖ :=
        by rw [smul_sub]
      _ ≤ ‖‖x - x₀‖⁻¹ • (F x a - F x₀ a)‖ + ‖‖x - x₀‖⁻¹ • F' a (x - x₀)‖ := (norm_sub_le _ _)
      _ = ‖x - x₀‖⁻¹ * ‖F x a - F x₀ a‖ + ‖x - x₀‖⁻¹ * ‖F' a (x - x₀)‖ := by
        rw [norm_smul_of_nonneg, norm_smul_of_nonneg] <;> exact nneg _
      _ ≤ ‖x - x₀‖⁻¹ * (b a * ‖x - x₀‖) + ‖x - x₀‖⁻¹ * (‖F' a‖ * ‖x - x₀‖) := by
        gcongr; exact (F' a).le_op_norm _
      _ ≤ b a + ‖F' a‖ := ?_
    simp only [← div_eq_inv_mul]
    apply_rules [add_le_add, div_le_of_nonneg_of_le_mul] <;> first | rfl | positivity
  · exact b_int.add hF'_int.norm
  · apply h_diff.mono
    intro a ha
    suffices Tendsto (fun x ↦ ‖x - x₀‖⁻¹ • (F x a - F x₀ a - F' a (x - x₀))) (𝓝 x₀) (𝓝 0) by simpa
    rw [tendsto_zero_iff_norm_tendsto_zero]
    have : (fun x ↦ ‖x - x₀‖⁻¹ * ‖F x a - F x₀ a - F' a (x - x₀)‖) = fun x ↦
        ‖‖x - x₀‖⁻¹ • (F x a - F x₀ a - F' a (x - x₀))‖ := by
      ext x
      rw [norm_smul_of_nonneg (nneg _)]
    rwa [hasFDerivAt_iff_tendsto, this] at ha
#align has_fderiv_at_integral_of_dominated_loc_of_lip' hasFDerivAt_integral_of_dominated_loc_of_lip'

/-- Differentiation under integral of `x ↦ ∫ F x a` at a given point `x₀`, assuming
`F x₀` is integrable, `x ↦ F x a` is locally Lipschitz on a ball around `x₀` for ae `a`
(with a ball radius independent of `a`) with integrable Lipschitz bound, and `F x` is ae-measurable
for `x` in a possibly smaller neighborhood of `x₀`. -/
<<<<<<< HEAD
theorem hasFDerivAt_integral_of_dominated_loc_of_lip {F : H → α → E} {F' : α → H →L[𝕜] E} {x₀ : H}
    (hF_meas : ∀ᶠ x in 𝓝 x₀, AEStronglyMeasurable (F x) μ)
    (hF_int : Integrable (F x₀) μ) (hF'_meas : AEStronglyMeasurable F' μ)
    (h_lip : ∀ᵐ a ∂μ, LipschitzOnWith (Real.nnabs <| bound a) (fun x ↦ F x a) (ball x₀ ε))
    (bound_integrable : Integrable (bound : α → ℝ) μ)
    (h_diff : ∀ᵐ a ∂μ, HasFDerivAt (fun x ↦ F x a) (F' a) x₀) :
=======
theorem hasFDerivAt_integral_of_dominated_loc_of_lip {F' : α → H →L[𝕜] E}
    (ε_pos : 0 < ε) (hF_meas : ∀ᶠ x in 𝓝 x₀, AEStronglyMeasurable (F x) μ)
    (hF_int : Integrable (F x₀) μ) (hF'_meas : AEStronglyMeasurable F' μ)
    (h_lip : ∀ᵐ a ∂μ, LipschitzOnWith (Real.nnabs <| bound a) (F · a) (ball x₀ ε))
    (bound_integrable : Integrable (bound : α → ℝ) μ)
    (h_diff : ∀ᵐ a ∂μ, HasFDerivAt (F · a) (F' a) x₀) :
>>>>>>> 62acecee
    Integrable F' μ ∧ HasFDerivAt (fun x ↦ ∫ a, F x a ∂μ) (∫ a, F' a ∂μ) x₀ := by
  obtain ⟨δ, δ_pos, hδ⟩ : ∃ δ > 0, ∀ x ∈ ball x₀ δ, AEStronglyMeasurable (F x) μ ∧ x ∈ ball x₀ ε
  exact eventually_nhds_iff_ball.mp (hF_meas.and (ball_mem_nhds x₀ ε_pos))
  choose hδ_meas hδε using hδ
  replace h_lip : ∀ᵐ a : α ∂μ, ∀ x ∈ ball x₀ δ, ‖F x a - F x₀ a‖ ≤ |bound a| * ‖x - x₀‖
  exact h_lip.mono fun a lip x hx ↦ lip.norm_sub_le (hδε x hx) (mem_ball_self ε_pos)
  replace bound_integrable := bound_integrable.norm
  apply hasFDerivAt_integral_of_dominated_loc_of_lip' δ_pos <;> assumption
#align has_fderiv_at_integral_of_dominated_loc_of_lip hasFDerivAt_integral_of_dominated_loc_of_lip

/-- Interval version of `hasFDerivAt_integral_of_dominated_loc_of_lip` -/
theorem hasFDerivAt_integral_of_dominated_loc_of_lip_interval [NormedSpace ℝ H] {μ : Measure ℝ}
    {F : H → ℝ → E} {F' : ℝ → H →L[ℝ] E} {x₀ : H} {a b : ℝ} {bound : ℝ → ℝ}
    (hF_meas : ∀ᶠ x in 𝓝 x₀, AEStronglyMeasurable (F x) <| μ.restrict (Ι a b))
    (hF_int : IntervalIntegrable (F x₀) μ a b)
    (hF'_meas : AEStronglyMeasurable F' <| μ.restrict (Ι a b))
    (h_lip : ∀ᵐ t ∂μ.restrict (Ι a b),
      LipschitzOnWith (Real.nnabs <| bound t) (fun x ↦ F x t) (ball x₀ ε))
    (bound_integrable : IntervalIntegrable bound μ a b)
    (h_diff : ∀ᵐ t ∂μ.restrict (Ι a b), HasFDerivAt (fun x ↦ F x t) (F' t) x₀) :
    IntervalIntegrable F' μ a b ∧
      HasFDerivAt (fun x ↦ ∫ t in a..b, F x t ∂μ) (∫ t in a..b, F' t ∂μ) x₀ := by
  simp_rw [AEStronglyMeasurable.aestronglyMeasurable_uIoc_iff, eventually_and] at hF_meas hF'_meas
  rw [ae_restrict_uIoc_iff] at h_lip h_diff
  have H₁ :=
    hasFDerivAt_integral_of_dominated_loc_of_lip ε_pos hF_meas.1 hF_int.1 hF'_meas.1 h_lip.1
      bound_integrable.1 h_diff.1
  have H₂ :=
    hasFDerivAt_integral_of_dominated_loc_of_lip ε_pos hF_meas.2 hF_int.2 hF'_meas.2 h_lip.2
      bound_integrable.2 h_diff.2
  exact ⟨⟨H₁.1, H₂.1⟩, H₁.2.sub H₂.2⟩

/-- Differentiation under integral of `x ↦ ∫ F x a` at a given point `x₀`, assuming
`F x₀` is integrable, `x ↦ F x a` is differentiable on a ball around `x₀` for ae `a` with
derivative norm uniformly bounded by an integrable function (the ball radius is independent of `a`),
and `F x` is ae-measurable for `x` in a possibly smaller neighborhood of `x₀`. -/
<<<<<<< HEAD
theorem hasFDerivAt_integral_of_dominated_of_fderiv_le {F : H → α → E} {F' : H → α → H →L[𝕜] E}
    {x₀ : H} (hF_meas : ∀ᶠ x in 𝓝 x₀, AEStronglyMeasurable (F x) μ) (hF_int : Integrable (F x₀) μ)
    (hF'_meas : AEStronglyMeasurable (F' x₀) μ)
    (h_bound : ∀ᵐ a ∂μ, ∀ x ∈ ball x₀ ε, ‖F' x a‖ ≤ bound a)
    (bound_integrable : Integrable (bound : α → ℝ) μ)
    (h_diff : ∀ᵐ a ∂μ, ∀ x ∈ ball x₀ ε, HasFDerivAt (fun x ↦ F x a) (F' x a) x) :
=======
theorem hasFDerivAt_integral_of_dominated_of_fderiv_le {F' : H → α → H →L[𝕜] E} (ε_pos : 0 < ε)
    (hF_meas : ∀ᶠ x in 𝓝 x₀, AEStronglyMeasurable (F x) μ) (hF_int : Integrable (F x₀) μ)
    (hF'_meas : AEStronglyMeasurable (F' x₀) μ)
    (h_bound : ∀ᵐ a ∂μ, ∀ x ∈ ball x₀ ε, ‖F' x a‖ ≤ bound a)
    (bound_integrable : Integrable (bound : α → ℝ) μ)
    (h_diff : ∀ᵐ a ∂μ, ∀ x ∈ ball x₀ ε, HasFDerivAt (F · a) (F' x a) x) :
>>>>>>> 62acecee
    HasFDerivAt (fun x ↦ ∫ a, F x a ∂μ) (∫ a, F' x₀ a ∂μ) x₀ := by
  letI : NormedSpace ℝ H := NormedSpace.restrictScalars ℝ 𝕜 H
  have x₀_in : x₀ ∈ ball x₀ ε := mem_ball_self ε_pos
  have diff_x₀ : ∀ᵐ a ∂μ, HasFDerivAt (fun x ↦ F x a) (F' x₀ a) x₀ :=
    h_diff.mono fun a ha ↦ ha x₀ x₀_in
<<<<<<< HEAD
  have : ∀ᵐ a ∂μ, LipschitzOnWith (Real.nnabs (bound a)) (fun x ↦ F x a) (ball x₀ ε) := by
=======
  have : ∀ᵐ a ∂μ, LipschitzOnWith (Real.nnabs (bound a)) (F · a) (ball x₀ ε) := by
>>>>>>> 62acecee
    apply (h_diff.and h_bound).mono
    rintro a ⟨ha_deriv, ha_bound⟩
    refine (convex_ball _ _).lipschitzOnWith_of_nnnorm_hasFDerivWithin_le
      (fun x x_in ↦ (ha_deriv x x_in).hasFDerivWithinAt) fun x x_in ↦ ?_
    rw [← NNReal.coe_le_coe, coe_nnnorm, Real.coe_nnabs]
    exact (ha_bound x x_in).trans (le_abs_self _)
  exact (hasFDerivAt_integral_of_dominated_loc_of_lip ε_pos hF_meas hF_int hF'_meas this
    bound_integrable diff_x₀).2
#align has_fderiv_at_integral_of_dominated_of_fderiv_le hasFDerivAt_integral_of_dominated_of_fderiv_le

<<<<<<< HEAD
/-- Interval version of `hasFDerivAt_integral_of_dominated_of_fderiv_le` -/
theorem hasFDerivAt_integral_of_dominated_of_fderiv_le'' [NormedSpace ℝ H] {μ : Measure ℝ}
    {F : H → ℝ → E} {F' : H → ℝ → H →L[ℝ] E} {x₀ : H} {a b : ℝ} {bound : ℝ → ℝ}
    (hF_meas : ∀ᶠ x in 𝓝 x₀, AEStronglyMeasurable (F x) <| μ.restrict (Ι a b))
    (hF_int : IntervalIntegrable (F x₀) μ a b)
    (hF'_meas : AEStronglyMeasurable (F' x₀) <| μ.restrict (Ι a b))
    (h_bound : ∀ᵐ t ∂μ.restrict (Ι a b), ∀ x ∈ ball x₀ ε, ‖F' x t‖ ≤ bound t)
    (bound_integrable : IntervalIntegrable bound μ a b)
    (h_diff : ∀ᵐ t ∂μ.restrict (Ι a b), ∀ x ∈ ball x₀ ε, HasFDerivAt (fun x ↦ F x t) (F' x t) x) :
    HasFDerivAt (fun x ↦ ∫ t in a..b, F x t ∂μ) (∫ t in a..b, F' x₀ t ∂μ) x₀ := by
  rw [ae_restrict_uIoc_iff] at h_diff h_bound
  simp_rw [AEStronglyMeasurable.aestronglyMeasurable_uIoc_iff, eventually_and] at hF_meas hF'_meas
  exact
    (hasFDerivAt_integral_of_dominated_of_fderiv_le ε_pos hF_meas.1 hF_int.1 hF'_meas.1 h_bound.1
          bound_integrable.1 h_diff.1).sub
      (hasFDerivAt_integral_of_dominated_of_fderiv_le ε_pos hF_meas.2 hF_int.2 hF'_meas.2 h_bound.2
        bound_integrable.2 h_diff.2)

section

variable {F : 𝕜 → α → E} {x₀ : 𝕜}
  (hF_meas : ∀ᶠ x in 𝓝 x₀, AEStronglyMeasurable (F x) μ) (hF_int : Integrable (F x₀) μ)
=======
section

variable {F : 𝕜 → α → E} {x₀ : 𝕜}
>>>>>>> 62acecee

/-- Derivative under integral of `x ↦ ∫ F x a` at a given point `x₀ : 𝕜`, `𝕜 = ℝ` or `𝕜 = ℂ`,
assuming `F x₀` is integrable, `x ↦ F x a` is locally Lipschitz on a ball around `x₀` for ae `a`
(with ball radius independent of `a`) with integrable Lipschitz bound, and `F x` is
ae-measurable for `x` in a possibly smaller neighborhood of `x₀`. -/
<<<<<<< HEAD
theorem hasDerivAt_integral_of_dominated_loc_of_lip
    {F' : α → E} (hF'_meas : AEStronglyMeasurable F' μ)
    (h_lipsch : ∀ᵐ a ∂μ, LipschitzOnWith (Real.nnabs <| bound a) (fun x ↦ F x a) (ball x₀ ε))
    (bound_integrable : Integrable (bound : α → ℝ) μ)
    (h_diff : ∀ᵐ a ∂μ, HasDerivAt (fun x ↦ F x a) (F' a) x₀) :
    Integrable F' μ ∧ HasDerivAt (fun x ↦ ∫ a, F x a ∂μ) (∫ a, F' a ∂μ) x₀ := by
  set L : E →L[𝕜] 𝕜 →L[𝕜] E := ContinuousLinearMap.smulRightL 𝕜 𝕜 E 1
  replace h_diff : ∀ᵐ a ∂μ, HasFDerivAt (fun x ↦ F x a) (L (F' a)) x₀ :=
=======
theorem hasDerivAt_integral_of_dominated_loc_of_lip {F' : α → E} (ε_pos : 0 < ε)
    (hF_meas : ∀ᶠ x in 𝓝 x₀, AEStronglyMeasurable (F x) μ) (hF_int : Integrable (F x₀) μ)
    (hF'_meas : AEStronglyMeasurable F' μ)
    (h_lipsch : ∀ᵐ a ∂μ, LipschitzOnWith (Real.nnabs <| bound a) (F · a) (ball x₀ ε))
    (bound_integrable : Integrable (bound : α → ℝ) μ)
    (h_diff : ∀ᵐ a ∂μ, HasDerivAt (F · a) (F' a) x₀) :
    Integrable F' μ ∧ HasDerivAt (fun x ↦ ∫ a, F x a ∂μ) (∫ a, F' a ∂μ) x₀ := by
  set L : E →L[𝕜] 𝕜 →L[𝕜] E := ContinuousLinearMap.smulRightL 𝕜 𝕜 E 1
  replace h_diff : ∀ᵐ a ∂μ, HasFDerivAt (F · a) (L (F' a)) x₀ :=
>>>>>>> 62acecee
    h_diff.mono fun x hx ↦ hx.hasFDerivAt
  have hm : AEStronglyMeasurable (L ∘ F') μ := L.continuous.comp_aestronglyMeasurable hF'_meas
  cases'
    hasFDerivAt_integral_of_dominated_loc_of_lip ε_pos hF_meas hF_int hm h_lipsch bound_integrable
      h_diff with
    hF'_int key
  replace hF'_int : Integrable F' μ
  · rw [← integrable_norm_iff hm] at hF'_int
    simpa only [(· ∘ ·), integrable_norm_iff, hF'_meas, one_mul, norm_one,
      ContinuousLinearMap.comp_apply, ContinuousLinearMap.coe_restrict_scalarsL',
      ContinuousLinearMap.norm_restrictScalars, ContinuousLinearMap.norm_smulRightL_apply] using
      hF'_int
  refine ⟨hF'_int, ?_⟩
  simp_rw [hasDerivAt_iff_hasFDerivAt] at h_diff ⊢
  simpa only [(· ∘ ·), ContinuousLinearMap.integral_comp_comm _ hF'_int] using key
#align has_deriv_at_integral_of_dominated_loc_of_lip hasDerivAt_integral_of_dominated_loc_of_lip

/-- Derivative under integral of `x ↦ ∫ F x a` at a given point `x₀ : ℝ`, assuming
`F x₀` is integrable, `x ↦ F x a` is differentiable on an interval around `x₀` for ae `a`
(with interval radius independent of `a`) with derivative uniformly bounded by an integrable
function, and `F x` is ae-measurable for `x` in a possibly smaller neighborhood of `x₀`. -/
<<<<<<< HEAD
theorem hasDerivAt_integral_of_dominated_loc_of_deriv_le
    {F' : 𝕜 → α → E} (hF'_meas : AEStronglyMeasurable (F' x₀) μ)
    (h_bound : ∀ᵐ a ∂μ, ∀ x ∈ ball x₀ ε, ‖F' x a‖ ≤ bound a) (bound_integrable : Integrable bound μ)
    (h_diff : ∀ᵐ a ∂μ, ∀ x ∈ ball x₀ ε, HasDerivAt (fun x ↦ F x a) (F' x a) x) :
    Integrable (F' x₀) μ ∧ HasDerivAt (fun n ↦ ∫ a, F n a ∂μ) (∫ a, F' x₀ a ∂μ) x₀ := by
  have x₀_in : x₀ ∈ ball x₀ ε := mem_ball_self ε_pos
  have diff_x₀ : ∀ᵐ a ∂μ, HasDerivAt (fun x ↦ F x a) (F' x₀ a) x₀ :=
=======
theorem hasDerivAt_integral_of_dominated_loc_of_deriv_le (ε_pos : 0 < ε)
    (hF_meas : ∀ᶠ x in 𝓝 x₀, AEStronglyMeasurable (F x) μ) (hF_int : Integrable (F x₀) μ)
    {F' : 𝕜 → α → E} (hF'_meas : AEStronglyMeasurable (F' x₀) μ)
    (h_bound : ∀ᵐ a ∂μ, ∀ x ∈ ball x₀ ε, ‖F' x a‖ ≤ bound a) (bound_integrable : Integrable bound μ)
    (h_diff : ∀ᵐ a ∂μ, ∀ x ∈ ball x₀ ε, HasDerivAt (F · a) (F' x a) x) :
    Integrable (F' x₀) μ ∧ HasDerivAt (fun n ↦ ∫ a, F n a ∂μ) (∫ a, F' x₀ a ∂μ) x₀ := by
  have x₀_in : x₀ ∈ ball x₀ ε := mem_ball_self ε_pos
  have diff_x₀ : ∀ᵐ a ∂μ, HasDerivAt (F · a) (F' x₀ a) x₀ :=
>>>>>>> 62acecee
    h_diff.mono fun a ha ↦ ha x₀ x₀_in
  have : ∀ᵐ a ∂μ, LipschitzOnWith (Real.nnabs (bound a)) (fun x : 𝕜 ↦ F x a) (ball x₀ ε) := by
    apply (h_diff.and h_bound).mono
    rintro a ⟨ha_deriv, ha_bound⟩
    refine (convex_ball _ _).lipschitzOnWith_of_nnnorm_hasDerivWithin_le
      (fun x x_in ↦ (ha_deriv x x_in).hasDerivWithinAt) fun x x_in ↦ ?_
    rw [← NNReal.coe_le_coe, coe_nnnorm, Real.coe_nnabs]
    exact (ha_bound x x_in).trans (le_abs_self _)
  exact
    hasDerivAt_integral_of_dominated_loc_of_lip ε_pos hF_meas hF_int hF'_meas this bound_integrable
      diff_x₀
#align has_deriv_at_integral_of_dominated_loc_of_deriv_le hasDerivAt_integral_of_dominated_loc_of_deriv_le

end<|MERGE_RESOLUTION|>--- conflicted
+++ resolved
@@ -64,31 +64,19 @@
   [NormedAddCommGroup E] [NormedSpace ℝ E] [NormedSpace 𝕜 E] [CompleteSpace E] {H : Type*}
   [NormedAddCommGroup H] [NormedSpace 𝕜 H]
 
-<<<<<<< HEAD
-variable {bound : α → ℝ} {ε : ℝ} (ε_pos : 0 < ε)
-=======
 variable {F : H → α → E} {x₀ : H} {bound : α → ℝ} {ε : ℝ}
->>>>>>> 62acecee
 
 /-- Differentiation under integral of `x ↦ ∫ F x a` at a given point `x₀`, assuming `F x₀` is
 integrable, `‖F x a - F x₀ a‖ ≤ bound a * ‖x - x₀‖` for `x` in a ball around `x₀` for ae `a` with
 integrable Lipschitz bound `bound` (with a ball radius independent of `a`), and `F x` is
 ae-measurable for `x` in the same ball. See `hasFDerivAt_integral_of_dominated_loc_of_lip` for a
 slightly less general but usually more useful version. -/
-<<<<<<< HEAD
-theorem hasFDerivAt_integral_of_dominated_loc_of_lip' {F : H → α → E} {F' : α → H →L[𝕜] E} {x₀ : H}
-=======
 theorem hasFDerivAt_integral_of_dominated_loc_of_lip' {F' : α → H →L[𝕜] E} (ε_pos : 0 < ε)
->>>>>>> 62acecee
     (hF_meas : ∀ x ∈ ball x₀ ε, AEStronglyMeasurable (F x) μ) (hF_int : Integrable (F x₀) μ)
     (hF'_meas : AEStronglyMeasurable F' μ)
     (h_lipsch : ∀ᵐ a ∂μ, ∀ x ∈ ball x₀ ε, ‖F x a - F x₀ a‖ ≤ bound a * ‖x - x₀‖)
     (bound_integrable : Integrable (bound : α → ℝ) μ)
-<<<<<<< HEAD
-    (h_diff : ∀ᵐ a ∂μ, HasFDerivAt (fun x ↦ F x a) (F' a) x₀) :
-=======
     (h_diff : ∀ᵐ a ∂μ, HasFDerivAt (F · a) (F' a) x₀) :
->>>>>>> 62acecee
     Integrable F' μ ∧ HasFDerivAt (fun x ↦ ∫ a, F x a ∂μ) (∫ a, F' a ∂μ) x₀ := by
   have x₀_in : x₀ ∈ ball x₀ ε := mem_ball_self ε_pos
   have nneg : ∀ x, 0 ≤ ‖x - x₀‖⁻¹ := fun x ↦ inv_nonneg.mpr (norm_nonneg _)
@@ -162,21 +150,12 @@
 `F x₀` is integrable, `x ↦ F x a` is locally Lipschitz on a ball around `x₀` for ae `a`
 (with a ball radius independent of `a`) with integrable Lipschitz bound, and `F x` is ae-measurable
 for `x` in a possibly smaller neighborhood of `x₀`. -/
-<<<<<<< HEAD
-theorem hasFDerivAt_integral_of_dominated_loc_of_lip {F : H → α → E} {F' : α → H →L[𝕜] E} {x₀ : H}
-    (hF_meas : ∀ᶠ x in 𝓝 x₀, AEStronglyMeasurable (F x) μ)
-    (hF_int : Integrable (F x₀) μ) (hF'_meas : AEStronglyMeasurable F' μ)
-    (h_lip : ∀ᵐ a ∂μ, LipschitzOnWith (Real.nnabs <| bound a) (fun x ↦ F x a) (ball x₀ ε))
-    (bound_integrable : Integrable (bound : α → ℝ) μ)
-    (h_diff : ∀ᵐ a ∂μ, HasFDerivAt (fun x ↦ F x a) (F' a) x₀) :
-=======
 theorem hasFDerivAt_integral_of_dominated_loc_of_lip {F' : α → H →L[𝕜] E}
     (ε_pos : 0 < ε) (hF_meas : ∀ᶠ x in 𝓝 x₀, AEStronglyMeasurable (F x) μ)
     (hF_int : Integrable (F x₀) μ) (hF'_meas : AEStronglyMeasurable F' μ)
     (h_lip : ∀ᵐ a ∂μ, LipschitzOnWith (Real.nnabs <| bound a) (F · a) (ball x₀ ε))
     (bound_integrable : Integrable (bound : α → ℝ) μ)
     (h_diff : ∀ᵐ a ∂μ, HasFDerivAt (F · a) (F' a) x₀) :
->>>>>>> 62acecee
     Integrable F' μ ∧ HasFDerivAt (fun x ↦ ∫ a, F x a ∂μ) (∫ a, F' a ∂μ) x₀ := by
   obtain ⟨δ, δ_pos, hδ⟩ : ∃ δ > 0, ∀ x ∈ ball x₀ δ, AEStronglyMeasurable (F x) μ ∧ x ∈ ball x₀ ε
   exact eventually_nhds_iff_ball.mp (hF_meas.and (ball_mem_nhds x₀ ε_pos))
@@ -189,7 +168,7 @@
 
 /-- Interval version of `hasFDerivAt_integral_of_dominated_loc_of_lip` -/
 theorem hasFDerivAt_integral_of_dominated_loc_of_lip_interval [NormedSpace ℝ H] {μ : Measure ℝ}
-    {F : H → ℝ → E} {F' : ℝ → H →L[ℝ] E} {x₀ : H} {a b : ℝ} {bound : ℝ → ℝ}
+    {F : H → ℝ → E} {F' : ℝ → H →L[ℝ] E} {a b : ℝ} {bound : ℝ → ℝ} (ε_pos : 0 < ε)
     (hF_meas : ∀ᶠ x in 𝓝 x₀, AEStronglyMeasurable (F x) <| μ.restrict (Ι a b))
     (hF_int : IntervalIntegrable (F x₀) μ a b)
     (hF'_meas : AEStronglyMeasurable F' <| μ.restrict (Ι a b))
@@ -213,31 +192,18 @@
 `F x₀` is integrable, `x ↦ F x a` is differentiable on a ball around `x₀` for ae `a` with
 derivative norm uniformly bounded by an integrable function (the ball radius is independent of `a`),
 and `F x` is ae-measurable for `x` in a possibly smaller neighborhood of `x₀`. -/
-<<<<<<< HEAD
-theorem hasFDerivAt_integral_of_dominated_of_fderiv_le {F : H → α → E} {F' : H → α → H →L[𝕜] E}
-    {x₀ : H} (hF_meas : ∀ᶠ x in 𝓝 x₀, AEStronglyMeasurable (F x) μ) (hF_int : Integrable (F x₀) μ)
-    (hF'_meas : AEStronglyMeasurable (F' x₀) μ)
-    (h_bound : ∀ᵐ a ∂μ, ∀ x ∈ ball x₀ ε, ‖F' x a‖ ≤ bound a)
-    (bound_integrable : Integrable (bound : α → ℝ) μ)
-    (h_diff : ∀ᵐ a ∂μ, ∀ x ∈ ball x₀ ε, HasFDerivAt (fun x ↦ F x a) (F' x a) x) :
-=======
 theorem hasFDerivAt_integral_of_dominated_of_fderiv_le {F' : H → α → H →L[𝕜] E} (ε_pos : 0 < ε)
     (hF_meas : ∀ᶠ x in 𝓝 x₀, AEStronglyMeasurable (F x) μ) (hF_int : Integrable (F x₀) μ)
     (hF'_meas : AEStronglyMeasurable (F' x₀) μ)
     (h_bound : ∀ᵐ a ∂μ, ∀ x ∈ ball x₀ ε, ‖F' x a‖ ≤ bound a)
     (bound_integrable : Integrable (bound : α → ℝ) μ)
     (h_diff : ∀ᵐ a ∂μ, ∀ x ∈ ball x₀ ε, HasFDerivAt (F · a) (F' x a) x) :
->>>>>>> 62acecee
     HasFDerivAt (fun x ↦ ∫ a, F x a ∂μ) (∫ a, F' x₀ a ∂μ) x₀ := by
   letI : NormedSpace ℝ H := NormedSpace.restrictScalars ℝ 𝕜 H
   have x₀_in : x₀ ∈ ball x₀ ε := mem_ball_self ε_pos
   have diff_x₀ : ∀ᵐ a ∂μ, HasFDerivAt (fun x ↦ F x a) (F' x₀ a) x₀ :=
     h_diff.mono fun a ha ↦ ha x₀ x₀_in
-<<<<<<< HEAD
-  have : ∀ᵐ a ∂μ, LipschitzOnWith (Real.nnabs (bound a)) (fun x ↦ F x a) (ball x₀ ε) := by
-=======
   have : ∀ᵐ a ∂μ, LipschitzOnWith (Real.nnabs (bound a)) (F · a) (ball x₀ ε) := by
->>>>>>> 62acecee
     apply (h_diff.and h_bound).mono
     rintro a ⟨ha_deriv, ha_bound⟩
     refine (convex_ball _ _).lipschitzOnWith_of_nnnorm_hasFDerivWithin_le
@@ -248,10 +214,9 @@
     bound_integrable diff_x₀).2
 #align has_fderiv_at_integral_of_dominated_of_fderiv_le hasFDerivAt_integral_of_dominated_of_fderiv_le
 
-<<<<<<< HEAD
 /-- Interval version of `hasFDerivAt_integral_of_dominated_of_fderiv_le` -/
 theorem hasFDerivAt_integral_of_dominated_of_fderiv_le'' [NormedSpace ℝ H] {μ : Measure ℝ}
-    {F : H → ℝ → E} {F' : H → ℝ → H →L[ℝ] E} {x₀ : H} {a b : ℝ} {bound : ℝ → ℝ}
+    {F : H → ℝ → E} {F' : H → ℝ → H →L[ℝ] E} {a b : ℝ} {bound : ℝ → ℝ} (ε_pos : 0 < ε)
     (hF_meas : ∀ᶠ x in 𝓝 x₀, AEStronglyMeasurable (F x) <| μ.restrict (Ι a b))
     (hF_int : IntervalIntegrable (F x₀) μ a b)
     (hF'_meas : AEStronglyMeasurable (F' x₀) <| μ.restrict (Ι a b))
@@ -271,26 +236,11 @@
 
 variable {F : 𝕜 → α → E} {x₀ : 𝕜}
   (hF_meas : ∀ᶠ x in 𝓝 x₀, AEStronglyMeasurable (F x) μ) (hF_int : Integrable (F x₀) μ)
-=======
-section
-
-variable {F : 𝕜 → α → E} {x₀ : 𝕜}
->>>>>>> 62acecee
 
 /-- Derivative under integral of `x ↦ ∫ F x a` at a given point `x₀ : 𝕜`, `𝕜 = ℝ` or `𝕜 = ℂ`,
 assuming `F x₀` is integrable, `x ↦ F x a` is locally Lipschitz on a ball around `x₀` for ae `a`
 (with ball radius independent of `a`) with integrable Lipschitz bound, and `F x` is
 ae-measurable for `x` in a possibly smaller neighborhood of `x₀`. -/
-<<<<<<< HEAD
-theorem hasDerivAt_integral_of_dominated_loc_of_lip
-    {F' : α → E} (hF'_meas : AEStronglyMeasurable F' μ)
-    (h_lipsch : ∀ᵐ a ∂μ, LipschitzOnWith (Real.nnabs <| bound a) (fun x ↦ F x a) (ball x₀ ε))
-    (bound_integrable : Integrable (bound : α → ℝ) μ)
-    (h_diff : ∀ᵐ a ∂μ, HasDerivAt (fun x ↦ F x a) (F' a) x₀) :
-    Integrable F' μ ∧ HasDerivAt (fun x ↦ ∫ a, F x a ∂μ) (∫ a, F' a ∂μ) x₀ := by
-  set L : E →L[𝕜] 𝕜 →L[𝕜] E := ContinuousLinearMap.smulRightL 𝕜 𝕜 E 1
-  replace h_diff : ∀ᵐ a ∂μ, HasFDerivAt (fun x ↦ F x a) (L (F' a)) x₀ :=
-=======
 theorem hasDerivAt_integral_of_dominated_loc_of_lip {F' : α → E} (ε_pos : 0 < ε)
     (hF_meas : ∀ᶠ x in 𝓝 x₀, AEStronglyMeasurable (F x) μ) (hF_int : Integrable (F x₀) μ)
     (hF'_meas : AEStronglyMeasurable F' μ)
@@ -300,7 +250,6 @@
     Integrable F' μ ∧ HasDerivAt (fun x ↦ ∫ a, F x a ∂μ) (∫ a, F' a ∂μ) x₀ := by
   set L : E →L[𝕜] 𝕜 →L[𝕜] E := ContinuousLinearMap.smulRightL 𝕜 𝕜 E 1
   replace h_diff : ∀ᵐ a ∂μ, HasFDerivAt (F · a) (L (F' a)) x₀ :=
->>>>>>> 62acecee
     h_diff.mono fun x hx ↦ hx.hasFDerivAt
   have hm : AEStronglyMeasurable (L ∘ F') μ := L.continuous.comp_aestronglyMeasurable hF'_meas
   cases'
@@ -322,15 +271,6 @@
 `F x₀` is integrable, `x ↦ F x a` is differentiable on an interval around `x₀` for ae `a`
 (with interval radius independent of `a`) with derivative uniformly bounded by an integrable
 function, and `F x` is ae-measurable for `x` in a possibly smaller neighborhood of `x₀`. -/
-<<<<<<< HEAD
-theorem hasDerivAt_integral_of_dominated_loc_of_deriv_le
-    {F' : 𝕜 → α → E} (hF'_meas : AEStronglyMeasurable (F' x₀) μ)
-    (h_bound : ∀ᵐ a ∂μ, ∀ x ∈ ball x₀ ε, ‖F' x a‖ ≤ bound a) (bound_integrable : Integrable bound μ)
-    (h_diff : ∀ᵐ a ∂μ, ∀ x ∈ ball x₀ ε, HasDerivAt (fun x ↦ F x a) (F' x a) x) :
-    Integrable (F' x₀) μ ∧ HasDerivAt (fun n ↦ ∫ a, F n a ∂μ) (∫ a, F' x₀ a ∂μ) x₀ := by
-  have x₀_in : x₀ ∈ ball x₀ ε := mem_ball_self ε_pos
-  have diff_x₀ : ∀ᵐ a ∂μ, HasDerivAt (fun x ↦ F x a) (F' x₀ a) x₀ :=
-=======
 theorem hasDerivAt_integral_of_dominated_loc_of_deriv_le (ε_pos : 0 < ε)
     (hF_meas : ∀ᶠ x in 𝓝 x₀, AEStronglyMeasurable (F x) μ) (hF_int : Integrable (F x₀) μ)
     {F' : 𝕜 → α → E} (hF'_meas : AEStronglyMeasurable (F' x₀) μ)
@@ -339,7 +279,6 @@
     Integrable (F' x₀) μ ∧ HasDerivAt (fun n ↦ ∫ a, F n a ∂μ) (∫ a, F' x₀ a ∂μ) x₀ := by
   have x₀_in : x₀ ∈ ball x₀ ε := mem_ball_self ε_pos
   have diff_x₀ : ∀ᵐ a ∂μ, HasDerivAt (F · a) (F' x₀ a) x₀ :=
->>>>>>> 62acecee
     h_diff.mono fun a ha ↦ ha x₀ x₀_in
   have : ∀ᵐ a ∂μ, LipschitzOnWith (Real.nnabs (bound a)) (fun x : 𝕜 ↦ F x a) (ball x₀ ε) := by
     apply (h_diff.and h_bound).mono
