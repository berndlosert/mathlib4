/-
Copyright (c) 2023 Dagur Asgeirsson. All rights reserved.
Released under Apache 2.0 license as described in the file LICENSE.
Authors: Dagur Asgeirsson, Filippo A. E. Nuccio, Riccardo Brasca
-/
import Mathlib.CategoryTheory.Preadditive.Projective
import Mathlib.CategoryTheory.Sites.Coherent
<<<<<<< HEAD
import Mathlib.CategoryTheory.Sites.Preserves
=======
import Mathlib.CategoryTheory.Extensive
import Mathlib.CategoryTheory.Sites.EqualizerSheafCondition
>>>>>>> 7b409262
import Mathlib.Tactic.ApplyFun
/-!

# The Regular and Extensive Coverages

This file defines two coverages on a category `C`.

The first one is called the *regular* coverage and for that to exist, the category `C` must satisfy
a condition called `Preregular C`. This means that effective epimorphisms can be "pulled back". The
covering sieves of this coverage are generated by presieves consisting of a single effective
epimorphism.

The second one is called the *extensive* coverage and for that to exist, the category `C` must
satisfy a condition called `FinitaryPreExtensive C`. This means `C` has finite coproducts and that
those are preserved by pullbacks. The covering sieves of this coverage are generated by presieves
consisting finitely many arrows that together induce an isomorphism from the coproduct to the
target.

In `extensive_union_regular_generates_coherent`, we prove that the union of these two coverages
generates the coherent topology on `C` if `C` is precoherent, extensive and regular.

In `isSheafFor_regular_of_hasPullbacks` we prove that a presheaf satisfying an "equaliser condition"
satisfies the sheaf condition for a presieve consisting of a single effective epimorphism. In
`isSheafFor_regular_of_projective`, we prove that every presheaf satisfies the sheaf condition for
such presieves with projective target.

TODO: figure out under what conditions `Preregular` and `Extensive` are implied by `Precoherent` and
vice versa.

-/

universe v u w

namespace CategoryTheory

open Limits

variable (C : Type u) [Category.{v} C]

/--
The condition `Preregular C` is property that effective epis can be "pulled back" along any
morphism. This is satisfied e.g. by categories that have pullbacks that preserve effective
epimorphisms (like `Profinite` and `CompHaus`), and categories where every object is projective
(like  `Stonean`).
-/
class Preregular : Prop where
  /--
  For `X`, `Y`, `Z`, `f`, `g` like in the diagram, where `g` is an effective epi, there exists
  an object `W`, an effective epi `h : W ⟶ X` and a morphism `i : W ⟶ Z` making the diagram
  commute.
  ```
  W --i-→ Z
  |       |
  h       g
  ↓       ↓
  X --f-→ Y
  ```
  -/
  exists_fac : ∀ {X Y Z : C} (f : X ⟶ Y) (g : Z ⟶ Y) [EffectiveEpi g],
    (∃ (W : C) (h : W ⟶ X) (_ : EffectiveEpi h) (i : W ⟶ Z), i ≫ g = h ≫ f)

/--
<<<<<<< HEAD
Describes the property of having pullbacks of morphsims into a finite coproduct, where one
of the morphisms is an inclusion map into the coproduct (up to isomorphism).
-/
class HasPullbacksOfInclusions : Prop where
    /-- For any morphism `f : X ⟶ Z`, where `Z` is the coproduct of `i : (a : α) → Y a ⟶ Z` with
    `α` finite, the pullback of `f` and `i a` exists for every `a : α`. -/
    has_pullback : ∀ {X Z : C} {α : Type w} (f : X ⟶ Z) {Y : (a : α) → C}
    (i : (a : α) → Y a ⟶ Z) [Fintype α] [HasCoproduct Y] [IsIso (Sigma.desc i)] (a : α),
    HasPullback f (i a)

instance [HasPullbacksOfInclusions C] {X Z : C} {α : Type w} (f : X ⟶ Z) {Y : (a : α) → C}
    (i : (a : α) → Y a ⟶ Z) [Fintype α] [HasCoproduct Y] [IsIso (Sigma.desc i)] (a : α) :
    HasPullback f (i a) := HasPullbacksOfInclusions.has_pullback f i a

instance [HasPullbacksOfInclusions C] {α : Type w} [Fintype α] (Y : α → C)
    [HasCoproduct Y] (i j : α) : HasPullback (Sigma.ι Y i) (Sigma.ι Y j) := by
  have : Sigma.desc (fun i ↦ Sigma.ι Y i) = 𝟙 _ := by ext; simp
  have _ : IsIso (Sigma.desc (fun i ↦ Sigma.ι Y i)) := by rw [this]; infer_instance
  exact HasPullbacksOfInclusions.has_pullback _ _ j

/--
If `C` has pullbacks then it has the pullbacks relevant to `HasPullbacksOfInclusions`.
-/
instance (priority := 10) [HasPullbacks C] :
  HasPullbacksOfInclusions C := ⟨fun _ _ _ => inferInstance⟩

/--
A category is *extensive* if it has all finite coproducts and those coproducts are preserved
by pullbacks (we only require the relevant pullbacks to exist, via `HasPullbacksOfInclusions`).

TODO: relate this to the class `FinitaryExtensive`
-/
class Extensive extends HasFiniteCoproducts C, HasPullbacksOfInclusions C : Prop where
  /-- Pulling back an isomorphism from a coproduct yields an isomorphism. -/
  sigma_desc_iso : ∀ {α : Type} [Fintype α] {X : C} {Z : α → C} (π : (a : α) → Z a ⟶ X)
    {Y : C} (f : Y ⟶ X) (_ : IsIso (Sigma.desc π)),
    IsIso (Sigma.desc ((fun _ ↦ pullback.fst) : (a : α) → pullback f (π a) ⟶ _))

/--
=======
>>>>>>> 7b409262
The regular coverage on a regular category `C`.
-/
def regularCoverage [Preregular C] : Coverage C where
  covering B := { S | ∃ (X : C) (f : X ⟶ B), S = Presieve.ofArrows (fun (_ : Unit) ↦ X)
    (fun (_ : Unit) ↦ f) ∧ EffectiveEpi f }
  pullback := by
    intro X Y f S ⟨Z, π, hπ, h_epi⟩
    have := Preregular.exists_fac f π
    obtain ⟨W, h, _, i, this⟩ := this
    refine ⟨Presieve.singleton h, ⟨?_, ?_⟩⟩
    · exact ⟨W, h, by {rw [Presieve.ofArrows_pUnit h]}, inferInstance⟩
    · intro W g hg
      cases hg
      refine ⟨Z, i, π, ⟨?_, this⟩⟩
      cases hπ
      rw [Presieve.ofArrows_pUnit]
      exact Presieve.singleton.mk

/--
The extensive coverage on an extensive category `C`
-/
def extensiveCoverage [FinitaryPreExtensive C] : Coverage C where
  covering B := { S | ∃ (α : Type) (_ : Fintype α) (X : α → C) (π : (a : α) → (X a ⟶ B)),
    S = Presieve.ofArrows X π ∧ IsIso (Sigma.desc π) }
  pullback := by
    intro X Y f S ⟨α, hα, Z, π, hS, h_iso⟩
    let Z' : α → C := fun a ↦ pullback f (π a)
    let π' : (a : α) → Z' a ⟶ Y := fun a ↦ pullback.fst
    refine ⟨@Presieve.ofArrows C _ _ α Z' π', ⟨?_, ?_⟩⟩
    · constructor
      exact ⟨hα, Z', π', ⟨by simp only, FinitaryPreExtensive.sigma_desc_iso (fun x => π x) f h_iso⟩⟩
    · intro W g hg
      rcases hg with ⟨a⟩
      refine ⟨Z a, pullback.snd, π a, ?_, by rw [CategoryTheory.Limits.pullback.condition]⟩
      rw [hS]
      refine Presieve.ofArrows.mk a


/-- The union of the extensive and regular coverages generates the coherent topology on `C`. -/
lemma extensive_regular_generate_coherent [Preregular C] [FinitaryPreExtensive C] [Precoherent C] :
    ((extensiveCoverage C) ⊔ (regularCoverage C)).toGrothendieck =
    (coherentTopology C) := by
  ext B S
  refine ⟨fun h ↦ ?_, fun h ↦ ?_⟩
  · induction h with
    | of Y T hT =>
      apply Coverage.saturate.of
      simp only [Coverage.sup_covering, Set.mem_union] at hT
      exact Or.elim hT
        (fun ⟨α, x, X, π, ⟨h, _⟩⟩ ↦ ⟨α, x, X, π, ⟨h, inferInstance⟩⟩)
        (fun ⟨Z, f, ⟨h, _⟩⟩ ↦ ⟨Unit, inferInstance, fun _ ↦ Z, fun _ ↦ f, ⟨h, inferInstance⟩⟩)
    | top => apply Coverage.saturate.top
    | transitive Y T => apply Coverage.saturate.transitive Y T<;> [assumption; assumption]
  · induction h with
    | of Y T hT =>
      obtain ⟨I, hI, X, f, ⟨h, hT⟩⟩ := hT
      let φ := fun (i : I) ↦ Sigma.ι X i
      let F := Sigma.desc f
      let Z := Sieve.generate T
      let Xs := (∐ fun (i : I) => X i)
      let Zf := Sieve.generate (Presieve.ofArrows (fun (_ : Unit) ↦ Xs) (fun (_ : Unit) ↦ F))
      apply Coverage.saturate.transitive Y Zf
      · apply Coverage.saturate.of
        simp only [Coverage.sup_covering, extensiveCoverage, regularCoverage, Set.mem_union,
          Set.mem_setOf_eq]
        exact Or.inr ⟨Xs, F, ⟨rfl, inferInstance⟩⟩
      · intro R g hZfg
        dsimp at hZfg
        rw [Presieve.ofArrows_pUnit] at hZfg
        obtain ⟨W, ψ, σ, ⟨hW, hW'⟩⟩ := hZfg
        induction hW
        rw [← hW', Sieve.pullback_comp Z]
        suffices Sieve.pullback ψ ((Sieve.pullback F) Z) ∈ GrothendieckTopology.sieves
          ((extensiveCoverage C) ⊔ (regularCoverage C)).toGrothendieck R by assumption
        apply GrothendieckTopology.pullback_stable'
        suffices Coverage.saturate ((extensiveCoverage C) ⊔ (regularCoverage C)) Xs
          (Z.pullback F) by assumption
        suffices : Sieve.generate (Presieve.ofArrows X φ) ≤ Z.pullback F
        · apply Coverage.saturate_of_superset _ this
          apply Coverage.saturate.of
          simp only [Coverage.sup_covering, extensiveCoverage, regularCoverage, Set.mem_union,
            Set.mem_setOf_eq]
          refine Or.inl ⟨I, hI, X, φ, ⟨rfl, ?_⟩⟩
          suffices Sigma.desc φ = 𝟙 _ by rw [this]; infer_instance
          ext
          simp only [colimit.ι_desc, Cofan.mk_pt, Cofan.mk_ι_app, Category.comp_id]
        intro Q q hq
        simp only [Sieve.pullback_apply, Sieve.generate_apply]
        simp only [Sieve.generate_apply] at hq
        obtain ⟨E, e, r, hq⟩ := hq
        refine' ⟨E, e, r ≫ F, ⟨_, _⟩⟩
        · rw [h]
          induction hq.1
          simp only [colimit.ι_desc, Cofan.mk_pt, Cofan.mk_ι_app]
          exact Presieve.ofArrows.mk _
        · rw [← hq.2]
          simp only [Category.assoc]
    | top => apply Coverage.saturate.top
    | transitive Y T => apply Coverage.saturate.transitive Y T<;> [assumption; assumption]

section RegularSheaves

variable {C}

open Opposite

/-- A presieve is *regular* if it consists of a single effective epimorphism. -/
class Presieve.regular {X : C} (R : Presieve X) : Prop where
  /-- `R` consists of a single epimorphism. -/
  single_epi : ∃ (Y : C) (f : Y ⟶ X), R = Presieve.ofArrows (fun (_ : Unit) ↦ Y)
    (fun (_ : Unit) ↦ f) ∧ EffectiveEpi f

/--
The map to the explicit equalizer used in the sheaf condition.
-/
def MapToEqualizer (P : Cᵒᵖ ⥤ Type (max u v)) {W X B : C} (f : X ⟶ B)
    (g₁ g₂ : W ⟶ X) (w : g₁ ≫ f = g₂ ≫ f) :
    P.obj (op B) → { x : P.obj (op X) | P.map g₁.op x = P.map g₂.op x } :=
  fun t ↦ ⟨P.map f.op t, by
    change (P.map _ ≫ P.map _) _ = (P.map _ ≫ P.map _) _;
    simp_rw [← P.map_comp, ← op_comp, w] ⟩

/--
The sheaf condition with respect to regular presieves, given the existence of the relavant pullback.
-/
def EqualizerCondition (P : Cᵒᵖ ⥤ Type (max u v)) : Prop :=
  ∀ (X B : C) (π : X ⟶ B) [EffectiveEpi π] [HasPullback π π], Function.Bijective
    (MapToEqualizer P π (pullback.fst (f := π) (g := π)) (pullback.snd (f := π) (g := π))
    pullback.condition)

/--
The `FirstObj` in the sheaf condition diagram is isomorphic to `F` applied to `X`.
-/
noncomputable
def EqualizerFirstObjIso (F : Cᵒᵖ ⥤ Type (max u v)) {B X : C} (π : X ⟶ B) :
    Equalizer.FirstObj F (Presieve.singleton π) ≅ F.obj (op X) :=
  CategoryTheory.Equalizer.firstObjEqFamily F (Presieve.singleton π) ≪≫
  { hom := fun e ↦ e π (Presieve.singleton_self π)
    inv := fun e _ _ h ↦ by
      induction h with
      | mk => exact e
    hom_inv_id := by
      funext _ _ _ h
      induction h with
      | mk => rfl
    inv_hom_id := by aesop }

instance {B X : C} (π : X ⟶ B) [EffectiveEpi π] [HasPullback π π] :
    (Presieve.singleton π).hasPullbacks where
  has_pullbacks hf _ hg := by
    cases hf
    cases hg
    infer_instance

/--
The `SecondObj` in the sheaf condition diagram is isomorphic to `F` applied to the pullback of `π` 
with itself
-/
noncomputable
def EqualizerSecondObjIso (F : Cᵒᵖ ⥤ Type (max u v)) {B X : C} (π : X ⟶ B) [EffectiveEpi π]
    [HasPullback π π] :
    Equalizer.Presieve.SecondObj F (Presieve.singleton π) ≅ F.obj (op (Limits.pullback π π)) :=
  Types.productIso.{max u v, max u v} _ ≪≫
  { hom := fun e ↦ e (⟨X, ⟨π, Presieve.singleton_self π⟩⟩, ⟨X, ⟨π, Presieve.singleton_self π⟩⟩)
    inv := fun x ⟨⟨_, ⟨_, h₁⟩⟩ , ⟨_, ⟨_, h₂⟩⟩⟩ ↦ by
      induction h₁
      induction h₂
      exact x
    hom_inv_id := by
      funext _ ⟨⟨_, ⟨_, h₁⟩⟩ , ⟨_, ⟨_, h₂⟩⟩⟩
      induction h₁
      induction h₂
      rfl
    inv_hom_id := by aesop }

lemma EqualizerCondition.isSheafFor {B : C} {S : Presieve B} [S.regular] [S.hasPullbacks]
    {F : Cᵒᵖ ⥤ Type (max u v)}
    (hFecs : EqualizerCondition F) : S.IsSheafFor F := by
  obtain ⟨X, π, ⟨hS, πsurj⟩⟩ := Presieve.regular.single_epi (R := S)
  rw [Presieve.ofArrows_pUnit] at hS
  haveI : (Presieve.singleton π).hasPullbacks := by rw [← hS]; infer_instance
  haveI : HasPullback π π :=
    Presieve.hasPullbacks.has_pullbacks (Presieve.singleton.mk) (Presieve.singleton.mk)
  subst hS
  rw [Equalizer.Presieve.sheaf_condition, Limits.Types.type_equalizer_iff_unique]
  intro y h
  specialize hFecs X B π
  have hy : F.map (pullback.fst (f := π) (g := π)).op ((EqualizerFirstObjIso F π).hom y) =
      F.map (pullback.snd (f := π) (g := π)).op ((EqualizerFirstObjIso F π).hom y) :=
    calc
      _ = (Equalizer.Presieve.firstMap F (Presieve.singleton π) ≫
          (EqualizerSecondObjIso F π).hom) y := by
          simp [EqualizerSecondObjIso, EqualizerFirstObjIso, Equalizer.Presieve.firstMap]
      _ = (Equalizer.Presieve.secondMap F (Presieve.singleton π) ≫ (EqualizerSecondObjIso F π).hom)
          y := by simp only [Equalizer.Presieve.SecondObj, types_comp_apply]; rw [h]
      _ = _ := by
          simp [EqualizerSecondObjIso, EqualizerFirstObjIso, Equalizer.Presieve.secondMap]
  obtain ⟨x, ⟨hx₁, hx₂⟩⟩ : ∃! x, F.map π.op x = (EqualizerFirstObjIso F π).hom y
  · rw [Function.bijective_iff_existsUnique] at hFecs
    specialize hFecs ⟨(EqualizerFirstObjIso F π).hom y, hy⟩
    obtain ⟨x, ⟨hx₁, hx₂⟩⟩ := hFecs
    refine ⟨x, ⟨Subtype.ext_iff.mp hx₁, ?_⟩⟩
    intros
    apply hx₂
    rwa [Subtype.ext_iff]
  have fork_comp : Equalizer.forkMap F (Presieve.singleton π) ≫ (EqualizerFirstObjIso F π).hom =
      F.map π.op := by ext; simp [EqualizerFirstObjIso, Equalizer.forkMap]
  rw [← fork_comp] at hx₁ hx₂
  refine ⟨x, ⟨?_, ?_⟩⟩
  · apply_fun (EqualizerFirstObjIso F π).hom using injective_of_mono (EqualizerFirstObjIso F π).hom
    exact hx₁
  · intro z hz
    apply_fun (EqualizerFirstObjIso F π).hom at hz
    exact hx₂ z hz

lemma IsSheafForRegular.equalizerCondition {F : Cᵒᵖ ⥤ Type (max u v)}
    (hSF : ∀ {B : C} (S : Presieve B) [S.regular] [S.hasPullbacks], S.IsSheafFor F) :
    EqualizerCondition F := by
  intro X B π _ _
  haveI : (Presieve.singleton π).regular :=
    ⟨X, π, ⟨(Presieve.ofArrows_pUnit π).symm, inferInstance⟩⟩
  specialize hSF (Presieve.singleton π)
  rw [Equalizer.Presieve.sheaf_condition, Limits.Types.type_equalizer_iff_unique] at hSF
  rw [Function.bijective_iff_existsUnique]
  intro ⟨b, hb⟩
  specialize hSF ((EqualizerFirstObjIso F π).inv b) ?_
  · apply_fun (EqualizerSecondObjIso F π).hom using injective_of_mono _
    calc
      _ = F.map (pullback.fst (f := π) (g := π)).op b := by
        simp only [Equalizer.Presieve.SecondObj, EqualizerSecondObjIso, Equalizer.Presieve.firstMap,
          EqualizerFirstObjIso, Iso.trans_inv, types_comp_apply, Equalizer.firstObjEqFamily_inv,
          Iso.trans_hom, Types.productIso_hom_comp_eval_apply, Types.Limit.lift_π_apply', Fan.mk_pt,
          Fan.mk_π_app]; rfl
      _ = F.map (pullback.snd (f := π) (g := π)).op b := hb
      _ = ((EqualizerFirstObjIso F π).inv ≫ Equalizer.Presieve.secondMap F (Presieve.singleton π) ≫
        (EqualizerSecondObjIso F π).hom) b := by
          simp only [EqualizerFirstObjIso, Iso.trans_inv, Equalizer.Presieve.SecondObj,
            Equalizer.Presieve.secondMap, EqualizerSecondObjIso, Iso.trans_hom,
            Types.productIso_hom_comp_eval, limit.lift_π, Fan.mk_pt, Fan.mk_π_app, types_comp_apply,
            Equalizer.firstObjEqFamily_inv, Types.Limit.lift_π_apply']; rfl
  · obtain ⟨a, ⟨ha₁, ha₂⟩⟩ := hSF
    refine ⟨a, ⟨?_, ?_⟩⟩
    · ext
      dsimp [MapToEqualizer]
      apply_fun (EqualizerFirstObjIso F π).hom at ha₁
      simp only [inv_hom_id_apply] at ha₁
      rw [← ha₁]
      simp only [EqualizerFirstObjIso, Equalizer.forkMap, Iso.trans_hom, types_comp_apply,
        Equalizer.firstObjEqFamily_hom, Types.pi_lift_π_apply]
    · intro y hy
      apply ha₂
      apply_fun (EqualizerFirstObjIso F π).hom using injective_of_mono _
      simp only [inv_hom_id_apply]
      simp only [MapToEqualizer, Set.mem_setOf_eq, Subtype.mk.injEq] at hy
      rw [← hy]
      simp only [EqualizerFirstObjIso, Equalizer.forkMap, Iso.trans_hom, types_comp_apply,
        Equalizer.firstObjEqFamily_hom, Types.pi_lift_π_apply]

lemma isSheafFor_regular_of_projective {X : C} (S : Presieve X) [S.regular] [Projective X]
    (F : Cᵒᵖ ⥤ Type (max u v)) : S.IsSheafFor F := by
  obtain ⟨Y, f, rfl, hf⟩ := Presieve.regular.single_epi (R := S)
  let g := Projective.factorThru (𝟙 _) f
  have hfg : g ≫ f = 𝟙 _ := by
    simp only [Projective.factorThru_comp]
  intro y hy
  refine' ⟨F.map g.op <| y f <| Presieve.ofArrows.mk (), fun Z h hZ => _, fun z hz => _⟩
  · cases' hZ with u
    have := hy (f₁ := f) (f₂ := f) (𝟙 Y) (f ≫ g) (Presieve.ofArrows.mk ())
        (Presieve.ofArrows.mk ()) ?_
    · rw [op_id, F.map_id, types_id_apply] at this
      rw [← types_comp_apply (F.map g.op) (F.map f.op), ← F.map_comp, ← op_comp]
      exact this.symm
    · rw [Category.id_comp, Category.assoc, hfg, Category.comp_id]
  · have := congr_arg (F.map g.op) <| hz f (Presieve.ofArrows.mk ())
    rwa [← types_comp_apply (F.map f.op) (F.map g.op), ← F.map_comp, ← op_comp, hfg, op_id,
      F.map_id, types_id_apply] at this

lemma isSheaf_iff_equalizerCondition (F : Cᵒᵖ ⥤ Type (max u v)) [Preregular C] [HasPullbacks C] :
    Presieve.IsSheaf (regularCoverage C).toGrothendieck F ↔ EqualizerCondition F := by
  rw [Presieve.isSheaf_coverage]
  refine ⟨?_, ?_⟩
  · intro h
    apply IsSheafForRegular.equalizerCondition
    intro B S _ _
    apply h S
    obtain ⟨Y, f, rfl, _⟩ := Presieve.regular.single_epi (R := S)
    use Y, f
  · intro h X S ⟨Y, f, hh⟩
    haveI : S.regular := ⟨Y, f, hh⟩
    exact h.isSheafFor

lemma isSheaf_of_projective (F : Cᵒᵖ ⥤ Type (max u v)) [Preregular C] [∀ (X : C), Projective X] :
    Presieve.IsSheaf (regularCoverage C).toGrothendieck F := by
  rw [Presieve.isSheaf_coverage]
  intro X S ⟨Y, f, hh⟩
  haveI : S.regular := ⟨Y, f, hh⟩
  exact isSheafFor_regular_of_projective _ _

end RegularSheaves

section ExtensiveSheaves

variable [Extensive C] {C}

/-- A presieve is *extensive* if it is finite and its arrows induce an isomorphism from the
coproduct to the target. -/
class Presieve.extensive [HasFiniteCoproducts C] {X : C} (R : Presieve X) :
    Prop where
  /-- `R` consists of a finite collection of arrows that together induce an isomorphism from the
  coproduct of their sources. -/
  arrows_sigma_desc_iso : ∃ (α : Type) (_ : Fintype α) (Z : α → C) (π : (a : α) → (Z a ⟶ X)),
    R = Presieve.ofArrows Z π ∧ IsIso (Sigma.desc π)

instance {X : C} (S : Presieve X) [S.extensive] : S.hasPullbacks where
  has_pullbacks := by
    obtain ⟨_, _, _, _, hS, _⟩ := Presieve.extensive.arrows_sigma_desc_iso (R := S)
    intro _ _ f hf _ hg
    rw [hS] at hf hg
    cases' hg with b
    apply HasPullbacksOfInclusions.has_pullback f

instance {α : Type} [Fintype α] {Z : α → C} {F : C ⥤ Type w}
    [PreservesFiniteProducts F] : PreservesLimit (Discrete.functor fun a => (Z a)) F :=
  (PreservesFiniteProducts.preserves α).preservesLimit

theorem isSheafFor_extensive_of_preservesFiniteProducts {X : C} (S : Presieve X) [S.extensive]
    (F : Cᵒᵖ ⥤ Type max u v) [PreservesFiniteProducts F] :
    Presieve.IsSheafFor F S := by
  obtain ⟨_, _, Z, π, hS, _⟩ := Presieve.extensive.arrows_sigma_desc_iso (R := S)
  subst hS
  exact Presieve.isSheafFor_of_preservesProduct F (X := Z) π

variable (hd : ∀ {α : Type} [Fintype α] (Z : α → C) i j, i ≠ j →
    IsInitial (pullback (Sigma.ι Z i) (Sigma.ι Z j)))
    [∀ {α : Type} [Fintype α] (Z : α → C) i, Mono (Sigma.ι Z i)]
-- TODO: add these statements to `CoproductsDisjoint` API

open Opposite

theorem isSheaf_iff_preservesFiniteProducts (F : Cᵒᵖ ⥤ Type max u v) :
    Presieve.IsSheaf (extensiveCoverage C).toGrothendieck F ↔
    Nonempty (PreservesFiniteProducts F) := by
  refine ⟨fun hF ↦ ?_, fun hF ↦ ?_⟩
  · constructor
    constructor
    intro α _
    constructor
    intro K
    rw [Presieve.isSheaf_coverage] at hF
    let Z : α → C := fun i ↦ unop (K.obj ⟨i⟩)
    have _ : (Presieve.ofArrows Z (fun i ↦ Sigma.ι Z i)).hasPullbacks :=
      ⟨fun hf _ hg ↦ by cases hf; cases hg; infer_instance⟩
    let _ : PreservesLimit (Discrete.functor (fun i ↦ op (Z i))) F :=
        Presieve.preservesProductOfIsSheafFor initialIsInitial F ?_ Z (hd Z)
        (hF (Presieve.ofArrows Z (fun i ↦ Sigma.ι Z i)) ?_)
    let i : K ≅ Discrete.functor (fun i ↦ op (Z i)) := Discrete.natIsoFunctor
    · exact preservesLimitOfIsoDiagram F i.symm
    · apply hF
      refine ⟨Empty, inferInstance, Empty.elim, IsEmpty.elim inferInstance, rfl, ⟨default,?_, ?_⟩⟩
      · ext b
        cases b
      · simp only [eq_iff_true_of_subsingleton]
    · refine ⟨α, inferInstance, Z, (fun i ↦ Sigma.ι Z i), rfl, ?_⟩
      suffices Sigma.desc (fun i ↦ Sigma.ι Z i) = 𝟙 _ by rw [this]; infer_instance
      ext
      simp
  · let _ := hF.some
    rw [Presieve.isSheaf_coverage]
    intro _ R ⟨Y, hR⟩
    have _ : R.extensive := ⟨Y, hR⟩
    exact isSheafFor_extensive_of_preservesFiniteProducts R F

end ExtensiveSheaves

end CategoryTheory<|MERGE_RESOLUTION|>--- conflicted
+++ resolved
@@ -5,12 +5,9 @@
 -/
 import Mathlib.CategoryTheory.Preadditive.Projective
 import Mathlib.CategoryTheory.Sites.Coherent
-<<<<<<< HEAD
 import Mathlib.CategoryTheory.Sites.Preserves
-=======
 import Mathlib.CategoryTheory.Extensive
 import Mathlib.CategoryTheory.Sites.EqualizerSheafCondition
->>>>>>> 7b409262
 import Mathlib.Tactic.ApplyFun
 /-!
 
@@ -73,7 +70,6 @@
     (∃ (W : C) (h : W ⟶ X) (_ : EffectiveEpi h) (i : W ⟶ Z), i ≫ g = h ≫ f)
 
 /--
-<<<<<<< HEAD
 Describes the property of having pullbacks of morphsims into a finite coproduct, where one
 of the morphisms is an inclusion map into the coproduct (up to isomorphism).
 -/
@@ -113,8 +109,6 @@
     IsIso (Sigma.desc ((fun _ ↦ pullback.fst) : (a : α) → pullback f (π a) ⟶ _))
 
 /--
-=======
->>>>>>> 7b409262
 The regular coverage on a regular category `C`.
 -/
 def regularCoverage [Preregular C] : Coverage C where
