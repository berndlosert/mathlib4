--- conflicted
+++ resolved
@@ -529,29 +529,6 @@
   simp [tensorHom_id, id_tensorHom, tensorHom_def]
 #align category_theory.tensor_right_unitality CategoryTheory.tensor_right_unitality
 
-<<<<<<< HEAD
-/-
-Diagram B6 from Proposition 1 of [Joyal and Street, *Braided monoidal categories*][Joyal_Street].
--/
-theorem tensor_associativity_aux (W X Y Z : C) :
-    ((β_ W X).hom ⊗ 𝟙 (Y ⊗ Z)) ≫
-        (α_ X W (Y ⊗ Z)).hom ≫
-          (𝟙 X ⊗ (α_ W Y Z).inv) ≫ (𝟙 X ⊗ (β_ (W ⊗ Y) Z).hom) ≫ (𝟙 X ⊗ (α_ Z W Y).inv) =
-      (𝟙 (W ⊗ X) ⊗ (β_ Y Z).hom) ≫
-        (α_ (W ⊗ X) Z Y).inv ≫
-          ((α_ W X Z).hom ⊗ 𝟙 Y) ≫
-            ((β_ W (X ⊗ Z)).hom ⊗ 𝟙 Y) ≫ ((α_ X Z W).hom ⊗ 𝟙 Y) ≫ (α_ X (Z ⊗ W) Y).hom := by
-  slice_rhs 3 5 => rw [← tensor_comp, ← tensor_comp, hexagon_forward, tensor_comp, tensor_comp]
-  slice_rhs 5 6 => rw [associator_naturality]
-  slice_rhs 2 3 => rw [← associator_inv_naturality]
-  slice_rhs 3 5 => rw [← pentagon_hom_inv]
-  slice_rhs 1 2 => rw [tensor_id, id_tensor_comp_tensor_id, ← tensor_id_comp_id_tensor]
-  slice_rhs 2 3 => rw [← tensor_id, associator_naturality]
-  slice_rhs 3 5 => rw [← tensor_comp, ← tensor_comp, ← hexagon_reverse, tensor_comp, tensor_comp]
-#align category_theory.tensor_associativity_aux CategoryTheory.tensor_associativity_aux
-
-=======
->>>>>>> 894a8976
 theorem tensor_associativity (X₁ X₂ Y₁ Y₂ Z₁ Z₂ : C) :
     (tensor_μ C (X₁, X₂) (Y₁, Y₂) ▷ (Z₁ ⊗ Z₂)) ≫
         tensor_μ C (X₁ ⊗ Y₁, X₂ ⊗ Y₂) (Z₁, Z₂) ≫ ((α_ X₁ Y₁ Z₁).hom ⊗ (α_ X₂ Y₂ Z₂).hom) =
@@ -622,27 +599,6 @@
   coherence
 #align category_theory.right_unitor_monoidal CategoryTheory.rightUnitor_monoidal
 
-<<<<<<< HEAD
-theorem associator_monoidal_aux (W X Y Z : C) :
-    (𝟙 W ⊗ (β_ X (Y ⊗ Z)).hom) ≫
-        (𝟙 W ⊗ (α_ Y Z X).hom) ≫ (α_ W Y (Z ⊗ X)).inv ≫ ((β_ W Y).hom ⊗ 𝟙 (Z ⊗ X)) =
-      (α_ W X (Y ⊗ Z)).inv ≫
-        (α_ (W ⊗ X) Y Z).inv ≫
-          ((β_ (W ⊗ X) Y).hom ⊗ 𝟙 Z) ≫
-            ((α_ Y W X).inv ⊗ 𝟙 Z) ≫ (α_ (Y ⊗ W) X Z).hom ≫ (𝟙 (Y ⊗ W) ⊗ (β_ X Z).hom) := by
-  slice_rhs 1 2 => rw [← pentagon_inv]
-  slice_rhs 3 5 => rw [← tensor_comp, ← tensor_comp, hexagon_reverse, tensor_comp, tensor_comp]
-  slice_rhs 5 6 => rw [associator_naturality]
-  slice_rhs 6 7 => rw [tensor_id, tensor_id_comp_id_tensor, ← id_tensor_comp_tensor_id]
-  slice_rhs 2 3 => rw [← associator_inv_naturality]
-  slice_rhs 3 5 => rw [pentagon_inv_inv_hom]
-  slice_rhs 4 5 => rw [← tensor_id, ← associator_inv_naturality]
-  slice_rhs 2 4 => rw [← tensor_comp, ← tensor_comp, ← hexagon_forward, tensor_comp, tensor_comp]
-  simp
-#align category_theory.associator_monoidal_aux CategoryTheory.associator_monoidal_aux
-
-=======
->>>>>>> 894a8976
 theorem associator_monoidal (X₁ X₂ X₃ Y₁ Y₂ Y₃ : C) :
     tensor_μ C (X₁ ⊗ X₂, X₃) (Y₁ ⊗ Y₂, Y₃) ≫
         (tensor_μ C (X₁, X₂) (Y₁, Y₂) ▷ (X₃ ⊗ Y₃)) ≫ (α_ (X₁ ⊗ Y₁) (X₂ ⊗ Y₂) (X₃ ⊗ Y₃)).hom =
