--- conflicted
+++ resolved
@@ -481,7 +481,6 @@
     rw [Equiv.symm_apply_apply, ← yonedaEquiv_comp']
     exact congr_arg _ (h (CostructuredArrow.mk t))
 
-<<<<<<< HEAD
 lemma a : 0 = 0 := rfl
 
 variable {I : Type v₁} [SmallCategory I] (α : I ⥤ C)
@@ -502,7 +501,7 @@
   map {t t'} η :=
     { app := fun s x => by
         dsimp
-        dsimp at x
+        dsimp at yx
         refine' ⟨η.left.app _ x.1, _⟩
         have := η.w
         dsimp at this
@@ -677,8 +676,4 @@
 end ArbitraryUniverses
 
 
-=======
-end ArbitraryUniverses
-
->>>>>>> 14430ef6
 end CategoryTheory