--- conflicted
+++ resolved
@@ -659,35 +659,6 @@
 theorem Field.span_map_pow_expChar_pow_eq_top_of_isSeparable [IsSeparable F E]
     (h : Submodule.span F (Set.range v) = ⊤) :
     Submodule.span F (Set.range (v · ^ q ^ n)) = ⊤ := by
-<<<<<<< HEAD
-  cases id hF
-  · simpa only [one_pow, pow_one]
-  haveI := Fact.mk ‹q.Prime›
-  haveI := charP_of_injective_algebraMap (algebraMap F E).injective q
-  have halg := IsSeparable.isAlgebraic F E
-  have := congr(Subalgebra.toSubmodule $(adjoin_univ F E).toSubalgebra)
-  rw [adjoin_eq_adjoin_pow_expChar_pow_of_isSeparable' F E _ q n, Set.image_univ] at this
-  set S := Set.range fun x : E ↦ x ^ q ^ n
-  have hS : Submonoid.closure S = S := by
-    let f : E →* E := {
-      toFun := (frobenius E q)^[n]
-      map_one' := MonoidHom.iterate_map_one _ n
-      map_mul' := fun x y ↦ iterate_map_mul _ n x y
-    }
-    simpa only [← iterate_frobenius] using congr_arg SetLike.coe (MonoidHom.mrange f).closure_eq
-  rw [adjoin_algebraic_toSubalgebra (fun x _ ↦ halg x), Algebra.adjoin_eq_span, hS,
-    top_toSubalgebra, Algebra.top_toSubmodule] at this
-  apply top_unique
-  rw [← this, Submodule.span_le]
-  rintro _ ⟨y, rfl⟩
-  have hy : y ∈ (⊤ : Submodule F E) := trivial
-  rw [← h] at hy
-  erw [Finsupp.mem_span_range_iff_exists_finsupp] at hy ⊢
-  obtain ⟨c, hy⟩ := hy
-  use c.mapRange (· ^ q ^ n) (zero_pow (expChar_pow_pos F q n).ne')
-  rw [Finsupp.sum_mapRange_index (fun _ ↦ by exact zero_smul _ _)]
-  simp_rw [← hy, Finsupp.sum, sum_pow_char_pow, Algebra.smul_def, mul_pow, map_pow]
-=======
   erw [← Algebra.top_toSubmodule, ← top_toSubalgebra, ← adjoin_univ,
     adjoin_eq_adjoin_pow_expChar_pow_of_isSeparable' F E _ q n,
     adjoin_algebraic_toSubalgebra fun x _ ↦ IsSeparable.isAlgebraic F E x,
@@ -696,7 +667,6 @@
   rw [Set.range_comp, ← Set.image_univ]
   haveI := expChar_of_injective_algebraMap (algebraMap F E).injective q
   apply h ▸ Submodule.image_span_subset_span (LinearMap.iterateFrobenius F E q n) _
->>>>>>> 0e20cc33
 
 /-- If `E / F` is a finite separable extension of exponential characteristic `q`, if `{ u_i }` is a
 family of elements of `E` which is `F`-linearly independent, then `{ u_i ^ (q ^ n) }` is also
@@ -887,50 +857,16 @@
   let n := l.support.sup f
   replace hf (i : ι) : l i ^ q ^ n ∈ (algebraMap F E).range := by
     by_cases hs : i ∈ l.support
-<<<<<<< HEAD
-    · obtain ⟨y, hy⟩ := hf i
-      exact ⟨y ^ q ^ (n - f i), by rw [map_pow, hy, ← pow_mul, ← pow_add,
-        Nat.add_sub_of_le (hn (f i) (Finset.mem_image.2 ⟨i, hs, rfl⟩))]⟩
-    exact ⟨0, by rw [map_zero, Finsupp.not_mem_support_iff.1 hs,
-      zero_pow (expChar_pow_pos F q n).ne']⟩
-  obtain ⟨lF, hlF⟩ := Classical.axiom_of_choice hf
-  let lF' (i : ι) : F := if i ∈ l.support then lF i else 0
-  let lF₀ := Finsupp.onFinset l.support lF' fun i ↦ by
-=======
     · convert pow_mem (hf i) (q ^ (n - f i)) using 1
       rw [← pow_mul, ← pow_add, Nat.add_sub_of_le (Finset.le_sup hs)]
     exact ⟨0, by rw [map_zero, Finsupp.not_mem_support_iff.1 hs, zero_pow (expChar_pow_pos F q n)]⟩
   choose lF hlF using hf
   let lF₀ := Finsupp.onFinset l.support lF fun i ↦ by
->>>>>>> 0e20cc33
     contrapose!
     refine fun hs ↦ (injective_iff_map_eq_zero _).mp (algebraMap F E).injective _ ?_
     rw [hlF, Finsupp.not_mem_support_iff.1 hs, zero_pow (expChar_pow_pos F q n)]
   replace h := linearIndependent_iff.1 (h.map_pow_expChar_pow_of_separable q n hsep) lF₀ <| by
     replace hl := congr($hl ^ q ^ n)
-<<<<<<< HEAD
-    rw [Finsupp.total_apply, Finsupp.sum, sum_pow_char_pow,
-      zero_pow (expChar_pow_pos F q n).ne'] at hl
-    rw [← hl, Finsupp.total_apply, Finsupp.onFinset_sum _ (fun _ ↦ by exact zero_smul _ _)]
-    refine Finset.sum_congr rfl ?_
-    intro i hs
-    simp_rw [hs, ite_true, Algebra.smul_def, mul_pow, IsScalarTower.algebraMap_apply F E K, hlF,
-      map_pow]
-  replace hlF (i : ι) : (algebraMap F E) (lF' i) = l i ^ q ^ n := by
-    by_cases hs : i ∈ l.support
-    · simp only [hs, ite_true, hlF i]
-    simp only [hs, ite_false, map_zero, Finsupp.not_mem_support_iff.1 hs,
-      zero_pow (expChar_pow_pos F q n).ne']
-  ext i
-  by_cases hs : i ∈ l.support
-  · replace h := congr($h i)
-    rw [Finsupp.onFinset_apply] at h
-    have := (hlF i).symm
-    erw [h, map_zero, pow_eq_zero_iff (expChar_pow_pos F q n).ne'] at this
-    exact this
-  rw [Finsupp.not_mem_support_iff.1 hs]
-  rfl
-=======
     rw [Finsupp.total_apply, Finsupp.sum, sum_pow_char_pow, zero_pow (expChar_pow_pos F q n)] at hl
     rw [← hl, Finsupp.total_apply, Finsupp.onFinset_sum _ (fun _ ↦ by exact zero_smul _ _)]
     refine Finset.sum_congr rfl fun i _ ↦ ?_
@@ -938,7 +874,6 @@
   refine pow_eq_zero ((hlF _).symm.trans ?_)
   convert map_zero _
   exact congr($h i)
->>>>>>> 0e20cc33
 
 namespace Field
 
