/-
Copyright (c) 2023 Oliver Nash. All rights reserved.
Released under Apache 2.0 license as described in the file LICENSE.
Authors: Oliver Nash
-/
import Mathlib.FieldTheory.Separable
import Mathlib.FieldTheory.SplittingField.Construction
import Mathlib.Algebra.CharP.Reduced

/-!

# Perfect fields and rings

In this file we define perfect fields, together with a generalisation to (commutative) rings in
prime characteristic.

## Main definitions / statements:
 * `PerfectRing`: a ring of characteristic `p` (prime) is said to be perfect in the sense of Serre,
   if its absolute Frobenius map `x ↦ xᵖ` is bijective.
 * `PerfectField`: a field `K` is said to be perfect if every irreducible polynomial over `K` is
   separable.
 * `PerfectRing.toPerfectField`: a field that is perfect in the sense of Serre is a perfect field.
 * `PerfectField.toPerfectRing`: a perfect field of characteristic `p` (prime) is perfect in the
   sense of Serre.
 * `PerfectField.ofCharZero`: all fields of characteristic zero are perfect.
 * `PerfectField.ofFinite`: all finite fields are perfect.
 * `Algebra.IsAlgebraic.isSeparable_of_perfectField`, `Algebra.IsAlgebraic.perfectField`:
   if `L / K` is an algebraic extension, `K` is a perfect field, then `L / K` is separable,
   and `L` is also a perfect field.

-/

open Function Polynomial

/-- A perfect ring of characteristic `p` (prime) in the sense of Serre.

NB: This is not related to the concept with the same name introduced by Bass (related to projective
covers of modules). -/
class PerfectRing (R : Type*) (p : ℕ) [CommSemiring R] [ExpChar R p] : Prop where
  /-- A ring is perfect if the Frobenius map is bijective. -/
  bijective_frobenius : Bijective <| frobenius R p

section PerfectRing

variable (R : Type*) (p n : ℕ) [CommSemiring R] [ExpChar R p]

/-- For a reduced ring, surjectivity of the Frobenius map is a sufficient condition for perfection.
-/
lemma PerfectRing.ofSurjective (R : Type*) (p : ℕ) [CommRing R] [ExpChar R p]
    [IsReduced R] (h : Surjective <| frobenius R p) : PerfectRing R p :=
  ⟨frobenius_inj R p, h⟩
#align perfect_ring.of_surjective PerfectRing.ofSurjective

instance PerfectRing.ofFiniteOfIsReduced (R : Type*) [CommRing R] [ExpChar R p]
    [Finite R] [IsReduced R] : PerfectRing R p :=
  ofSurjective _ _ <| Finite.surjective_of_injective (frobenius_inj R p)

variable [PerfectRing R p]

@[simp]
theorem bijective_frobenius : Bijective (frobenius R p) := PerfectRing.bijective_frobenius

theorem bijective_iterateFrobenius : Bijective (iterateFrobenius R p n) :=
  coe_iterateFrobenius R p n ▸ (bijective_frobenius R p).iterate n

@[simp]
theorem injective_frobenius : Injective (frobenius R p) := (bijective_frobenius R p).1

@[simp]
theorem surjective_frobenius : Surjective (frobenius R p) := (bijective_frobenius R p).2

/-- The Frobenius automorphism for a perfect ring. -/
@[simps! apply]
noncomputable def frobeniusEquiv : R ≃+* R :=
  RingEquiv.ofBijective (frobenius R p) PerfectRing.bijective_frobenius
#align frobenius_equiv frobeniusEquiv

@[simp]
theorem coe_frobeniusEquiv : ⇑(frobeniusEquiv R p) = frobenius R p := rfl
#align coe_frobenius_equiv coe_frobeniusEquiv

/-- The iterated Frobenius automorphism for a perfect ring. -/
@[simps! apply]
noncomputable def iterateFrobeniusEquiv : R ≃+* R :=
  RingEquiv.ofBijective (iterateFrobenius R p n) (bijective_iterateFrobenius R p n)

@[simp]
theorem coe_iterateFrobeniusEquiv : ⇑(iterateFrobeniusEquiv R p n) = iterateFrobenius R p n := rfl

@[simp]
theorem frobeniusEquiv_symm_apply_frobenius (x : R) :
    (frobeniusEquiv R p).symm (frobenius R p x) = x :=
  leftInverse_surjInv PerfectRing.bijective_frobenius x

@[simp]
theorem frobenius_apply_frobeniusEquiv_symm (x : R) :
    frobenius R p ((frobeniusEquiv R p).symm x) = x :=
  surjInv_eq _ _

@[simp]
theorem frobenius_comp_frobeniusEquiv_symm :
    (frobenius R p).comp (frobeniusEquiv R p).symm = RingHom.id R := by
  ext; simp

@[simp]
theorem frobeniusEquiv_symm_comp_frobenius :
    ((frobeniusEquiv R p).symm : R →+* R).comp (frobenius R p) = RingHom.id R := by
  ext; simp

@[simp]
theorem frobeniusEquiv_symm_pow_p (x : R) : ((frobeniusEquiv R p).symm x) ^ p = x :=
  frobenius_apply_frobeniusEquiv_symm R p x

theorem injective_pow_p {x y : R} (h : x ^ p = y ^ p) : x = y := (frobeniusEquiv R p).injective h
#align injective_pow_p injective_pow_p

lemma polynomial_expand_eq (f : R[X]) :
    expand R p f = (f.map (frobeniusEquiv R p).symm) ^ p := by
  rw [← (f.map (S := R) (frobeniusEquiv R p).symm).expand_char p, map_expand, map_map,
    frobenius_comp_frobeniusEquiv_symm, map_id]

@[simp]
theorem not_irreducible_expand (R p) [CommSemiring R] [Fact p.Prime] [CharP R p] [PerfectRing R p]
    (f : R[X]) : ¬ Irreducible (expand R p f) := by
  rw [polynomial_expand_eq]
  exact not_irreducible_pow (Fact.out : p.Prime).ne_one

instance instPerfectRingProd (S : Type*) [CommSemiring S] [ExpChar S p] [PerfectRing S p] :
    PerfectRing (R × S) p where
  bijective_frobenius := (bijective_frobenius R p).Prod_map (bijective_frobenius S p)

namespace Polynomial

open scoped Classical

variable {R : Type*} [CommRing R] [IsDomain R] (p : ℕ) [ExpChar R p] [PerfectRing R p] (f : R[X])

/-- If `f` is a polynomial over a perfect integral domain `R` of characteristic `p`, then there is
a bijection from the set of roots of `Polynomial.expand R p f` to the set of roots of `f`.
It's given by `x ↦ x ^ p`, see `rootsExpandEquivRoots_apply`. -/
noncomputable def rootsExpandEquivRoots : (expand R p f).roots.toFinset ≃ f.roots.toFinset :=
  ((frobeniusEquiv R p).image _).trans <| Equiv.Set.ofEq <| show _ '' (setOf _) = setOf _ by
    ext r; obtain ⟨r, rfl⟩ := surjective_frobenius R p r
    simp [expand_eq_zero (expChar_pos R p), (frobenius_inj R p).eq_iff, ← frobenius_def]

@[simp]
theorem rootsExpandEquivRoots_apply (x) : (rootsExpandEquivRoots p f x : R) = x ^ p := rfl

/-- If `f` is a polynomial over a perfect integral domain `R` of characteristic `p`, then there is
a bijection from the set of roots of `Polynomial.expand R (p ^ n) f` to the set of roots of `f`.
It's given by `x ↦ x ^ (p ^ n)`, see `rootsExpandPowEquivRoots_apply`. -/
noncomputable def rootsExpandPowEquivRoots :
    (n : ℕ) → (expand R (p ^ n) f).roots.toFinset ≃ f.roots.toFinset
  | 0 => Equiv.Set.ofEq <| by rw [pow_zero, expand_one]
  | n + 1 => (Equiv.Set.ofEq <| by rw [pow_succ, ← expand_expand]).trans
    (rootsExpandEquivRoots p (expand R (p ^ n) f)) |>.trans (rootsExpandPowEquivRoots n)

@[simp]
theorem rootsExpandPowEquivRoots_apply (n : ℕ) (x) :
    (rootsExpandPowEquivRoots p f n x : R) = x ^ p ^ n := by
  induction n with
  | zero => simp only [pow_zero, pow_one]; rfl
  | succ n ih => simp_rw [rootsExpandPowEquivRoots, Equiv.trans_apply, ih, pow_succ, pow_mul]; rfl

end Polynomial

end PerfectRing

/-- A perfect field.

See also `PerfectRing` for a generalisation in positive characteristic. -/
class PerfectField (K : Type*) [Field K] : Prop where
  /-- A field is perfect if every irreducible polynomial is separable. -/
  separable_of_irreducible : ∀ {f : K[X]}, Irreducible f → f.Separable

<<<<<<< HEAD
namespace PerfectField

lemma PerfectRing.toPerfectField (p : ℕ) [ExpChar K p] [PerfectRing K p] : PerfectField K := by
=======
lemma PerfectRing.toPerfectField (K : Type*) (p : ℕ)
    [Field K] [ExpChar K p] [PerfectRing K p] : PerfectField K := by
>>>>>>> 620df7c2
  obtain hp | ⟨hp⟩ := ‹ExpChar K p›
  · exact ⟨Irreducible.separable⟩
  refine PerfectField.mk fun hf ↦ ?_
  rcases separable_or p hf with h | ⟨-, g, -, rfl⟩
  · assumption
  · exfalso; revert hf; haveI := Fact.mk hp; simp
<<<<<<< HEAD
=======

namespace PerfectField
>>>>>>> 620df7c2

variable (K : Type*) [Field K]

instance ofCharZero [CharZero K] : PerfectField K := ⟨Irreducible.separable⟩

instance ofFinite [Finite K] : PerfectField K := by
  obtain ⟨p, _instP⟩ := CharP.exists K
  have : Fact p.Prime := ⟨CharP.char_is_prime K p⟩
  exact PerfectRing.toPerfectField K p

variable [PerfectField K]

/-- A perfect field of characteristic `p` (prime) is a perfect ring. -/
instance toPerfectRing (p : ℕ) [ExpChar K p] : PerfectRing K p := by
  refine' PerfectRing.ofSurjective _ _ fun y ↦ _
  let f : K[X] := X ^ p - C y
  let L := f.SplittingField
  let ι := algebraMap K L
  have hf_deg : f.degree ≠ 0 := by
    rw [degree_X_pow_sub_C (expChar_pos K p) y, p.cast_ne_zero]; exact (expChar_pos K p).ne'
  let a : L := f.rootOfSplits ι (SplittingField.splits f) hf_deg
  have hfa : aeval a f = 0 := by rw [aeval_def, map_rootOfSplits _ (SplittingField.splits f) hf_deg]
  have ha_pow : a ^ p = ι y := by rwa [AlgHom.map_sub, aeval_X_pow, aeval_C, sub_eq_zero] at hfa
  let g : K[X] := minpoly K a
  suffices : (g.map ι).natDegree = 1
  · rw [g.natDegree_map, ← degree_eq_iff_natDegree_eq_of_pos Nat.one_pos] at this
    obtain ⟨a' : K, ha' : ι a' = a⟩ := minpoly.mem_range_of_degree_eq_one K a this
    refine' ⟨a', NoZeroSMulDivisors.algebraMap_injective K L _⟩
    rw [RingHom.map_frobenius, ha', frobenius_def, ha_pow]
  have hg_dvd : g.map ι ∣ (X - C a) ^ p := by
    convert Polynomial.map_dvd ι (minpoly.dvd K a hfa)
    rw [sub_pow_expChar, Polynomial.map_sub, Polynomial.map_pow, map_X, map_C, ← ha_pow, map_pow]
  have ha : IsIntegral K a := .of_finite K a
  have hg_pow : g.map ι = (X - C a) ^ (g.map ι).natDegree := by
    obtain ⟨q, -, hq⟩ := (dvd_prime_pow (prime_X_sub_C a) p).mp hg_dvd
    rw [eq_of_monic_of_associated ((minpoly.monic ha).map ι) ((monic_X_sub_C a).pow q) hq,
      natDegree_pow, natDegree_X_sub_C, mul_one]
  have hg_sep : (g.map ι).Separable := (separable_of_irreducible <| minpoly.irreducible ha).map
  rw [hg_pow] at hg_sep
  refine' (Separable.of_pow (not_isUnit_X_sub_C a) _ hg_sep).2
  rw [g.natDegree_map ι, ← Nat.pos_iff_ne_zero, natDegree_pos_iff_degree_pos]
  exact minpoly.degree_pos ha

end PerfectField

/-- If `L / K` is an algebraic extension, `K` is a perfect field, then `L / K` is separable. -/
theorem Algebra.IsAlgebraic.isSeparable_of_perfectField {K L : Type*} [Field K] [Field L]
    [Algebra K L] [PerfectField K] (halg : Algebra.IsAlgebraic K L) : IsSeparable K L :=
  ⟨fun x ↦ PerfectField.separable_of_irreducible <| minpoly.irreducible (halg x).isIntegral⟩

/-- If `L / K` is an algebraic extension, `K` is a perfect field, then so is `L`. -/
theorem Algebra.IsAlgebraic.perfectField {K L : Type*} [Field K] [Field L] [Algebra K L]
    [PerfectField K] (halg : Algebra.IsAlgebraic K L) : PerfectField L := ⟨fun {f} hf ↦ by
  obtain ⟨_, _, hi, h⟩ := hf.exists_dvd_monic_irreducible_of_isIntegral halg.isIntegral
  exact (PerfectField.separable_of_irreducible hi).map |>.of_dvd h⟩

namespace Polynomial

variable {R : Type*} [CommRing R] [IsDomain R] (p n : ℕ) [ExpChar R p] (f : R[X])

open Multiset

theorem roots_expand_pow_map_iterateFrobenius_le :
    (expand R (p ^ n) f).roots.map (iterateFrobenius R p n) ≤ p ^ n • f.roots := by
  classical
  refine le_iff_count.2 fun r ↦ ?_
  by_cases h : ∃ s, r = s ^ p ^ n
  · obtain ⟨s, rfl⟩ := h
    simp_rw [count_nsmul, count_roots, ← rootMultiplicity_expand_pow, ← count_roots, count_map,
      count_eq_card_filter_eq]
    exact card_le_card (monotone_filter_right _ fun _ h ↦ iterateFrobenius_inj R p n h)
  convert Nat.zero_le _
  simp_rw [count_map, card_eq_zero]
  exact ext' fun t ↦ count_zero t ▸ count_filter_of_neg fun h' ↦ h ⟨t, h'⟩

theorem roots_expand_map_frobenius_le :
    (expand R p f).roots.map (frobenius R p) ≤ p • f.roots := by
  rw [← iterateFrobenius_one]
  convert ← roots_expand_pow_map_iterateFrobenius_le p 1 f <;> apply pow_one

theorem roots_expand_pow_image_iterateFrobenius_subset [DecidableEq R] :
    (expand R (p ^ n) f).roots.toFinset.image (iterateFrobenius R p n) ⊆ f.roots.toFinset := by
  rw [Finset.image_toFinset, ← (roots f).toFinset_nsmul _ (expChar_pow_pos R p n).ne',
    toFinset_subset]
  exact subset_of_le (roots_expand_pow_map_iterateFrobenius_le p n f)

theorem roots_expand_image_frobenius_subset [DecidableEq R] :
    (expand R p f).roots.toFinset.image (frobenius R p) ⊆ f.roots.toFinset := by
  rw [← iterateFrobenius_one]
  convert ← roots_expand_pow_image_iterateFrobenius_subset p 1 f
  apply pow_one

open scoped Classical in
/-- If `f` is a polynomial over an integral domain `R` of characteristic `p`, then there is
a map from the set of roots of `Polynomial.expand R p f` to the set of roots of `f`.
It's given by `x ↦ x ^ p`, see `rootsExpandToRoots_apply`. -/
noncomputable def rootsExpandToRoots : (expand R p f).roots.toFinset ↪ f.roots.toFinset where
  toFun x := ⟨x ^ p, roots_expand_image_frobenius_subset p f (Finset.mem_image_of_mem _ x.2)⟩
  inj' _ _ h := Subtype.ext (frobenius_inj R p <| Subtype.ext_iff.1 h)

@[simp]
theorem rootsExpandToRoots_apply (x) : (rootsExpandToRoots p f x : R) = x ^ p := rfl

open scoped Classical in
/-- If `f` is a polynomial over an integral domain `R` of characteristic `p`, then there is
a map from the set of roots of `Polynomial.expand R (p ^ n) f` to the set of roots of `f`.
It's given by `x ↦ x ^ (p ^ n)`, see `rootsExpandPowToRoots_apply`. -/
noncomputable def rootsExpandPowToRoots :
    (expand R (p ^ n) f).roots.toFinset ↪ f.roots.toFinset where
  toFun x := ⟨x ^ p ^ n,
    roots_expand_pow_image_iterateFrobenius_subset p n f (Finset.mem_image_of_mem _ x.2)⟩
  inj' _ _ h := Subtype.ext (iterateFrobenius_inj R p n <| Subtype.ext_iff.1 h)

@[simp]
theorem rootsExpandPowToRoots_apply (x) : (rootsExpandPowToRoots p n f x : R) = x ^ p ^ n := rfl

variable {p n f}

variable [PerfectRing R p]

theorem roots_expand : (expand R p f).roots = p • f.roots.map (frobeniusEquiv R p).symm := by
  classical
  refine ext' fun r ↦ ?_
  rw [count_roots, rootMultiplicity_expand, ← count_roots, count_nsmul, count_map,
    count_eq_card_filter_eq]; congr; ext
  exact (frobeniusEquiv R p).eq_symm_apply.symm

theorem roots_expand_pow :
    (expand R (p ^ n) f).roots = p ^ n • f.roots.map (frobeniusEquiv R p).symm ^[n] := by
  induction n generalizing f with
  | zero => simp
  | succ n ih => rw [pow_succ', expand_mul, ih, mul_smul, roots_expand,
    Multiset.map_nsmul, Multiset.map_map, iterate_succ]

theorem roots_expand_map_frobenius : (expand R p f).roots.map (frobenius R p) = p • f.roots := by
  simp [roots_expand, Multiset.map_nsmul]

theorem roots_expand_pow_map_frobenius :
    (expand R (p ^ n) f).roots.map (frobenius R p)^[n] = p ^ n • f.roots := by
  simp_rw [roots_expand_pow, Multiset.map_nsmul, Multiset.map_map, ← coe_frobeniusEquiv,
    ← RingEquiv.coe_toEquiv, RingEquiv.coe_toEquiv_symm, Equiv.Perm.iterate_eq_pow,
    ← Equiv.Perm.inv_def, inv_pow, comp_apply, Equiv.Perm.apply_inv_self, map_id']

end Polynomial<|MERGE_RESOLUTION|>--- conflicted
+++ resolved
@@ -173,25 +173,16 @@
   /-- A field is perfect if every irreducible polynomial is separable. -/
   separable_of_irreducible : ∀ {f : K[X]}, Irreducible f → f.Separable
 
-<<<<<<< HEAD
-namespace PerfectField
-
-lemma PerfectRing.toPerfectField (p : ℕ) [ExpChar K p] [PerfectRing K p] : PerfectField K := by
-=======
 lemma PerfectRing.toPerfectField (K : Type*) (p : ℕ)
     [Field K] [ExpChar K p] [PerfectRing K p] : PerfectField K := by
->>>>>>> 620df7c2
   obtain hp | ⟨hp⟩ := ‹ExpChar K p›
   · exact ⟨Irreducible.separable⟩
   refine PerfectField.mk fun hf ↦ ?_
   rcases separable_or p hf with h | ⟨-, g, -, rfl⟩
   · assumption
   · exfalso; revert hf; haveI := Fact.mk hp; simp
-<<<<<<< HEAD
-=======
 
 namespace PerfectField
->>>>>>> 620df7c2
 
 variable (K : Type*) [Field K]
 
