--- conflicted
+++ resolved
@@ -542,15 +542,8 @@
 #align is_separable_tower_top_of_is_separable isSeparable_tower_top_of_isSeparable
 
 theorem isSeparable_tower_bot_of_isSeparable [h : IsSeparable F E] : IsSeparable F K :=
-<<<<<<< HEAD
-  isSeparable_iff.2 fun x => by
-    refine'
-      (isSeparable_iff.1 h (algebraMap K E x)).imp IsIntegral.tower_bot_of_field
-        fun hs => _
-=======
   isSeparable_iff.2 fun x ↦ by
     refine (isSeparable_iff.1 h (algebraMap K E x)).imp IsIntegral.tower_bot_of_field fun hs ↦ ?_
->>>>>>> 36fe2fcd
     obtain ⟨q, hq⟩ :=
       minpoly.dvd F x
         ((aeval_algebraMap_eq_zero_iff _ _ _).mp (minpoly.aeval F ((algebraMap K E) x)))
