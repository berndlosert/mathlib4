/-
Copyright (c) 2017 Mario Carneiro. All rights reserved.
Released under Apache 2.0 license as described in the file LICENSE.
Authors: Mario Carneiro

! This file was ported from Lean 3 source module order.rel_iso.basic
! leanprover-community/mathlib commit 76171581280d5b5d1e2d1f4f37e5420357bdc636
! Please do not edit these lines, except to modify the commit id
! if you have ported upstream changes.
-/
import Mathlib.Data.FunLike.Basic
import Mathlib.Logic.Embedding.Basic
import Mathlib.Order.RelClasses

/-!
# Relation homomorphisms, embeddings, isomorphisms

This file defines relation homomorphisms, embeddings, isomorphisms and order embeddings and
isomorphisms.

## Main declarations

* `RelHom`: Relation homomorphism. A `RelHom r s` is a function `f : α → β` such that
  `r a b → s (f a) (f b)`.
* `RelEmbedding`: Relation embedding. A `RelEmbedding r s` is an embedding `f : α ↪ β` such that
  `r a b ↔ s (f a) (f b)`.
* `RelIso`: Relation isomorphism. A `RelIso r s` is an equivalence `f : α ≃ β` such that
  `r a b ↔ s (f a) (f b)`.
* `sumLexCongr`, `prodLexCongr`: Creates a relation homomorphism between two `Sum.Lex` or two
  `Prod.Lex` from relation homomorphisms between their arguments.

## Notation

* `→r`: `RelHom`
* `↪r`: `RelEmbedding`
* `≃r`: `RelIso`
-/


open Function

universe u v w

variable {α β γ δ : Type _} {r : α → α → Prop} {s : β → β → Prop}
  {t : γ → γ → Prop} {u : δ → δ → Prop}

/-- A relation homomorphism with respect to a given pair of relations `r` and `s`
is a function `f : α → β` such that `r a b → s (f a) (f b)`. -/
structure RelHom {α β : Type _} (r : α → α → Prop) (s : β → β → Prop) where
  /-- The underlying function of a `RelHom` -/
  toFun : α → β
  /-- A `RelHom` sends related elements to related elements -/
  map_rel' : ∀ {a b}, r a b → s (toFun a) (toFun b)
#align rel_hom RelHom

/-- A relation homomorphism with respect to a given pair of relations `r` and `s`
is a function `f : α → β` such that `r a b → s (f a) (f b)`. -/
infixl:25 " →r " => RelHom

section

/-- `RelHomClass F r s` asserts that `F` is a type of functions such that all `f : F`
satisfy `r a b → s (f a) (f b)`.

The relations `r` and `s` are `outParam`s since figuring them out from a goal is a higher-order
matching problem that Lean usually can't do unaided.
-/
class RelHomClass (F : Type _) {α β : outParam <| Type _} (r : outParam <| α → α → Prop)
  (s : outParam <| β → β → Prop) extends FunLike F α fun _ => β where
  /-- A `RelHomClass` sends related elements to related elements -/
  map_rel : ∀ (f : F) {a b}, r a b → s (f a) (f b)
#align rel_hom_class RelHomClass

export RelHomClass (map_rel)

end

namespace RelHomClass

variable {F : Type _}

protected theorem isIrrefl [RelHomClass F r s] (f : F) : ∀ [IsIrrefl β s], IsIrrefl α r
  | ⟨H⟩ => ⟨fun _ h => H _ (map_rel f h)⟩
#align rel_hom_class.is_irrefl RelHomClass.isIrrefl

protected theorem isAsymm [RelHomClass F r s] (f : F) : ∀ [IsAsymm β s], IsAsymm α r
  | ⟨H⟩ => ⟨fun _ _ h₁ h₂ => H _ _ (map_rel f h₁) (map_rel f h₂)⟩
#align rel_hom_class.is_asymm RelHomClass.isAsymm

protected theorem acc [RelHomClass F r s] (f : F) (a : α) : Acc s (f a) → Acc r a := by
  generalize h : f a = b
  intro ac
  induction' ac with _ H IH generalizing a
  subst h
  exact ⟨_, fun a' h => IH (f a') (map_rel f h) _ rfl⟩
#align rel_hom_class.acc RelHomClass.acc

protected theorem wellFounded [RelHomClass F r s] (f : F) : ∀ _ : WellFounded s, WellFounded r
  | ⟨H⟩ => ⟨fun _ => RelHomClass.acc f _ (H _)⟩
#align rel_hom_class.well_founded RelHomClass.wellFounded

end RelHomClass

namespace RelHom

instance : RelHomClass (r →r s) r s where
  coe o := o.toFun
  coe_injective' f g h := by
    cases f
    cases g
    congr
  map_rel := map_rel'

initialize_simps_projections RelHom (toFun → apply)

protected theorem map_rel (f : r →r s) {a b} : r a b → s (f a) (f b) :=
  f.map_rel'
#align rel_hom.map_rel RelHom.map_rel

@[simp]
theorem coe_fn_toFun (f : r →r s) : f.toFun = (f : α → β) :=
  rfl
#align rel_hom.coe_fn_to_fun RelHom.coe_fn_toFun

/-- The map `coe_fn : (r →r s) → (α → β)` is injective. -/
theorem coe_fn_injective : Injective fun (f : r →r s) => (f : α → β) :=
  FunLike.coe_injective
#align rel_hom.coe_fn_injective RelHom.coe_fn_injective

@[ext]
theorem ext ⦃f g : r →r s⦄ (h : ∀ x, f x = g x) : f = g :=
  FunLike.ext f g h
#align rel_hom.ext RelHom.ext

theorem ext_iff {f g : r →r s} : f = g ↔ ∀ x, f x = g x :=
  FunLike.ext_iff
#align rel_hom.ext_iff RelHom.ext_iff

/-- Identity map is a relation homomorphism. -/
@[refl, simps]
protected def id (r : α → α → Prop) : r →r r :=
  ⟨fun x => x, fun x => x⟩
#align rel_hom.id RelHom.id
#align rel_hom.id_apply RelHom.id_apply

/-- Composition of two relation homomorphisms is a relation homomorphism. -/
@[simps]
protected def comp (g : s →r t) (f : r →r s) : r →r t :=
  ⟨fun x => g (f x), fun h => g.2 (f.2 h)⟩
#align rel_hom.comp RelHom.comp
#align rel_hom.comp_apply RelHom.comp_apply

/-- A relation homomorphism is also a relation homomorphism between dual relations. -/
protected def swap (f : r →r s) : swap r →r swap s :=
  ⟨f, f.map_rel⟩
#align rel_hom.swap RelHom.swap

/-- A function is a relation homomorphism from the preimage relation of `s` to `s`. -/
def preimage (f : α → β) (s : β → β → Prop) : f ⁻¹'o s →r s :=
  ⟨f, id⟩
#align rel_hom.preimage RelHom.preimage

end RelHom

/-- An increasing function is injective -/
theorem injective_of_increasing (r : α → α → Prop) (s : β → β → Prop) [IsTrichotomous α r]
    [IsIrrefl β s] (f : α → β) (hf : ∀ {x y}, r x y → s (f x) (f y)) : Injective f := by
  intro x y hxy
  rcases trichotomous_of r x y with (h | h | h)
  · have := hf h
    rw [hxy] at this
    exfalso
    exact irrefl_of s (f y) this
  · exact h
  · have := hf h
    rw [hxy] at this
    exfalso
    exact irrefl_of s (f y) this
#align injective_of_increasing injective_of_increasing

/-- An increasing function is injective -/
theorem RelHom.injective_of_increasing [IsTrichotomous α r] [IsIrrefl β s] (f : r →r s) :
    Injective f :=
  _root_.injective_of_increasing r s f f.map_rel
#align rel_hom.injective_of_increasing RelHom.injective_of_increasing

-- TODO: define a `RelIffClass` so we don't have to do all the `convert` trickery?
theorem Surjective.wellFounded_iff {f : α → β} (hf : Surjective f)
    (o : ∀ {a b}, r a b ↔ s (f a) (f b)) :
    WellFounded r ↔ WellFounded s :=
  Iff.intro
    (by
      refine RelHomClass.wellFounded (RelHom.mk ?_ ?_ : s →r r)
      · exact Classical.choose hf.hasRightInverse

      intro a b h
      apply o.2
      convert h
      iterate 2 apply Classical.choose_spec hf.hasRightInverse)
    (RelHomClass.wellFounded (⟨f, o.1⟩ : r →r s))
#align surjective.well_founded_iff Surjective.wellFounded_iff

/-- A relation embedding with respect to a given pair of relations `r` and `s`
is an embedding `f : α ↪ β` such that `r a b ↔ s (f a) (f b)`. -/
structure RelEmbedding {α β : Type _} (r : α → α → Prop) (s : β → β → Prop) extends α ↪ β where
  /-- Elements are related iff they are related after apply a `RelEmbedding` -/
  map_rel_iff' : ∀ {a b}, s (toEmbedding a) (toEmbedding b) ↔ r a b
#align rel_embedding RelEmbedding

/-- A relation embedding with respect to a given pair of relations `r` and `s`
is an embedding `f : α ↪ β` such that `r a b ↔ s (f a) (f b)`. -/
infixl:25 " ↪r " => RelEmbedding

/-- The induced relation on a subtype is an embedding under the natural inclusion. -/
def Subtype.relEmbedding {X : Type _} (r : X → X → Prop) (p : X → Prop) :
    (Subtype.val : Subtype p → X) ⁻¹'o r ↪r r :=
  ⟨Embedding.subtype p, Iff.rfl⟩
#align subtype.rel_embedding Subtype.relEmbedding

theorem preimage_equivalence {α β} (f : α → β) {s : β → β → Prop} (hs : Equivalence s) :
    Equivalence (f ⁻¹'o s) :=
  ⟨fun _ => hs.1 _, fun h => hs.2 h, fun h₁ h₂ => hs.3 h₁ h₂⟩
#align preimage_equivalence preimage_equivalence

namespace RelEmbedding

/-- A relation embedding is also a relation homomorphism -/
def toRelHom (f : r ↪r s) : r →r s where
  toFun := f.toEmbedding.toFun
  map_rel' := (map_rel_iff' f).mpr
#align rel_embedding.to_rel_hom RelEmbedding.toRelHom

instance : Coe (r ↪r s) (r →r s) :=
  ⟨toRelHom⟩

-- see Note [function coercion]
instance : CoeFun (r ↪r s) fun _ => α → β :=
  ⟨fun o => o.toEmbedding⟩

-- TODO: define and instantiate a `RelEmbeddingClass` when `EmbeddingLike` is defined
instance : RelHomClass (r ↪r s) r s where
  coe := fun x => x
  coe_injective' f g h := by
    rcases f with ⟨⟨⟩⟩
    rcases g with ⟨⟨⟩⟩
    congr
  map_rel f a b := Iff.mpr (map_rel_iff' f)


/-- See Note [custom simps projection]. We specify this explicitly because we have a coercion not
given by the `FunLike` instance. Todo: remove that instance?
-/
def Simps.apply (h : r ↪r s) : α → β :=
  h

initialize_simps_projections RelEmbedding (toFun → apply)

theorem injective (f : r ↪r s) : Injective f :=
  f.inj'
#align rel_embedding.injective RelEmbedding.injective

theorem inj (f : r ↪r s) {a b} : f a = f b ↔ a = b :=
  f.injective.eq_iff
#align rel_embedding.inj RelEmbedding.inj

theorem map_rel_iff (f : r ↪r s) {a b} : s (f a) (f b) ↔ r a b :=
  f.map_rel_iff'
#align rel_embedding.map_rel_iff RelEmbedding.map_rel_iff

#noalign coe_fn_mk
#noalign coe_fn_to_embedding

/-- The map `coe_fn : (r ↪r s) → (α → β)` is injective. -/
theorem coe_fn_injective : Injective fun f : r ↪r s => (f : α → β) :=
  FunLike.coe_injective
#align rel_embedding.coe_fn_injective RelEmbedding.coe_fn_injective

@[ext]
theorem ext ⦃f g : r ↪r s⦄ (h : ∀ x, f x = g x) : f = g :=
  FunLike.ext _ _ h
#align rel_embedding.ext RelEmbedding.ext

theorem ext_iff {f g : r ↪r s} : f = g ↔ ∀ x, f x = g x :=
  FunLike.ext_iff
#align rel_embedding.ext_iff RelEmbedding.ext_iff

/-- Identity map is a relation embedding. -/
@[refl, simps!]
protected def refl (r : α → α → Prop) : r ↪r r :=
  ⟨Embedding.refl _, Iff.rfl⟩
#align rel_embedding.refl RelEmbedding.refl
#align rel_embedding.refl_apply RelEmbedding.refl_apply

/-- Composition of two relation embeddings is a relation embedding. -/
protected def trans (f : r ↪r s) (g : s ↪r t) : r ↪r t :=
  ⟨f.1.trans g.1, by simp [f.map_rel_iff, g.map_rel_iff]⟩
#align rel_embedding.trans RelEmbedding.trans

instance (r : α → α → Prop) : Inhabited (r ↪r r) :=
  ⟨RelEmbedding.refl _⟩

theorem trans_apply (f : r ↪r s) (g : s ↪r t) (a : α) : (f.trans g) a = g (f a) :=
  rfl
#align rel_embedding.trans_apply RelEmbedding.trans_apply

@[simp]
theorem coe_trans (f : r ↪r s) (g : s ↪r t) : (f.trans g) = g ∘ f :=
  rfl
#align rel_embedding.coe_trans RelEmbedding.coe_trans

/-- A relation embedding is also a relation embedding between dual relations. -/
protected def swap (f : r ↪r s) : swap r ↪r swap s :=
  ⟨f.toEmbedding, f.map_rel_iff⟩
#align rel_embedding.swap RelEmbedding.swap

/-- If `f` is injective, then it is a relation embedding from the
  preimage relation of `s` to `s`. -/
def preimage (f : α ↪ β) (s : β → β → Prop) : f ⁻¹'o s ↪r s :=
  ⟨f, Iff.rfl⟩
#align rel_embedding.preimage RelEmbedding.preimage

theorem eq_preimage (f : r ↪r s) : r = f ⁻¹'o s := by
  ext (a b)
  exact f.map_rel_iff.symm
#align rel_embedding.eq_preimage RelEmbedding.eq_preimage

protected theorem isIrrefl (f : r ↪r s) [IsIrrefl β s] : IsIrrefl α r :=
  ⟨fun a => mt f.map_rel_iff.2 (irrefl (f a))⟩
#align rel_embedding.is_irrefl RelEmbedding.isIrrefl

protected theorem isRefl (f : r ↪r s) [IsRefl β s] : IsRefl α r :=
  ⟨fun _ => f.map_rel_iff.1 <| refl _⟩
#align rel_embedding.is_refl RelEmbedding.isRefl

protected theorem isSymm (f : r ↪r s) [IsSymm β s] : IsSymm α r :=
  ⟨fun _ _ => imp_imp_imp f.map_rel_iff.2 f.map_rel_iff.1 symm⟩
#align rel_embedding.is_symm RelEmbedding.isSymm

protected theorem isAsymm (f : r ↪r s) [IsAsymm β s] : IsAsymm α r :=
  ⟨fun _ _ h₁ h₂ => asymm (f.map_rel_iff.2 h₁) (f.map_rel_iff.2 h₂)⟩
#align rel_embedding.is_asymm RelEmbedding.isAsymm

protected theorem isAntisymm : ∀ (_ : r ↪r s) [IsAntisymm β s], IsAntisymm α r
  | ⟨f, o⟩, ⟨H⟩ => ⟨fun _ _ h₁ h₂ => f.inj' (H _ _ (o.2 h₁) (o.2 h₂))⟩
#align rel_embedding.is_antisymm RelEmbedding.isAntisymm

protected theorem isTrans : ∀ (_ : r ↪r s) [IsTrans β s], IsTrans α r
  | ⟨_, o⟩, ⟨H⟩ => ⟨fun _ _ _ h₁ h₂ => o.1 (H _ _ _ (o.2 h₁) (o.2 h₂))⟩
#align rel_embedding.is_trans RelEmbedding.isTrans

protected theorem isTotal : ∀ (_ : r ↪r s) [IsTotal β s], IsTotal α r
  | ⟨_, o⟩, ⟨H⟩ => ⟨fun _ _ => (or_congr o o).1 (H _ _)⟩
#align rel_embedding.is_total RelEmbedding.isTotal

protected theorem isPreorder : ∀ (_ : r ↪r s) [IsPreorder β s], IsPreorder α r
  | f, _ => { f.isRefl, f.isTrans with }
#align rel_embedding.is_preorder RelEmbedding.isPreorder

protected theorem isPartialOrder : ∀ (_ : r ↪r s) [IsPartialOrder β s], IsPartialOrder α r
  | f, _ => { f.isPreorder, f.isAntisymm with }
#align rel_embedding.is_partial_order RelEmbedding.isPartialOrder

protected theorem isLinearOrder : ∀ (_ : r ↪r s) [IsLinearOrder β s], IsLinearOrder α r
  | f, _ => { f.isPartialOrder, f.isTotal with }
#align rel_embedding.is_linear_order RelEmbedding.isLinearOrder

protected theorem isStrictOrder : ∀ (_ : r ↪r s) [IsStrictOrder β s], IsStrictOrder α r
  | f, _ => { f.isIrrefl, f.isTrans with }
#align rel_embedding.is_strict_order RelEmbedding.isStrictOrder

protected theorem isTrichotomous : ∀ (_ : r ↪r s) [IsTrichotomous β s], IsTrichotomous α r
  | ⟨f, o⟩, ⟨H⟩ => ⟨fun _ _ => (or_congr o (or_congr f.inj'.eq_iff o)).1 (H _ _)⟩
#align rel_embedding.is_trichotomous RelEmbedding.isTrichotomous

protected theorem isStrictTotalOrder : ∀ (_ : r ↪r s) [IsStrictTotalOrder β s],
    IsStrictTotalOrder α r
  | f, _ => { f.isTrichotomous, f.isStrictOrder with }
#align rel_embedding.is_strict_total_order RelEmbedding.isStrictTotalOrder

protected theorem acc (f : r ↪r s) (a : α) : Acc s (f a) → Acc r a := by
  generalize h : f a = b
  intro ac
  induction' ac with _ H IH generalizing a
  subst h
  exact ⟨_, fun a' h => IH (f a') (f.map_rel_iff.2 h) _ rfl⟩
#align rel_embedding.acc RelEmbedding.acc

protected theorem wellFounded : ∀ (_ : r ↪r s) (_ : WellFounded s), WellFounded r
  | f, ⟨H⟩ => ⟨fun _ => f.acc _ (H _)⟩
#align rel_embedding.well_founded RelEmbedding.wellFounded

protected theorem isWellOrder : ∀ (_ : r ↪r s) [IsWellOrder β s], IsWellOrder α r
  | f, H => { f.isStrictTotalOrder with wf := f.wellFounded H.wf }
#align rel_embedding.is_well_order RelEmbedding.isWellOrder

/-- `Quotient.out` as a relation embedding between the lift of a relation and the relation. -/
@[simps!]
noncomputable def _root_.Quotient.outRelEmbedding [s : Setoid α] {r : α → α → Prop}
    (H : ∀ (a₁ b₁ a₂ b₂ : α), a₁ ≈ a₂ → b₁ ≈ b₂ → r a₁ b₁ = r a₂ b₂) : Quotient.lift₂ r H ↪r r :=
  ⟨Embedding.quotientOut α, by
    refine' @fun x y => Quotient.inductionOn₂ x y fun a b => _
    apply iff_iff_eq.2 (H _ _ _ _ _ _) <;> apply Quotient.mk_out⟩
#align quotient.out_rel_embedding Quotient.outRelEmbedding
#align quotient.out_rel_embedding_apply Quotient.outRelEmbedding_apply

/-- A relation is well founded iff its lift to a quotient is. -/
@[simp]
theorem _root_.wellFounded_lift₂_iff [s : Setoid α] {r : α → α → Prop}
    {H : ∀ (a₁ b₁ a₂ b₂ : α), a₁ ≈ a₂ → b₁ ≈ b₂ → r a₁ b₁ = r a₂ b₂} :
    WellFounded (Quotient.lift₂ r H) ↔ WellFounded r :=
  ⟨fun hr => by
    suffices ∀ {x : Quotient s} {a : α}, ⟦a⟧ = x → Acc r a by exact ⟨fun a => this rfl⟩
    · refine' @fun x => @WellFounded.induction _ _ hr
         (fun y => ∀ (a : α), Quotient.mk s a = y → Acc r a) x _
      rintro x IH a rfl
      exact ⟨_, @fun b hb => IH ⟦b⟧ hb _ rfl⟩
      ,
    (Quotient.outRelEmbedding H).wellFounded⟩
#align well_founded_lift₂_iff wellFounded_lift₂_iff

alias wellFounded_lift₂_iff ↔ WellFounded.of_quotient_lift₂ WellFounded.quotient_lift₂

/-- To define an relation embedding from an antisymmetric relation `r` to a reflexive relation `s`
it suffices to give a function together with a proof that it satisfies `s (f a) (f b) ↔ r a b`.
-/
def ofMapRelIff (f : α → β) [IsAntisymm α r] [IsRefl β s] (hf : ∀ a b, s (f a) (f b) ↔ r a b) :
    r ↪r s where
  toFun := f
  inj' _ _ h := antisymm ((hf _ _).1 (h ▸ refl _)) ((hf _ _).1 (h ▸ refl _))
  map_rel_iff' := hf _ _
#align rel_embedding.of_map_rel_iff RelEmbedding.ofMapRelIff

@[simp]
theorem ofMapRelIff_coe (f : α → β) [IsAntisymm α r] [IsRefl β s]
    (hf : ∀ a b, s (f a) (f b) ↔ r a b) :
    (ofMapRelIff f hf : r ↪r s) = f :=
  rfl
#align rel_embedding.of_map_rel_iff_coe RelEmbedding.ofMapRelIff_coe

/-- It suffices to prove `f` is monotone between strict relations
  to show it is a relation embedding. -/
def ofMonotone [IsTrichotomous α r] [IsAsymm β s] (f : α → β) (H : ∀ a b, r a b → s (f a) (f b)) :
    r ↪r s := by
  haveI := @IsAsymm.isIrrefl β s _
  refine' ⟨⟨f, fun a b e => _⟩, @fun a b => ⟨fun h => _, H _ _⟩⟩
  · refine' ((@trichotomous _ r _ a b).resolve_left _).resolve_right _ <;>
      exact fun h => @irrefl _ s _ _ (by simpa [e] using H _ _ h)

  · refine' (@trichotomous _ r _ a b).resolve_right (Or.rec (fun e => _) fun h' => _)
    · subst e
      exact irrefl _ h

    · exact asymm (H _ _ h') h


#align rel_embedding.of_monotone RelEmbedding.ofMonotone

@[simp]
theorem ofMonotone_coe [IsTrichotomous α r] [IsAsymm β s] (f : α → β) (H) :
    (@ofMonotone _ _ r s _ _ f H : α → β) = f :=
  rfl
#align rel_embedding.of_monotone_coe RelEmbedding.ofMonotone_coe

/-- A relation embedding from an empty type. -/
def ofIsEmpty (r : α → α → Prop) (s : β → β → Prop) [IsEmpty α] : r ↪r s :=
  ⟨Embedding.ofIsEmpty, @fun a => isEmptyElim a⟩
#align rel_embedding.of_is_empty RelEmbedding.ofIsEmpty

/-- `Sum.inl` as a relation embedding into `Sum.LiftRel r s`. -/
@[simps]
def sumLiftRelInl (r : α → α → Prop) (s : β → β → Prop) : r ↪r Sum.LiftRel r s where
  toFun := Sum.inl
  inj' := Sum.inl_injective
  map_rel_iff' := Sum.liftRel_inl_inl
#align rel_embedding.sum_lift_rel_inl RelEmbedding.sumLiftRelInl
#align rel_embedding.sum_lift_rel_inl_apply RelEmbedding.sumLiftRelInl_apply

/-- `Sum.inr` as a relation embedding into `Sum.LiftRel r s`. -/
@[simps]
def sumLiftRelInr (r : α → α → Prop) (s : β → β → Prop) : s ↪r Sum.LiftRel r s where
  toFun := Sum.inr
  inj' := Sum.inr_injective
  map_rel_iff' := Sum.liftRel_inr_inr
#align rel_embedding.sum_lift_rel_inr RelEmbedding.sumLiftRelInr
#align rel_embedding.sum_lift_rel_inr_apply RelEmbedding.sumLiftRelInr_apply

/-- `Sum.map` as a relation embedding between `Sum.LiftRel` relations. -/
@[simps]
def sumLiftRelMap (f : r ↪r s) (g : t ↪r u) : Sum.LiftRel r t ↪r Sum.LiftRel s u where
  toFun := Sum.map f g
  inj' := f.injective.sum_map g.injective
  map_rel_iff' := by rintro (a | b) (c | d) <;> simp [f.map_rel_iff, g.map_rel_iff]
#align rel_embedding.sum_lift_rel_map RelEmbedding.sumLiftRelMap
#align rel_embedding.sum_lift_rel_map_apply RelEmbedding.sumLiftRelMap_apply

/-- `Sum.inl` as a relation embedding into `Sum.Lex r s`. -/
@[simps]
def sumLexInl (r : α → α → Prop) (s : β → β → Prop) : r ↪r Sum.Lex r s where
  toFun := Sum.inl
  inj' := Sum.inl_injective
  map_rel_iff' := Sum.lex_inl_inl
#align rel_embedding.sum_lex_inl RelEmbedding.sumLexInl
#align rel_embedding.sum_lex_inl_apply RelEmbedding.sumLexInl_apply

/-- `Sum.inr` as a relation embedding into `Sum.Lex r s`. -/
@[simps]
def sumLexInr (r : α → α → Prop) (s : β → β → Prop) : s ↪r Sum.Lex r s where
  toFun := Sum.inr
  inj' := Sum.inr_injective
  map_rel_iff' := Sum.lex_inr_inr
#align rel_embedding.sum_lex_inr RelEmbedding.sumLexInr
#align rel_embedding.sum_lex_inr_apply RelEmbedding.sumLexInr_apply

/-- `Sum.map` as a relation embedding between `Sum.Lex` relations. -/
@[simps]
def sumLexMap (f : r ↪r s) (g : t ↪r u) : Sum.Lex r t ↪r Sum.Lex s u where
  toFun := Sum.map f g
  inj' := f.injective.sum_map g.injective
  map_rel_iff' := by rintro (a | b) (c | d) <;> simp [f.map_rel_iff, g.map_rel_iff]
#align rel_embedding.sum_lex_map RelEmbedding.sumLexMap
#align rel_embedding.sum_lex_map_apply RelEmbedding.sumLexMap_apply

/-- `λ b, Prod.mk a b` as a relation embedding. -/
@[simps]
def prodLexMkLeft (s : β → β → Prop) {a : α} (h : ¬r a a) : s ↪r Prod.Lex r s where
  toFun := Prod.mk a
  inj' := Prod.mk.inj_left a
  map_rel_iff' := by simp [Prod.lex_def, h]
#align rel_embedding.prod_lex_mk_left RelEmbedding.prodLexMkLeft
#align rel_embedding.prod_lex_mk_left_apply RelEmbedding.prodLexMkLeft_apply

/-- `λ a, Prod.mk a b` as a relation embedding. -/
@[simps]
def prodLexMkRight (r : α → α → Prop) {b : β} (h : ¬s b b) : r ↪r Prod.Lex r s where
  toFun a := (a, b)
  inj' := Prod.mk.inj_right b
  map_rel_iff' := by simp [Prod.lex_def, h]
#align rel_embedding.prod_lex_mk_right RelEmbedding.prodLexMkRight
#align rel_embedding.prod_lex_mk_right_apply RelEmbedding.prodLexMkRight_apply

/-- `Prod.map` as a relation embedding. -/
@[simps]
def prodLexMap (f : r ↪r s) (g : t ↪r u) : Prod.Lex r t ↪r Prod.Lex s u where
  toFun := Prod.map f g
  inj' := f.injective.Prod_map g.injective
  map_rel_iff' := by simp [Prod.lex_def, f.map_rel_iff, g.map_rel_iff]
#align rel_embedding.prod_lex_map RelEmbedding.prodLexMap
#align rel_embedding.prod_lex_map_apply RelEmbedding.prodLexMap_apply

end RelEmbedding

/-- A relation isomorphism is an equivalence that is also a relation embedding. -/
structure RelIso {α β : Type _} (r : α → α → Prop) (s : β → β → Prop) extends α ≃ β where
  /-- Elements are related iff they are related after apply a `RelIso` -/
  map_rel_iff' : ∀ {a b}, s (toEquiv a) (toEquiv b) ↔ r a b
#align rel_iso RelIso

/-- A relation isomorphism is an equivalence that is also a relation embedding. -/
infixl:25 " ≃r " => RelIso

namespace RelIso

/-- Convert an `RelIso` to a `RelEmbedding`. This function is also available as a coercion
but often it is easier to write `f.toRelEmbedding` than to write explicitly `r` and `s`
in the target type. -/
def toRelEmbedding (f : r ≃r s) : r ↪r s :=
  ⟨f.toEquiv.toEmbedding, f.map_rel_iff'⟩
#align rel_iso.to_rel_embedding RelIso.toRelEmbedding

theorem toEquiv_injective : Injective (toEquiv : r ≃r s → α ≃ β)
  | ⟨e₁, o₁⟩, ⟨e₂, _⟩, h => by
    congr
#align rel_iso.to_equiv_injective RelIso.toEquiv_injective

instance : CoeOut (r ≃r s) (r ↪r s) :=
  ⟨toRelEmbedding⟩

-- see Note [function coercion]
instance : CoeFun (r ≃r s) fun _ => α → β :=
  ⟨fun f => f⟩

-- TODO: define and instantiate a `RelIsoClass` when `EquivLike` is defined
instance : RelHomClass (r ≃r s) r s where
  coe := fun x => x
  coe_injective' := Equiv.coe_fn_injective.comp toEquiv_injective
  map_rel f _ _ := Iff.mpr (map_rel_iff' f)

theorem map_rel_iff (f : r ≃r s) {a b} : s (f a) (f b) ↔ r a b :=
  f.map_rel_iff'
#align rel_iso.map_rel_iff RelIso.map_rel_iff

@[simp]
theorem coe_fn_mk (f : α ≃ β) (o : ∀ ⦃a b⦄, s (f a) (f b) ↔ r a b) :
    (RelIso.mk f @o : α → β) = f :=
  rfl
#align rel_iso.coe_fn_mk RelIso.coe_fn_mk

@[simp]
theorem coe_fn_toEquiv (f : r ≃r s) : (f.toEquiv : α → β) = f :=
  rfl
#align rel_iso.coe_fn_to_equiv RelIso.coe_fn_toEquiv

/-- The map `coe_fn : (r ≃r s) → (α → β)` is injective. Lean fails to parse
`function.injective (λ e : r ≃r s, (e : α → β))`, so we use a trick to say the same. -/
theorem coe_fn_injective : Injective fun f : r ≃r s => (f : α → β) :=
  FunLike.coe_injective
#align rel_iso.coe_fn_injective RelIso.coe_fn_injective

@[ext]
theorem ext ⦃f g : r ≃r s⦄ (h : ∀ x, f x = g x) : f = g :=
  FunLike.ext f g h
#align rel_iso.ext RelIso.ext

theorem ext_iff {f g : r ≃r s} : f = g ↔ ∀ x, f x = g x :=
  FunLike.ext_iff
#align rel_iso.ext_iff RelIso.ext_iff

/-- Inverse map of a relation isomorphism is a relation isomorphism. -/
protected def symm (f : r ≃r s) : s ≃r r :=
  ⟨f.toEquiv.symm, @fun a b => by erw [← f.map_rel_iff, f.1.apply_symm_apply, f.1.apply_symm_apply]⟩
#align rel_iso.symm RelIso.symm

/-- See Note [custom simps projection]. We need to specify this projection explicitly in this case,
  because `RelIso` defines custom coercions other than the ones given by `FunLike`. -/
def Simps.apply (h : r ≃r s) : α → β :=
  h
#align rel_iso.simps.apply RelIso.Simps.apply

/-- See Note [custom simps projection]. -/
def Simps.symm_apply (h : r ≃r s) : β → α :=
  h.symm
#align rel_iso.simps.symm_apply RelIso.Simps.symm_apply

<<<<<<< HEAD
initialize_simps_projections RelIso (toFun → apply, invFun → symmApply)
=======
initialize_simps_projections RelIso (toFun → apply, invFun → symm_apply)
>>>>>>> ec7ca888

/-- Identity map is a relation isomorphism. -/
@[refl, simps! apply]
protected def refl (r : α → α → Prop) : r ≃r r :=
  ⟨Equiv.refl _, Iff.rfl⟩
#align rel_iso.refl RelIso.refl
#align rel_iso.refl_apply RelIso.refl_apply

/-- Composition of two relation isomorphisms is a relation isomorphism. -/
@[simps! apply]
protected def trans (f₁ : r ≃r s) (f₂ : s ≃r t) : r ≃r t :=
  ⟨f₁.toEquiv.trans f₂.toEquiv, f₂.map_rel_iff.trans f₁.map_rel_iff⟩
#align rel_iso.trans RelIso.trans
#align rel_iso.trans_apply RelIso.trans_apply

instance (r : α → α → Prop) : Inhabited (r ≃r r) :=
  ⟨RelIso.refl _⟩

@[simp]
theorem default_def (r : α → α → Prop) : default = RelIso.refl r :=
  rfl
#align rel_iso.default_def RelIso.default_def

/-- A relation isomorphism between equal relations on equal types. -/
@[simps! toEquiv apply]
protected def cast {α β : Type u} {r : α → α → Prop} {s : β → β → Prop} (h₁ : α = β)
    (h₂ : HEq r s) : r ≃r s :=
  ⟨Equiv.cast h₁, @fun a b => by
    subst h₁
    rw [eq_of_heq h₂]
    rfl⟩
#align rel_iso.cast RelIso.cast
#align rel_iso.cast_apply RelIso.cast_apply
#align rel_iso.cast_to_equiv RelIso.cast_toEquiv

@[simp]
protected theorem cast_symm {α β : Type u} {r : α → α → Prop} {s : β → β → Prop} (h₁ : α = β)
    (h₂ : HEq r s) :
    (RelIso.cast h₁ h₂).symm = RelIso.cast h₁.symm h₂.symm :=
  rfl
#align rel_iso.cast_symm RelIso.cast_symm

@[simp]
protected theorem cast_refl {α : Type u} {r : α → α → Prop} (h₁ : α = α := rfl)
    (h₂ : HEq r r := HEq.rfl) :
    RelIso.cast h₁ h₂ = RelIso.refl r :=
  rfl
#align rel_iso.cast_refl RelIso.cast_refl

@[simp]
protected theorem cast_trans {α β γ : Type u} {r : α → α → Prop} {s : β → β → Prop}
    {t : γ → γ → Prop} (h₁ : α = β)
    (h₁' : β = γ) (h₂ : HEq r s) (h₂' : HEq s t) :
    (RelIso.cast h₁ h₂).trans (RelIso.cast h₁' h₂') = RelIso.cast (h₁.trans h₁') (h₂.trans h₂') :=
  ext fun x => by subst h₁; rfl
#align rel_iso.cast_trans RelIso.cast_trans

/-- a relation isomorphism is also a relation isomorphism between dual relations. -/
protected def swap (f : r ≃r s) : swap r ≃r swap s :=
  ⟨f.toEquiv, f.map_rel_iff⟩
#align rel_iso.swap RelIso.swap

@[simp]
theorem coe_fn_symm_mk (f o) : ((@RelIso.mk _ _ r s f @o).symm : β → α) = f.symm :=
  rfl
#align rel_iso.coe_fn_symm_mk RelIso.coe_fn_symm_mk

@[simp]
theorem apply_symm_apply (e : r ≃r s) (x : β) : e (e.symm x) = x :=
  e.toEquiv.apply_symm_apply x
#align rel_iso.apply_symm_apply RelIso.apply_symm_apply

@[simp]
theorem symm_apply_apply (e : r ≃r s) (x : α) : e.symm (e x) = x :=
  e.toEquiv.symm_apply_apply x
#align rel_iso.symm_apply_apply RelIso.symm_apply_apply

theorem rel_symm_apply (e : r ≃r s) {x y} : r x (e.symm y) ↔ s (e x) y :=
  by rw [← e.map_rel_iff, e.apply_symm_apply]
#align rel_iso.rel_symm_apply RelIso.rel_symm_apply

theorem symm_apply_rel (e : r ≃r s) {x y} : r (e.symm x) y ↔ s x (e y) :=
  by rw [← e.map_rel_iff, e.apply_symm_apply]
#align rel_iso.symm_apply_rel RelIso.symm_apply_rel

protected theorem bijective (e : r ≃r s) : Bijective e :=
  e.toEquiv.bijective
#align rel_iso.bijective RelIso.bijective

protected theorem injective (e : r ≃r s) : Injective e :=
  e.toEquiv.injective
#align rel_iso.injective RelIso.injective

protected theorem surjective (e : r ≃r s) : Surjective e :=
  e.toEquiv.surjective
#align rel_iso.surjective RelIso.surjective

theorem eq_iff_eq (f : r ≃r s) {a b} : f a = f b ↔ a = b :=
  f.injective.eq_iff
#align rel_iso.eq_iff_eq RelIso.eq_iff_eq

/-- Any equivalence lifts to a relation isomorphism between `s` and its preimage. -/
protected def preimage (f : α ≃ β) (s : β → β → Prop) : f ⁻¹'o s ≃r s :=
  ⟨f, Iff.rfl⟩
#align rel_iso.preimage RelIso.preimage

instance IsWellOrder.preimage {α : Type u} (r : α → α → Prop) [IsWellOrder α r] (f : β ≃ α) :
    IsWellOrder β (f ⁻¹'o r) :=
  @RelEmbedding.isWellOrder _ _ (f ⁻¹'o r) r (RelIso.preimage f r) _
#align rel_iso.is_well_order.preimage RelIso.IsWellOrder.preimage

instance IsWellOrder.ulift {α : Type u} (r : α → α → Prop) [IsWellOrder α r] :
    IsWellOrder (ULift α) (ULift.down ⁻¹'o r) :=
  IsWellOrder.preimage r Equiv.ulift
#align rel_iso.is_well_order.ulift RelIso.IsWellOrder.ulift

/-- A surjective relation embedding is a relation isomorphism. -/
@[simps! apply]
noncomputable def ofSurjective (f : r ↪r s) (H : Surjective f) : r ≃r s :=
  ⟨Equiv.ofBijective f ⟨f.injective, H⟩, f.map_rel_iff⟩
#align rel_iso.of_surjective RelIso.ofSurjective
#align rel_iso.of_surjective_apply RelIso.ofSurjective_apply

/-- Given relation isomorphisms `r₁ ≃r s₁` and `r₂ ≃r s₂`, construct a relation isomorphism for the
lexicographic orders on the sum.
-/
def sumLexCongr {α₁ α₂ β₁ β₂ r₁ r₂ s₁ s₂} (e₁ : @RelIso α₁ β₁ r₁ s₁) (e₂ : @RelIso α₂ β₂ r₂ s₂) :
    Sum.Lex r₁ r₂ ≃r Sum.Lex s₁ s₂ :=
  ⟨Equiv.sumCongr e₁.toEquiv e₂.toEquiv, @fun a b => by
    cases' e₁ with f hf ; cases' e₂ with g hg ; cases a <;> cases b <;> simp [hf, hg]⟩
#align rel_iso.sum_lex_congr RelIso.sumLexCongr

/-- Given relation isomorphisms `r₁ ≃r s₁` and `r₂ ≃r s₂`, construct a relation isomorphism for the
lexicographic orders on the product.
-/
def prodLexCongr {α₁ α₂ β₁ β₂ r₁ r₂ s₁ s₂} (e₁ : @RelIso α₁ β₁ r₁ s₁) (e₂ : @RelIso α₂ β₂ r₂ s₂) :
    Prod.Lex r₁ r₂ ≃r Prod.Lex s₁ s₂ :=
  ⟨Equiv.prodCongr e₁.toEquiv e₂.toEquiv, by simp [Prod.lex_def, e₁.map_rel_iff, e₂.map_rel_iff]⟩
#align rel_iso.prod_lex_congr RelIso.prodLexCongr

/-- Two relations on empty types are isomorphic. -/
def relIsoOfIsEmpty (r : α → α → Prop) (s : β → β → Prop) [IsEmpty α] [IsEmpty β] : r ≃r s :=
  ⟨Equiv.equivOfIsEmpty α β, @fun a => isEmptyElim a⟩
#align rel_iso.rel_iso_of_is_empty RelIso.relIsoOfIsEmpty

/-- Two irreflexive relations on a unique type are isomorphic. -/
def relIsoOfUniqueOfIrrefl (r : α → α → Prop) (s : β → β → Prop) [IsIrrefl α r]
    [IsIrrefl β s] [Unique α] [Unique β] : r ≃r s :=
  ⟨Equiv.equivOfUnique α β, iff_of_false (not_rel_of_subsingleton s _ _)
      (not_rel_of_subsingleton r _ _) ⟩
#align rel_iso.rel_iso_of_unique_of_irrefl RelIso.relIsoOfUniqueOfIrrefl

/-- Two reflexive relations on a unique type are isomorphic. -/
def relIsoOfUniqueOfRefl (r : α → α → Prop) (s : β → β → Prop) [IsRefl α r] [IsRefl β s]
    [Unique α] [Unique β] : r ≃r s :=
  ⟨Equiv.equivOfUnique α β, iff_of_true (rel_of_subsingleton s _ _) (rel_of_subsingleton r _ _)⟩
#align rel_iso.rel_iso_of_unique_of_refl RelIso.relIsoOfUniqueOfRefl

end RelIso<|MERGE_RESOLUTION|>--- conflicted
+++ resolved
@@ -631,11 +631,7 @@
   h.symm
 #align rel_iso.simps.symm_apply RelIso.Simps.symm_apply
 
-<<<<<<< HEAD
-initialize_simps_projections RelIso (toFun → apply, invFun → symmApply)
-=======
 initialize_simps_projections RelIso (toFun → apply, invFun → symm_apply)
->>>>>>> ec7ca888
 
 /-- Identity map is a relation isomorphism. -/
 @[refl, simps! apply]
