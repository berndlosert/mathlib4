/-
Copyright (c) 2022 Yaël Dillies. All rights reserved.
Released under Apache 2.0 license as described in the file LICENSE.
Authors: Yaël Dillies
-/
import Mathlib.Order.Hom.Lattice

#align_import order.heyting.hom from "leanprover-community/mathlib"@"4c19a16e4b705bf135cf9a80ac18fcc99c438514"

/-!
# Heyting algebra morphisms

A Heyting homomorphism between two Heyting algebras is a bounded lattice homomorphism that preserves
Heyting implication.

We use the `DFunLike` design, so each type of morphisms has a companion typeclass which is meant to
be satisfied by itself and all stricter types.

## Types of morphisms

* `HeytingHom`: Heyting homomorphisms.
* `CoheytingHom`: Co-Heyting homomorphisms.
* `BiheytingHom`: Bi-Heyting homomorphisms.

## Typeclasses

* `HeytingHomClass`
* `CoheytingHomClass`
* `BiheytingHomClass`
-/


open Function

variable {F α β γ δ : Type*}

/-- The type of Heyting homomorphisms from `α` to `β`. Bounded lattice homomorphisms that preserve
Heyting implication. -/
structure HeytingHom (α β : Type*) [HeytingAlgebra α] [HeytingAlgebra β] extends
  LatticeHom α β where
  /-- The proposition that a Heyting homomorphism preserves the bottom element.-/
  protected map_bot' : toFun ⊥ = ⊥
  /-- The proposition that a Heyting homomorphism preserves the Heyting implication.-/
  protected map_himp' : ∀ a b, toFun (a ⇨ b) = toFun a ⇨ toFun b
#align heyting_hom HeytingHom

/-- The type of co-Heyting homomorphisms from `α` to `β`. Bounded lattice homomorphisms that
preserve difference. -/
structure CoheytingHom (α β : Type*) [CoheytingAlgebra α] [CoheytingAlgebra β] extends
  LatticeHom α β where
  /-- The proposition that a co-Heyting homomorphism preserves the top element.-/
  protected map_top' : toFun ⊤ = ⊤
  /-- The proposition that a co-Heyting homomorphism preserves the difference operation.-/
  protected map_sdiff' : ∀ a b, toFun (a \ b) = toFun a \ toFun b
#align coheyting_hom CoheytingHom

/-- The type of bi-Heyting homomorphisms from `α` to `β`. Bounded lattice homomorphisms that
preserve Heyting implication and difference. -/
structure BiheytingHom (α β : Type*) [BiheytingAlgebra α] [BiheytingAlgebra β] extends
  LatticeHom α β where
  /-- The proposition that a bi-Heyting homomorphism preserves the Heyting implication.-/
  protected map_himp' : ∀ a b, toFun (a ⇨ b) = toFun a ⇨ toFun b
  /-- The proposition that a bi-Heyting homomorphism preserves the difference operation.-/
  protected map_sdiff' : ∀ a b, toFun (a \ b) = toFun a \ toFun b
#align biheyting_hom BiheytingHom

/-- `HeytingHomClass F α β` states that `F` is a type of Heyting homomorphisms.

You should extend this class when you extend `HeytingHom`. -/
class HeytingHomClass (F α β : Type*) [HeytingAlgebra α] [HeytingAlgebra β] [NDFunLike F α β]
  extends LatticeHomClass F α β : Prop where
  /-- The proposition that a Heyting homomorphism preserves the bottom element.-/
  map_bot (f : F) : f ⊥ = ⊥
  /-- The proposition that a Heyting homomorphism preserves the Heyting implication.-/
  map_himp (f : F) : ∀ a b, f (a ⇨ b) = f a ⇨ f b
#align heyting_hom_class HeytingHomClass

/-- `CoheytingHomClass F α β` states that `F` is a type of co-Heyting homomorphisms.

You should extend this class when you extend `CoheytingHom`. -/
class CoheytingHomClass (F α β : Type*) [CoheytingAlgebra α] [CoheytingAlgebra β] [NDFunLike F α β]
  extends LatticeHomClass F α β : Prop where
  /-- The proposition that a co-Heyting homomorphism preserves the top element.-/
  map_top (f : F) : f ⊤ = ⊤
  /-- The proposition that a co-Heyting homomorphism preserves the difference operation.-/
  map_sdiff (f : F) : ∀ a b, f (a \ b) = f a \ f b
#align coheyting_hom_class CoheytingHomClass

/-- `BiheytingHomClass F α β` states that `F` is a type of bi-Heyting homomorphisms.

You should extend this class when you extend `BiheytingHom`. -/
class BiheytingHomClass (F α β : Type*) [BiheytingAlgebra α] [BiheytingAlgebra β] [NDFunLike F α β]
  extends LatticeHomClass F α β : Prop where
  /-- The proposition that a bi-Heyting homomorphism preserves the Heyting implication.-/
  map_himp (f : F) : ∀ a b, f (a ⇨ b) = f a ⇨ f b
  /-- The proposition that a bi-Heyting homomorphism preserves the difference operation.-/
  map_sdiff (f : F) : ∀ a b, f (a \ b) = f a \ f b
#align biheyting_hom_class BiheytingHomClass

export HeytingHomClass (map_himp)

export CoheytingHomClass (map_sdiff)

attribute [simp] map_himp map_sdiff

section Hom

variable [NDFunLike F α β]

/- Porting note: `[HeytingAlgebra α, β]` -> `{ _ : HeytingAlgebra α, β}` as a dangerous instance fix
similar for Coheyting & Biheyting instances -/
-- See note [lower instance priority]
instance (priority := 100) HeytingHomClass.toBoundedLatticeHomClass [HeytingAlgebra α]
    { _ : HeytingAlgebra β} [HeytingHomClass F α β] : BoundedLatticeHomClass F α β :=
  { ‹HeytingHomClass F α β› with
    map_top := fun f => by rw [← @himp_self α _ ⊥, ← himp_self, map_himp] }
#align heyting_hom_class.to_bounded_lattice_hom_class HeytingHomClass.toBoundedLatticeHomClass

-- See note [lower instance priority]
instance (priority := 100) CoheytingHomClass.toBoundedLatticeHomClass [CoheytingAlgebra α]
    { _ : CoheytingAlgebra β} [CoheytingHomClass F α β] : BoundedLatticeHomClass F α β :=
  { ‹CoheytingHomClass F α β› with
    map_bot := fun f => by rw [← @sdiff_self α _ ⊤, ← sdiff_self, map_sdiff] }
#align coheyting_hom_class.to_bounded_lattice_hom_class CoheytingHomClass.toBoundedLatticeHomClass

-- See note [lower instance priority]
instance (priority := 100) BiheytingHomClass.toHeytingHomClass [BiheytingAlgebra α]
    { _ : BiheytingAlgebra β} [BiheytingHomClass F α β] : HeytingHomClass F α β :=
  { ‹BiheytingHomClass F α β› with
    map_bot := fun f => by rw [← @sdiff_self α _ ⊤, ← sdiff_self, BiheytingHomClass.map_sdiff] }
#align biheyting_hom_class.to_heyting_hom_class BiheytingHomClass.toHeytingHomClass

-- See note [lower instance priority]
instance (priority := 100) BiheytingHomClass.toCoheytingHomClass [BiheytingAlgebra α]
    { _ : BiheytingAlgebra β} [BiheytingHomClass F α β] : CoheytingHomClass F α β :=
  { ‹BiheytingHomClass F α β› with
    map_top := fun f => by rw [← @himp_self α _ ⊥, ← himp_self, map_himp] }
#align biheyting_hom_class.to_coheyting_hom_class BiheytingHomClass.toCoheytingHomClass

end Hom

section Equiv

variable [EquivLike F α β]

-- See note [lower instance priority]
instance (priority := 100) OrderIsoClass.toHeytingHomClass [HeytingAlgebra α]
    { _ : HeytingAlgebra β} [OrderIsoClass F α β] : HeytingHomClass F α β :=
  { OrderIsoClass.toBoundedLatticeHomClass with
    map_himp := fun f a b =>
      eq_of_forall_le_iff fun c => by
        simp only [← map_inv_le_iff, le_himp_iff]
        rw [← OrderIsoClass.map_le_map_iff f]
        simp }
#align order_iso_class.to_heyting_hom_class OrderIsoClass.toHeytingHomClass

-- See note [lower instance priority]
instance (priority := 100) OrderIsoClass.toCoheytingHomClass [CoheytingAlgebra α]
    { _ : CoheytingAlgebra β} [OrderIsoClass F α β] : CoheytingHomClass F α β :=
  { OrderIsoClass.toBoundedLatticeHomClass with
    map_sdiff := fun f a b =>
      eq_of_forall_ge_iff fun c => by
        simp only [← le_map_inv_iff, sdiff_le_iff]
        rw [← OrderIsoClass.map_le_map_iff f]
        simp }
#align order_iso_class.to_coheyting_hom_class OrderIsoClass.toCoheytingHomClass

-- See note [lower instance priority]
instance (priority := 100) OrderIsoClass.toBiheytingHomClass [BiheytingAlgebra α]
    { _ : BiheytingAlgebra β} [OrderIsoClass F α β] : BiheytingHomClass F α β :=
  { OrderIsoClass.toLatticeHomClass with
    map_himp := fun f a b =>
      eq_of_forall_le_iff fun c => by
        simp only [← map_inv_le_iff, le_himp_iff]
        rw [← OrderIsoClass.map_le_map_iff f]
        simp
    map_sdiff := fun f a b =>
      eq_of_forall_ge_iff fun c => by
        simp only [← le_map_inv_iff, sdiff_le_iff]
        rw [← OrderIsoClass.map_le_map_iff f]
        simp }
#align order_iso_class.to_biheyting_hom_class OrderIsoClass.toBiheytingHomClass

end Equiv

variable [NDFunLike F α β]

-- Porting note: Revisit this issue to see if it works in Lean 4. -/
-- See note [reducible non instances]
/-- This can't be an instance because of typeclass loops. -/
@[reducible]
lemma BoundedLatticeHomClass.toBiheytingHomClass [BooleanAlgebra α] [BooleanAlgebra β]
    [BoundedLatticeHomClass F α β] : BiheytingHomClass F α β :=
  { ‹BoundedLatticeHomClass F α β› with
    map_himp := fun f a b => by rw [himp_eq, himp_eq, map_sup, (isCompl_compl.map _).compl_eq]
    map_sdiff := fun f a b => by rw [sdiff_eq, sdiff_eq, map_inf, (isCompl_compl.map _).compl_eq] }
#align bounded_lattice_hom_class.to_biheyting_hom_class BoundedLatticeHomClass.toBiheytingHomClass

section HeytingAlgebra

open scoped symmDiff

variable [HeytingAlgebra α] [HeytingAlgebra β] [HeytingHomClass F α β] (f : F)

@[simp]
theorem map_compl (a : α) : f aᶜ = (f a)ᶜ := by rw [← himp_bot, ← himp_bot, map_himp, map_bot]
#align map_compl map_compl

@[simp]
theorem map_bihimp (a b : α) : f (a ⇔ b) = f a ⇔ f b := by simp_rw [bihimp, map_inf, map_himp]
#align map_bihimp map_bihimp

-- TODO: `map_bihimp`
end HeytingAlgebra

section CoheytingAlgebra

open scoped symmDiff

variable [CoheytingAlgebra α] [CoheytingAlgebra β] [CoheytingHomClass F α β] (f : F)

@[simp]
theorem map_hnot (a : α) : f (￢a) = ￢f a := by rw [← top_sdiff', ← top_sdiff', map_sdiff, map_top]
#align map_hnot map_hnot

@[simp]
theorem map_symmDiff (a b : α) : f (a ∆ b) = f a ∆ f b := by simp_rw [symmDiff, map_sup, map_sdiff]
#align map_symm_diff map_symmDiff

end CoheytingAlgebra

instance [HeytingAlgebra α] [HeytingAlgebra β] [HeytingHomClass F α β] : CoeTC F (HeytingHom α β) :=
  ⟨fun f =>
    { toFun := f
      map_sup' := map_sup f
      map_inf' := map_inf f
      map_bot' := map_bot f
      map_himp' := map_himp f }⟩

instance [CoheytingAlgebra α] [CoheytingAlgebra β] [CoheytingHomClass F α β] :
    CoeTC F (CoheytingHom α β) :=
  ⟨fun f =>
    { toFun := f
      map_sup' := map_sup f
      map_inf' := map_inf f
      map_top' := map_top f
      map_sdiff' := map_sdiff f }⟩

instance [BiheytingAlgebra α] [BiheytingAlgebra β] [BiheytingHomClass F α β] :
    CoeTC F (BiheytingHom α β) :=
  ⟨fun f =>
    { toFun := f
      map_sup' := map_sup f
      map_inf' := map_inf f
      map_himp' := map_himp f
      map_sdiff' := map_sdiff f }⟩

namespace HeytingHom

variable [HeytingAlgebra α] [HeytingAlgebra β] [HeytingAlgebra γ] [HeytingAlgebra δ]

instance instFunLike : NDFunLike (HeytingHom α β) α β where
  coe f := f.toFun
  coe_injective' f g h := by obtain ⟨⟨⟨_, _⟩, _⟩, _⟩ := f; obtain ⟨⟨⟨_, _⟩, _⟩, _⟩ := g; congr

instance instHeytingHomClass : HeytingHomClass (HeytingHom α β) α β where
  map_sup f := f.map_sup'
  map_inf f := f.map_inf'
  map_bot f := f.map_bot'
  map_himp := HeytingHom.map_himp'


-- Porting note: CoeFun undesired here in lean 4
-- /-- Helper instance for when there's too many metavariables to apply `DFunLike.CoeFun`
-- directly. -/
-- instance : CoeFun (HeytingHom α β) fun _ => α → β :=
--   DFunLike.hasCoeToFun

-- @[simp] -- Porting note: not in simp-nf, simp can simplify lhs. Added aux simp lemma
theorem toFun_eq_coe {f : HeytingHom α β} : f.toFun = ⇑f :=
  rfl
#align heyting_hom.to_fun_eq_coe HeytingHom.toFun_eq_coe

@[simp]
theorem toFun_eq_coe_aux {f : HeytingHom α β} : (↑f.toLatticeHom) = ⇑f :=
  rfl

@[ext]
theorem ext {f g : HeytingHom α β} (h : ∀ a, f a = g a) : f = g :=
  DFunLike.ext f g h
#align heyting_hom.ext HeytingHom.ext

/-- Copy of a `HeytingHom` with a new `toFun` equal to the old one. Useful to fix definitional
equalities. -/
protected def copy (f : HeytingHom α β) (f' : α → β) (h : f' = f) : HeytingHom α β where
  toFun := f'
  map_sup' := by simpa only [h] using map_sup f
  map_inf' := by simpa only [h] using map_inf f
  map_bot' := by simpa only [h] using map_bot f
  map_himp' := by simpa only [h] using map_himp f
#align heyting_hom.copy HeytingHom.copy

@[simp]
theorem coe_copy (f : HeytingHom α β) (f' : α → β) (h : f' = f) : ⇑(f.copy f' h) = f' :=
  rfl
#align heyting_hom.coe_copy HeytingHom.coe_copy

theorem copy_eq (f : HeytingHom α β) (f' : α → β) (h : f' = f) : f.copy f' h = f :=
  DFunLike.ext' h
#align heyting_hom.copy_eq HeytingHom.copy_eq

variable (α)

/-- `id` as a `HeytingHom`. -/
protected def id : HeytingHom α α :=
  { BotHom.id _ with
    toLatticeHom := LatticeHom.id _
    map_himp' := fun _ _ => rfl }
#align heyting_hom.id HeytingHom.id

@[simp]
theorem coe_id : ⇑(HeytingHom.id α) = id :=
  rfl
#align heyting_hom.coe_id HeytingHom.coe_id

variable {α}

@[simp]
theorem id_apply (a : α) : HeytingHom.id α a = a :=
  rfl
#align heyting_hom.id_apply HeytingHom.id_apply

instance : Inhabited (HeytingHom α α) :=
  ⟨HeytingHom.id _⟩

instance : PartialOrder (HeytingHom α β) :=
  PartialOrder.lift _ DFunLike.coe_injective

/-- Composition of `HeytingHom`s as a `HeytingHom`. -/
def comp (f : HeytingHom β γ) (g : HeytingHom α β) : HeytingHom α γ :=
  { f.toLatticeHom.comp g.toLatticeHom with
    toFun := f ∘ g
    map_bot' := by simp
    map_himp' := fun a b => by simp }
#align heyting_hom.comp HeytingHom.comp

variable {f f₁ f₂ : HeytingHom α β} {g g₁ g₂ : HeytingHom β γ}

@[simp]
theorem coe_comp (f : HeytingHom β γ) (g : HeytingHom α β) : ⇑(f.comp g) = f ∘ g :=
  rfl
#align heyting_hom.coe_comp HeytingHom.coe_comp

@[simp]
theorem comp_apply (f : HeytingHom β γ) (g : HeytingHom α β) (a : α) : f.comp g a = f (g a) :=
  rfl
#align heyting_hom.comp_apply HeytingHom.comp_apply

@[simp]
theorem comp_assoc (f : HeytingHom γ δ) (g : HeytingHom β γ) (h : HeytingHom α β) :
    (f.comp g).comp h = f.comp (g.comp h) :=
  rfl
#align heyting_hom.comp_assoc HeytingHom.comp_assoc

@[simp]
theorem comp_id (f : HeytingHom α β) : f.comp (HeytingHom.id α) = f :=
  ext fun _ => rfl
#align heyting_hom.comp_id HeytingHom.comp_id

@[simp]
theorem id_comp (f : HeytingHom α β) : (HeytingHom.id β).comp f = f :=
  ext fun _ => rfl
#align heyting_hom.id_comp HeytingHom.id_comp

@[simp]
theorem cancel_right (hf : Surjective f) : g₁.comp f = g₂.comp f ↔ g₁ = g₂ :=
  ⟨fun h => ext <| hf.forall.2 <| DFunLike.ext_iff.1 h, congr_arg (fun a ↦ comp a f)⟩
#align heyting_hom.cancel_right HeytingHom.cancel_right

@[simp]
theorem cancel_left (hg : Injective g) : g.comp f₁ = g.comp f₂ ↔ f₁ = f₂ :=
  ⟨fun h => HeytingHom.ext fun a => hg <| by rw [← comp_apply, h, comp_apply], congr_arg _⟩
#align heyting_hom.cancel_left HeytingHom.cancel_left

end HeytingHom

namespace CoheytingHom

variable [CoheytingAlgebra α] [CoheytingAlgebra β] [CoheytingAlgebra γ] [CoheytingAlgebra δ]

instance : NDFunLike (CoheytingHom α β) α β where
  coe f := f.toFun
  coe_injective' f g h := by obtain ⟨⟨⟨_, _⟩, _⟩, _⟩ := f; obtain ⟨⟨⟨_, _⟩, _⟩, _⟩ := g; congr

instance : CoheytingHomClass (CoheytingHom α β) α β where
  map_sup f := f.map_sup'
  map_inf f := f.map_inf'
  map_top f := f.map_top'
  map_sdiff := CoheytingHom.map_sdiff'

<<<<<<< HEAD
=======
-- Porting note: CoeFun undesired here in lean 4
-- /-- Helper instance for when there's too many metavariables to apply `DFunLike.CoeFun`
-- directly. -/
-- instance : CoeFun (CoheytingHom α β) fun _ => α → β :=
--   DFunLike.hasCoeToFun


>>>>>>> d695407a
-- @[simp] -- Porting note: not in simp-nf, simp can simplify lhs. Added aux simp lemma
theorem toFun_eq_coe {f : CoheytingHom α β} : f.toFun = (f : α → β) :=
  rfl
#align coheyting_hom.to_fun_eq_coe CoheytingHom.toFun_eq_coe

@[simp]
theorem toFun_eq_coe_aux {f : CoheytingHom α β} : (↑f.toLatticeHom) = ⇑f :=
  rfl

@[ext]
theorem ext {f g : CoheytingHom α β} (h : ∀ a, f a = g a) : f = g :=
  DFunLike.ext f g h
#align coheyting_hom.ext CoheytingHom.ext

/-- Copy of a `CoheytingHom` with a new `toFun` equal to the old one. Useful to fix definitional
equalities. -/
protected def copy (f : CoheytingHom α β) (f' : α → β) (h : f' = f) : CoheytingHom α β where
  toFun := f'
  map_sup' := by simpa only [h] using map_sup f
  map_inf' := by simpa only [h] using map_inf f
  map_top' := by simpa only [h] using map_top f
  map_sdiff' := by simpa only [h] using map_sdiff f
#align coheyting_hom.copy CoheytingHom.copy

@[simp]
theorem coe_copy (f : CoheytingHom α β) (f' : α → β) (h : f' = f) : ⇑(f.copy f' h) = f' :=
  rfl
#align coheyting_hom.coe_copy CoheytingHom.coe_copy

theorem copy_eq (f : CoheytingHom α β) (f' : α → β) (h : f' = f) : f.copy f' h = f :=
  DFunLike.ext' h
#align coheyting_hom.copy_eq CoheytingHom.copy_eq

variable (α)

/-- `id` as a `CoheytingHom`. -/
protected def id : CoheytingHom α α :=
  { TopHom.id _ with
    toLatticeHom := LatticeHom.id _
    map_sdiff' := fun _ _ => rfl }
#align coheyting_hom.id CoheytingHom.id

@[simp]
theorem coe_id : ⇑(CoheytingHom.id α) = id :=
  rfl
#align coheyting_hom.coe_id CoheytingHom.coe_id

variable {α}

@[simp]
theorem id_apply (a : α) : CoheytingHom.id α a = a :=
  rfl
#align coheyting_hom.id_apply CoheytingHom.id_apply

instance : Inhabited (CoheytingHom α α) :=
  ⟨CoheytingHom.id _⟩

instance : PartialOrder (CoheytingHom α β) :=
  PartialOrder.lift _ DFunLike.coe_injective

/-- Composition of `CoheytingHom`s as a `CoheytingHom`. -/
def comp (f : CoheytingHom β γ) (g : CoheytingHom α β) : CoheytingHom α γ :=
  { f.toLatticeHom.comp g.toLatticeHom with
    toFun := f ∘ g
    map_top' := by simp
    map_sdiff' := fun a b => by simp }
#align coheyting_hom.comp CoheytingHom.comp

variable {f f₁ f₂ : CoheytingHom α β} {g g₁ g₂ : CoheytingHom β γ}

@[simp]
theorem coe_comp (f : CoheytingHom β γ) (g : CoheytingHom α β) : ⇑(f.comp g) = f ∘ g :=
  rfl
#align coheyting_hom.coe_comp CoheytingHom.coe_comp

@[simp]
theorem comp_apply (f : CoheytingHom β γ) (g : CoheytingHom α β) (a : α) : f.comp g a = f (g a) :=
  rfl
#align coheyting_hom.comp_apply CoheytingHom.comp_apply

@[simp]
theorem comp_assoc (f : CoheytingHom γ δ) (g : CoheytingHom β γ) (h : CoheytingHom α β) :
    (f.comp g).comp h = f.comp (g.comp h) :=
  rfl
#align coheyting_hom.comp_assoc CoheytingHom.comp_assoc

@[simp]
theorem comp_id (f : CoheytingHom α β) : f.comp (CoheytingHom.id α) = f :=
  ext fun _ => rfl
#align coheyting_hom.comp_id CoheytingHom.comp_id

@[simp]
theorem id_comp (f : CoheytingHom α β) : (CoheytingHom.id β).comp f = f :=
  ext fun _ => rfl
#align coheyting_hom.id_comp CoheytingHom.id_comp

@[simp]
theorem cancel_right (hf : Surjective f) : g₁.comp f = g₂.comp f ↔ g₁ = g₂ :=
  ⟨fun h => ext <| hf.forall.2 <| DFunLike.ext_iff.1 h, congr_arg (fun a ↦ comp a f)⟩
#align coheyting_hom.cancel_right CoheytingHom.cancel_right

@[simp]
theorem cancel_left (hg : Injective g) : g.comp f₁ = g.comp f₂ ↔ f₁ = f₂ :=
  ⟨fun h => CoheytingHom.ext fun a => hg <| by rw [← comp_apply, h, comp_apply], congr_arg _⟩
#align coheyting_hom.cancel_left CoheytingHom.cancel_left

end CoheytingHom

namespace BiheytingHom

variable [BiheytingAlgebra α] [BiheytingAlgebra β] [BiheytingAlgebra γ] [BiheytingAlgebra δ]

instance : NDFunLike (BiheytingHom α β) α β where
  coe f := f.toFun
  coe_injective' f g h := by obtain ⟨⟨⟨_, _⟩, _⟩, _⟩ := f; obtain ⟨⟨⟨_, _⟩, _⟩, _⟩ := g; congr

instance : BiheytingHomClass (BiheytingHom α β) α β where
  map_sup f := f.map_sup'
  map_inf f := f.map_inf'
  map_himp f := f.map_himp'
  map_sdiff f := f.map_sdiff'

<<<<<<< HEAD
=======
-- Porting note: CoeFun undesired here in lean 4
-- /-- Helper instance for when there's too many metavariables to apply `DFunLike.CoeFun`
-- directly. -/
-- instance : CoeFun (BiheytingHom α β) fun _ => α → β :=
--   DFunLike.hasCoeToFun

>>>>>>> d695407a
-- @[simp] -- Porting note: not in simp-nf, simp can simplify lhs. Added aux simp lemma
theorem toFun_eq_coe {f : BiheytingHom α β} : f.toFun = (f : α → β) :=
  rfl
#align biheyting_hom.to_fun_eq_coe BiheytingHom.toFun_eq_coe

@[simp]
theorem toFun_eq_coe_aux {f : BiheytingHom α β} : (↑f.toLatticeHom) = ⇑f :=
  rfl

@[ext]
theorem ext {f g : BiheytingHom α β} (h : ∀ a, f a = g a) : f = g :=
  DFunLike.ext f g h
#align biheyting_hom.ext BiheytingHom.ext

/-- Copy of a `BiheytingHom` with a new `toFun` equal to the old one. Useful to fix definitional
equalities. -/
protected def copy (f : BiheytingHom α β) (f' : α → β) (h : f' = f) : BiheytingHom α β where
  toFun := f'
  map_sup' := by simpa only [h] using map_sup f
  map_inf' := by simpa only [h] using map_inf f
  map_himp' := by simpa only [h] using map_himp f
  map_sdiff' := by simpa only [h] using map_sdiff f
#align biheyting_hom.copy BiheytingHom.copy

@[simp]
theorem coe_copy (f : BiheytingHom α β) (f' : α → β) (h : f' = f) : ⇑(f.copy f' h) = f' :=
  rfl
#align biheyting_hom.coe_copy BiheytingHom.coe_copy

theorem copy_eq (f : BiheytingHom α β) (f' : α → β) (h : f' = f) : f.copy f' h = f :=
  DFunLike.ext' h
#align biheyting_hom.copy_eq BiheytingHom.copy_eq

variable (α)

/-- `id` as a `BiheytingHom`. -/
protected def id : BiheytingHom α α :=
  { HeytingHom.id _, CoheytingHom.id _ with toLatticeHom := LatticeHom.id _ }
#align biheyting_hom.id BiheytingHom.id

@[simp]
theorem coe_id : ⇑(BiheytingHom.id α) = id :=
  rfl
#align biheyting_hom.coe_id BiheytingHom.coe_id

variable {α}

@[simp]
theorem id_apply (a : α) : BiheytingHom.id α a = a :=
  rfl
#align biheyting_hom.id_apply BiheytingHom.id_apply

instance : Inhabited (BiheytingHom α α) :=
  ⟨BiheytingHom.id _⟩

instance : PartialOrder (BiheytingHom α β) :=
  PartialOrder.lift _ DFunLike.coe_injective

/-- Composition of `BiheytingHom`s as a `BiheytingHom`. -/
def comp (f : BiheytingHom β γ) (g : BiheytingHom α β) : BiheytingHom α γ :=
  { f.toLatticeHom.comp g.toLatticeHom with
    toFun := f ∘ g
    map_himp' := fun a b => by simp
    map_sdiff' := fun a b => by simp }
#align biheyting_hom.comp BiheytingHom.comp

variable {f f₁ f₂ : BiheytingHom α β} {g g₁ g₂ : BiheytingHom β γ}

@[simp]
theorem coe_comp (f : BiheytingHom β γ) (g : BiheytingHom α β) : ⇑(f.comp g) = f ∘ g :=
  rfl
#align biheyting_hom.coe_comp BiheytingHom.coe_comp

@[simp]
theorem comp_apply (f : BiheytingHom β γ) (g : BiheytingHom α β) (a : α) : f.comp g a = f (g a) :=
  rfl
#align biheyting_hom.comp_apply BiheytingHom.comp_apply

@[simp]
theorem comp_assoc (f : BiheytingHom γ δ) (g : BiheytingHom β γ) (h : BiheytingHom α β) :
    (f.comp g).comp h = f.comp (g.comp h) :=
  rfl
#align biheyting_hom.comp_assoc BiheytingHom.comp_assoc

@[simp]
theorem comp_id (f : BiheytingHom α β) : f.comp (BiheytingHom.id α) = f :=
  ext fun _ => rfl
#align biheyting_hom.comp_id BiheytingHom.comp_id

@[simp]
theorem id_comp (f : BiheytingHom α β) : (BiheytingHom.id β).comp f = f :=
  ext fun _ => rfl
#align biheyting_hom.id_comp BiheytingHom.id_comp

@[simp]
theorem cancel_right (hf : Surjective f) : g₁.comp f = g₂.comp f ↔ g₁ = g₂ :=
  ⟨fun h => ext <| hf.forall.2 <| DFunLike.ext_iff.1 h, congr_arg (fun a ↦ comp a f)⟩
#align biheyting_hom.cancel_right BiheytingHom.cancel_right

@[simp]
theorem cancel_left (hg : Injective g) : g.comp f₁ = g.comp f₂ ↔ f₁ = f₂ :=
  ⟨fun h => BiheytingHom.ext fun a => hg <| by rw [← comp_apply, h, comp_apply], congr_arg _⟩
#align biheyting_hom.cancel_left BiheytingHom.cancel_left

end BiheytingHom<|MERGE_RESOLUTION|>--- conflicted
+++ resolved
@@ -67,7 +67,7 @@
 /-- `HeytingHomClass F α β` states that `F` is a type of Heyting homomorphisms.
 
 You should extend this class when you extend `HeytingHom`. -/
-class HeytingHomClass (F α β : Type*) [HeytingAlgebra α] [HeytingAlgebra β] [NDFunLike F α β]
+class HeytingHomClass (F α β : Type*) [HeytingAlgebra α] [HeytingAlgebra β] [FunLike F α β]
   extends LatticeHomClass F α β : Prop where
   /-- The proposition that a Heyting homomorphism preserves the bottom element.-/
   map_bot (f : F) : f ⊥ = ⊥
@@ -78,7 +78,7 @@
 /-- `CoheytingHomClass F α β` states that `F` is a type of co-Heyting homomorphisms.
 
 You should extend this class when you extend `CoheytingHom`. -/
-class CoheytingHomClass (F α β : Type*) [CoheytingAlgebra α] [CoheytingAlgebra β] [NDFunLike F α β]
+class CoheytingHomClass (F α β : Type*) [CoheytingAlgebra α] [CoheytingAlgebra β] [FunLike F α β]
   extends LatticeHomClass F α β : Prop where
   /-- The proposition that a co-Heyting homomorphism preserves the top element.-/
   map_top (f : F) : f ⊤ = ⊤
@@ -89,7 +89,7 @@
 /-- `BiheytingHomClass F α β` states that `F` is a type of bi-Heyting homomorphisms.
 
 You should extend this class when you extend `BiheytingHom`. -/
-class BiheytingHomClass (F α β : Type*) [BiheytingAlgebra α] [BiheytingAlgebra β] [NDFunLike F α β]
+class BiheytingHomClass (F α β : Type*) [BiheytingAlgebra α] [BiheytingAlgebra β] [FunLike F α β]
   extends LatticeHomClass F α β : Prop where
   /-- The proposition that a bi-Heyting homomorphism preserves the Heyting implication.-/
   map_himp (f : F) : ∀ a b, f (a ⇨ b) = f a ⇨ f b
@@ -105,7 +105,7 @@
 
 section Hom
 
-variable [NDFunLike F α β]
+variable [FunLike F α β]
 
 /- Porting note: `[HeytingAlgebra α, β]` -> `{ _ : HeytingAlgebra α, β}` as a dangerous instance fix
 similar for Coheyting & Biheyting instances -/
@@ -183,7 +183,7 @@
 
 end Equiv
 
-variable [NDFunLike F α β]
+variable [FunLike F α β]
 
 -- Porting note: Revisit this issue to see if it works in Lean 4. -/
 -- See note [reducible non instances]
@@ -259,7 +259,7 @@
 
 variable [HeytingAlgebra α] [HeytingAlgebra β] [HeytingAlgebra γ] [HeytingAlgebra δ]
 
-instance instFunLike : NDFunLike (HeytingHom α β) α β where
+instance instFunLike : FunLike (HeytingHom α β) α β where
   coe f := f.toFun
   coe_injective' f g h := by obtain ⟨⟨⟨_, _⟩, _⟩, _⟩ := f; obtain ⟨⟨⟨_, _⟩, _⟩, _⟩ := g; congr
 
@@ -388,7 +388,7 @@
 
 variable [CoheytingAlgebra α] [CoheytingAlgebra β] [CoheytingAlgebra γ] [CoheytingAlgebra δ]
 
-instance : NDFunLike (CoheytingHom α β) α β where
+instance : FunLike (CoheytingHom α β) α β where
   coe f := f.toFun
   coe_injective' f g h := by obtain ⟨⟨⟨_, _⟩, _⟩, _⟩ := f; obtain ⟨⟨⟨_, _⟩, _⟩, _⟩ := g; congr
 
@@ -398,16 +398,6 @@
   map_top f := f.map_top'
   map_sdiff := CoheytingHom.map_sdiff'
 
-<<<<<<< HEAD
-=======
--- Porting note: CoeFun undesired here in lean 4
--- /-- Helper instance for when there's too many metavariables to apply `DFunLike.CoeFun`
--- directly. -/
--- instance : CoeFun (CoheytingHom α β) fun _ => α → β :=
---   DFunLike.hasCoeToFun
-
-
->>>>>>> d695407a
 -- @[simp] -- Porting note: not in simp-nf, simp can simplify lhs. Added aux simp lemma
 theorem toFun_eq_coe {f : CoheytingHom α β} : f.toFun = (f : α → β) :=
   rfl
@@ -520,7 +510,7 @@
 
 variable [BiheytingAlgebra α] [BiheytingAlgebra β] [BiheytingAlgebra γ] [BiheytingAlgebra δ]
 
-instance : NDFunLike (BiheytingHom α β) α β where
+instance : FunLike (BiheytingHom α β) α β where
   coe f := f.toFun
   coe_injective' f g h := by obtain ⟨⟨⟨_, _⟩, _⟩, _⟩ := f; obtain ⟨⟨⟨_, _⟩, _⟩, _⟩ := g; congr
 
@@ -530,15 +520,6 @@
   map_himp f := f.map_himp'
   map_sdiff f := f.map_sdiff'
 
-<<<<<<< HEAD
-=======
--- Porting note: CoeFun undesired here in lean 4
--- /-- Helper instance for when there's too many metavariables to apply `DFunLike.CoeFun`
--- directly. -/
--- instance : CoeFun (BiheytingHom α β) fun _ => α → β :=
---   DFunLike.hasCoeToFun
-
->>>>>>> d695407a
 -- @[simp] -- Porting note: not in simp-nf, simp can simplify lhs. Added aux simp lemma
 theorem toFun_eq_coe {f : BiheytingHom α β} : f.toFun = (f : α → β) :=
   rfl
