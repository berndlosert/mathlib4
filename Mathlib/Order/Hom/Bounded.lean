/-
Copyright (c) 2022 Yaël Dillies. All rights reserved.
Released under Apache 2.0 license as described in the file LICENSE.
Authors: Yaël Dillies
-/
import Mathlib.Order.Hom.Basic
import Mathlib.Order.BoundedOrder

#align_import order.hom.bounded from "leanprover-community/mathlib"@"f1a2caaf51ef593799107fe9a8d5e411599f3996"

/-!
# Bounded order homomorphisms

This file defines (bounded) order homomorphisms.

We use the `DFunLike` design, so each type of morphisms has a companion typeclass which is meant to
be satisfied by itself and all stricter types.

## Types of morphisms

* `TopHom`: Maps which preserve `⊤`.
* `BotHom`: Maps which preserve `⊥`.
* `BoundedOrderHom`: Bounded order homomorphisms. Monotone maps which preserve `⊤` and `⊥`.

## Typeclasses

* `TopHomClass`
* `BotHomClass`
* `BoundedOrderHomClass`
-/


open Function OrderDual

variable {F α β γ δ : Type*}

/-- The type of `⊤`-preserving functions from `α` to `β`. -/
structure TopHom (α β : Type*) [Top α] [Top β] where
  /-- The underlying function. The preferred spelling is `DFunLike.coe`. -/
  toFun : α → β
  /-- The function preserves the top element. The preferred spelling is `map_top`. -/
  map_top' : toFun ⊤ = ⊤
#align top_hom TopHom

/-- The type of `⊥`-preserving functions from `α` to `β`. -/
structure BotHom (α β : Type*) [Bot α] [Bot β] where
  /-- The underlying function. The preferred spelling is `DFunLike.coe`. -/
  toFun : α → β
  /-- The function preserves the bottom element. The preferred spelling is `map_bot`. -/
  map_bot' : toFun ⊥ = ⊥
#align bot_hom BotHom

/-- The type of bounded order homomorphisms from `α` to `β`. -/
structure BoundedOrderHom (α β : Type*) [Preorder α] [Preorder β] [BoundedOrder α]
  [BoundedOrder β] extends OrderHom α β where
  /-- The function preserves the top element. The preferred spelling is `map_top`. -/
  map_top' : toFun ⊤ = ⊤
  /-- The function preserves the bottom element. The preferred spelling is `map_bot`. -/
  map_bot' : toFun ⊥ = ⊥
#align bounded_order_hom BoundedOrderHom

section

/-- `TopHomClass F α β` states that `F` is a type of `⊤`-preserving morphisms.

You should extend this class when you extend `TopHom`. -/
<<<<<<< HEAD
class TopHomClass (F α β : Type*) [Top α] [Top β] [NDFunLike F α β] : Prop where
=======
class TopHomClass (F : Type*) (α β : outParam <| Type*) [Top α] [Top β] extends
  DFunLike F α fun _ => β where
>>>>>>> d695407a
  /-- A `TopHomClass` morphism preserves the top element. -/
  map_top (f : F) : f ⊤ = ⊤
#align top_hom_class TopHomClass

/-- `BotHomClass F α β` states that `F` is a type of `⊥`-preserving morphisms.

You should extend this class when you extend `BotHom`. -/
<<<<<<< HEAD
class BotHomClass (F α β : Type*) [Bot α] [Bot β] [NDFunLike F α β] : Prop where
=======
class BotHomClass (F : Type*) (α β : outParam <| Type*) [Bot α] [Bot β] extends
  DFunLike F α fun _ => β where
>>>>>>> d695407a
  /-- A `BotHomClass` morphism preserves the bottom element. -/
  map_bot (f : F) : f ⊥ = ⊥
#align bot_hom_class BotHomClass

/-- `BoundedOrderHomClass F α β` states that `F` is a type of bounded order morphisms.

You should extend this class when you extend `BoundedOrderHom`. -/
class BoundedOrderHomClass (F α β : Type*) [LE α] [LE β] [BoundedOrder α] [BoundedOrder β]
  [NDFunLike F α β]
  extends RelHomClass F ((· ≤ ·) : α → α → Prop) ((· ≤ ·) : β → β → Prop) : Prop where
  /-- Morphisms preserve the top element. The preferred spelling is `_root_.map_top`. -/
  map_top (f : F) : f ⊤ = ⊤
  /-- Morphisms preserve the bottom element. The preferred spelling is `_root_.map_bot`. -/
  map_bot (f : F) : f ⊥ = ⊥
#align bounded_order_hom_class BoundedOrderHomClass

end

export TopHomClass (map_top)

export BotHomClass (map_bot)

attribute [simp] map_top map_bot

section Hom

variable [NDFunLike F α β]

-- See note [lower instance priority]
instance (priority := 100) BoundedOrderHomClass.toTopHomClass [LE α] [LE β]
    [BoundedOrder α] [BoundedOrder β] [BoundedOrderHomClass F α β] : TopHomClass F α β :=
  { ‹BoundedOrderHomClass F α β› with }
#align bounded_order_hom_class.to_top_hom_class BoundedOrderHomClass.toTopHomClass

-- See note [lower instance priority]
instance (priority := 100) BoundedOrderHomClass.toBotHomClass [LE α] [LE β]
    [BoundedOrder α] [BoundedOrder β] [BoundedOrderHomClass F α β] : BotHomClass F α β :=
  { ‹BoundedOrderHomClass F α β› with }
#align bounded_order_hom_class.to_bot_hom_class BoundedOrderHomClass.toBotHomClass

end Hom

section Equiv

variable [EquivLike F α β]

-- See note [lower instance priority]
instance (priority := 100) OrderIsoClass.toTopHomClass [LE α] [OrderTop α]
    [PartialOrder β] [OrderTop β] [OrderIsoClass F α β] : TopHomClass F α β :=
  { show OrderHomClass F α β from inferInstance with
    map_top := fun f => top_le_iff.1 <| (map_inv_le_iff f).1 le_top }
#align order_iso_class.to_top_hom_class OrderIsoClass.toTopHomClass

-- See note [lower instance priority]
instance (priority := 100) OrderIsoClass.toBotHomClass [LE α] [OrderBot α]
    [PartialOrder β] [OrderBot β] [OrderIsoClass F α β] : BotHomClass F α β :=
  { --⟨λ f, le_bot_iff.1 <| (le_map_inv_iff f).1 bot_le⟩
    show OrderHomClass F α β from inferInstance with
    map_bot := fun f => le_bot_iff.1 <| (le_map_inv_iff f).1 bot_le }
#align order_iso_class.to_bot_hom_class OrderIsoClass.toBotHomClass

-- See note [lower instance priority]
instance (priority := 100) OrderIsoClass.toBoundedOrderHomClass [LE α] [BoundedOrder α]
    [PartialOrder β] [BoundedOrder β] [OrderIsoClass F α β] : BoundedOrderHomClass F α β :=
  { show OrderHomClass F α β from inferInstance, OrderIsoClass.toTopHomClass,
    OrderIsoClass.toBotHomClass with }
#align order_iso_class.to_bounded_order_hom_class OrderIsoClass.toBoundedOrderHomClass

-- Porting note: the `letI` is needed because we can't make the
-- `OrderTop` parameters instance implicit in `OrderIsoClass.toTopHomClass`,
-- and they apparently can't be figured out through unification.
@[simp]
theorem map_eq_top_iff [LE α] [OrderTop α] [PartialOrder β] [OrderTop β] [OrderIsoClass F α β]
    (f : F) {a : α} : f a = ⊤ ↔ a = ⊤ := by
  letI : TopHomClass F α β := OrderIsoClass.toTopHomClass
  rw [← map_top f, (EquivLike.injective f).eq_iff]
#align map_eq_top_iff map_eq_top_iff

-- Porting note: the `letI` is needed because we can't make the
-- `OrderBot` parameters instance implicit in `OrderIsoClass.toBotHomClass`,
-- and they apparently can't be figured out through unification.
@[simp]
theorem map_eq_bot_iff [LE α] [OrderBot α] [PartialOrder β] [OrderBot β] [OrderIsoClass F α β]
    (f : F) {a : α} : f a = ⊥ ↔ a = ⊥ := by
  letI : BotHomClass F α β := OrderIsoClass.toBotHomClass
  rw [← map_bot f, (EquivLike.injective f).eq_iff]
#align map_eq_bot_iff map_eq_bot_iff

end Equiv

variable [NDFunLike F α β]

/-- Turn an element of a type `F` satisfying `TopHomClass F α β` into an actual
`TopHom`. This is declared as the default coercion from `F` to `TopHom α β`. -/
@[coe]
def TopHomClass.toTopHom [Top α] [Top β] [TopHomClass F α β] (f : F) : TopHom α β :=
  ⟨f, map_top f⟩

instance [Top α] [Top β] [TopHomClass F α β] : CoeTC F (TopHom α β) :=
  ⟨TopHomClass.toTopHom⟩

/-- Turn an element of a type `F` satisfying `BotHomClass F α β` into an actual
`BotHom`. This is declared as the default coercion from `F` to `BotHom α β`. -/
@[coe]
def BotHomClass.toBotHom [Bot α] [Bot β] [BotHomClass F α β] (f : F) : BotHom α β :=
  ⟨f, map_bot f⟩

instance [Bot α] [Bot β] [BotHomClass F α β] : CoeTC F (BotHom α β) :=
  ⟨BotHomClass.toBotHom⟩

variable [NDFunLike F α β]

/-- Turn an element of a type `F` satisfying `BoundedOrderHomClass F α β` into an actual
`BoundedOrderHom`. This is declared as the default coercion from `F` to `BoundedOrderHom α β`. -/
@[coe]
def BoundedOrderHomClass.toBoundedOrderHom [Preorder α] [Preorder β] [BoundedOrder α]
    [BoundedOrder β] [BoundedOrderHomClass F α β] (f : F) : BoundedOrderHom α β :=
  { (f : α →o β) with toFun := f, map_top' := map_top f, map_bot' := map_bot f }

instance [Preorder α] [Preorder β] [BoundedOrder α] [BoundedOrder β] [BoundedOrderHomClass F α β] :
    CoeTC F (BoundedOrderHom α β) :=
  ⟨BoundedOrderHomClass.toBoundedOrderHom⟩

/-! ### Top homomorphisms -/


namespace TopHom

variable [Top α]

section Top

variable [Top β] [Top γ] [Top δ]

instance : NDFunLike (TopHom α β) α β where
  coe := TopHom.toFun
  coe_injective' f g h := by cases f; cases g; congr

instance : TopHomClass (TopHom α β) α β where
  map_top := TopHom.map_top'

#noalign top_hom.to_fun_eq_coe

-- this must come after the coe_to_fun definition
initialize_simps_projections TopHom (toFun → apply)

@[ext]
theorem ext {f g : TopHom α β} (h : ∀ a, f a = g a) : f = g :=
  DFunLike.ext f g h
#align top_hom.ext TopHom.ext

/-- Copy of a `TopHom` with a new `toFun` equal to the old one. Useful to fix definitional
equalities. -/
protected def copy (f : TopHom α β) (f' : α → β) (h : f' = f) :
    TopHom α β where
  toFun := f'
  map_top' := h.symm ▸ f.map_top'
#align top_hom.copy TopHom.copy

@[simp]
theorem coe_copy (f : TopHom α β) (f' : α → β) (h : f' = f) : ⇑(f.copy f' h) = f' :=
  rfl
#align top_hom.coe_copy TopHom.coe_copy

theorem copy_eq (f : TopHom α β) (f' : α → β) (h : f' = f) : f.copy f' h = f :=
  DFunLike.ext' h
#align top_hom.copy_eq TopHom.copy_eq

instance : Inhabited (TopHom α β) :=
  ⟨⟨fun _ => ⊤, rfl⟩⟩

variable (α)

/-- `id` as a `TopHom`. -/
protected def id : TopHom α α :=
  ⟨id, rfl⟩
#align top_hom.id TopHom.id

@[simp]
theorem coe_id : ⇑(TopHom.id α) = id :=
  rfl
#align top_hom.coe_id TopHom.coe_id

variable {α}

@[simp]
theorem id_apply (a : α) : TopHom.id α a = a :=
  rfl
#align top_hom.id_apply TopHom.id_apply

/-- Composition of `TopHom`s as a `TopHom`. -/
def comp (f : TopHom β γ) (g : TopHom α β) :
    TopHom α γ where
  toFun := f ∘ g
  map_top' := by rw [comp_apply, map_top, map_top]
#align top_hom.comp TopHom.comp

@[simp]
theorem coe_comp (f : TopHom β γ) (g : TopHom α β) : (f.comp g : α → γ) = f ∘ g :=
  rfl
#align top_hom.coe_comp TopHom.coe_comp

@[simp]
theorem comp_apply (f : TopHom β γ) (g : TopHom α β) (a : α) : (f.comp g) a = f (g a) :=
  rfl
#align top_hom.comp_apply TopHom.comp_apply

@[simp]
theorem comp_assoc (f : TopHom γ δ) (g : TopHom β γ) (h : TopHom α β) :
    (f.comp g).comp h = f.comp (g.comp h) :=
  rfl
#align top_hom.comp_assoc TopHom.comp_assoc

@[simp]
theorem comp_id (f : TopHom α β) : f.comp (TopHom.id α) = f :=
  TopHom.ext fun _ => rfl
#align top_hom.comp_id TopHom.comp_id

@[simp]
theorem id_comp (f : TopHom α β) : (TopHom.id β).comp f = f :=
  TopHom.ext fun _ => rfl
#align top_hom.id_comp TopHom.id_comp

@[simp]
theorem cancel_right {g₁ g₂ : TopHom β γ} {f : TopHom α β} (hf : Surjective f) :
    g₁.comp f = g₂.comp f ↔ g₁ = g₂ :=
  ⟨fun h => TopHom.ext <| hf.forall.2 <| DFunLike.ext_iff.1 h, congr_arg (fun g => comp g f)⟩
#align top_hom.cancel_right TopHom.cancel_right

@[simp]
theorem cancel_left {g : TopHom β γ} {f₁ f₂ : TopHom α β} (hg : Injective g) :
    g.comp f₁ = g.comp f₂ ↔ f₁ = f₂ :=
  ⟨fun h => TopHom.ext fun a => hg <| by rw [← TopHom.comp_apply, h, TopHom.comp_apply],
    congr_arg _⟩
#align top_hom.cancel_left TopHom.cancel_left

end Top

instance [Preorder β] [Top β] : Preorder (TopHom α β) :=
  Preorder.lift (DFunLike.coe : TopHom α β → α → β)

instance [PartialOrder β] [Top β] : PartialOrder (TopHom α β) :=
  PartialOrder.lift _ DFunLike.coe_injective

section OrderTop

variable [Preorder β] [OrderTop β]

instance : OrderTop (TopHom α β) where
  top := ⟨⊤, rfl⟩
  le_top := fun _ => @le_top (α → β) _ _ _

@[simp]
theorem coe_top : ⇑(⊤ : TopHom α β) = ⊤ :=
  rfl
#align top_hom.coe_top TopHom.coe_top

@[simp]
theorem top_apply (a : α) : (⊤ : TopHom α β) a = ⊤ :=
  rfl
#align top_hom.top_apply TopHom.top_apply

end OrderTop

section SemilatticeInf

variable [SemilatticeInf β] [OrderTop β] (f g : TopHom α β)

instance : Inf (TopHom α β) :=
  ⟨fun f g => ⟨f ⊓ g, by rw [Pi.inf_apply, map_top, map_top, inf_top_eq]⟩⟩

instance : SemilatticeInf (TopHom α β) :=
  (DFunLike.coe_injective.semilatticeInf _) fun _ _ => rfl

@[simp]
theorem coe_inf : ⇑(f ⊓ g) = ⇑f ⊓ ⇑g :=
  rfl
#align top_hom.coe_inf TopHom.coe_inf

@[simp]
theorem inf_apply (a : α) : (f ⊓ g) a = f a ⊓ g a :=
  rfl
#align top_hom.inf_apply TopHom.inf_apply

end SemilatticeInf

section SemilatticeSup

variable [SemilatticeSup β] [OrderTop β] (f g : TopHom α β)

instance : Sup (TopHom α β) :=
  ⟨fun f g => ⟨f ⊔ g, by rw [Pi.sup_apply, map_top, map_top, sup_top_eq]⟩⟩

instance : SemilatticeSup (TopHom α β) :=
  (DFunLike.coe_injective.semilatticeSup _) fun _ _ => rfl

@[simp]
theorem coe_sup : ⇑(f ⊔ g) = ⇑f ⊔ ⇑g :=
  rfl
#align top_hom.coe_sup TopHom.coe_sup

@[simp]
theorem sup_apply (a : α) : (f ⊔ g) a = f a ⊔ g a :=
  rfl
#align top_hom.sup_apply TopHom.sup_apply

end SemilatticeSup

instance [Lattice β] [OrderTop β] : Lattice (TopHom α β) :=
  DFunLike.coe_injective.lattice _ (fun _ _ => rfl) fun _ _ => rfl

instance [DistribLattice β] [OrderTop β] : DistribLattice (TopHom α β) :=
  DFunLike.coe_injective.distribLattice _ (fun _ _ => rfl) fun _ _ => rfl

end TopHom

/-! ### Bot homomorphisms -/


namespace BotHom

variable [Bot α]

section Bot

variable [Bot β] [Bot γ] [Bot δ]

instance : NDFunLike (BotHom α β) α β where
  coe := BotHom.toFun
  coe_injective' f g h := by cases f; cases g; congr

instance : BotHomClass (BotHom α β) α β where
  map_bot := BotHom.map_bot'

#noalign bot_hom.to_fun_eq_coe

-- this must come after the coe_to_fun definition
initialize_simps_projections BotHom (toFun → apply)

@[ext]
theorem ext {f g : BotHom α β} (h : ∀ a, f a = g a) : f = g :=
  DFunLike.ext f g h
#align bot_hom.ext BotHom.ext

/-- Copy of a `BotHom` with a new `toFun` equal to the old one. Useful to fix definitional
equalities. -/
protected def copy (f : BotHom α β) (f' : α → β) (h : f' = f) :
    BotHom α β where
  toFun := f'
  map_bot' := h.symm ▸ f.map_bot'
#align bot_hom.copy BotHom.copy

@[simp]
theorem coe_copy (f : BotHom α β) (f' : α → β) (h : f' = f) : ⇑(f.copy f' h) = f' :=
  rfl
#align bot_hom.coe_copy BotHom.coe_copy

theorem copy_eq (f : BotHom α β) (f' : α → β) (h : f' = f) : f.copy f' h = f :=
  DFunLike.ext' h
#align bot_hom.copy_eq BotHom.copy_eq

instance : Inhabited (BotHom α β) :=
  ⟨⟨fun _ => ⊥, rfl⟩⟩

variable (α)

/-- `id` as a `BotHom`. -/
protected def id : BotHom α α :=
  ⟨id, rfl⟩
#align bot_hom.id BotHom.id

@[simp]
theorem coe_id : ⇑(BotHom.id α) = id :=
  rfl
#align bot_hom.coe_id BotHom.coe_id

variable {α}

@[simp]
theorem id_apply (a : α) : BotHom.id α a = a :=
  rfl
#align bot_hom.id_apply BotHom.id_apply

/-- Composition of `BotHom`s as a `BotHom`. -/
def comp (f : BotHom β γ) (g : BotHom α β) :
    BotHom α γ where
  toFun := f ∘ g
  map_bot' := by rw [comp_apply, map_bot, map_bot]
#align bot_hom.comp BotHom.comp

@[simp]
theorem coe_comp (f : BotHom β γ) (g : BotHom α β) : (f.comp g : α → γ) = f ∘ g :=
  rfl
#align bot_hom.coe_comp BotHom.coe_comp

@[simp]
theorem comp_apply (f : BotHom β γ) (g : BotHom α β) (a : α) : (f.comp g) a = f (g a) :=
  rfl
#align bot_hom.comp_apply BotHom.comp_apply

@[simp]
theorem comp_assoc (f : BotHom γ δ) (g : BotHom β γ) (h : BotHom α β) :
    (f.comp g).comp h = f.comp (g.comp h) :=
  rfl
#align bot_hom.comp_assoc BotHom.comp_assoc

@[simp]
theorem comp_id (f : BotHom α β) : f.comp (BotHom.id α) = f :=
  BotHom.ext fun _ => rfl
#align bot_hom.comp_id BotHom.comp_id

@[simp]
theorem id_comp (f : BotHom α β) : (BotHom.id β).comp f = f :=
  BotHom.ext fun _ => rfl
#align bot_hom.id_comp BotHom.id_comp

@[simp]
theorem cancel_right {g₁ g₂ : BotHom β γ} {f : BotHom α β} (hf : Surjective f) :
    g₁.comp f = g₂.comp f ↔ g₁ = g₂ :=
  ⟨fun h => BotHom.ext <| hf.forall.2 <| DFunLike.ext_iff.1 h, congr_arg (comp · f)⟩
#align bot_hom.cancel_right BotHom.cancel_right

@[simp]
theorem cancel_left {g : BotHom β γ} {f₁ f₂ : BotHom α β} (hg : Injective g) :
    g.comp f₁ = g.comp f₂ ↔ f₁ = f₂ :=
  ⟨fun h => BotHom.ext fun a => hg <| by rw [← BotHom.comp_apply, h, BotHom.comp_apply],
    congr_arg _⟩
#align bot_hom.cancel_left BotHom.cancel_left

end Bot

instance [Preorder β] [Bot β] : Preorder (BotHom α β) :=
  Preorder.lift (DFunLike.coe : BotHom α β → α → β)

instance [PartialOrder β] [Bot β] : PartialOrder (BotHom α β) :=
  PartialOrder.lift _ DFunLike.coe_injective

section OrderBot

variable [Preorder β] [OrderBot β]

instance : OrderBot (BotHom α β) where
  bot := ⟨⊥, rfl⟩
  bot_le := fun _ => @bot_le (α → β) _ _ _

@[simp]
theorem coe_bot : ⇑(⊥ : BotHom α β) = ⊥ :=
  rfl
#align bot_hom.coe_bot BotHom.coe_bot

@[simp]
theorem bot_apply (a : α) : (⊥ : BotHom α β) a = ⊥ :=
  rfl
#align bot_hom.bot_apply BotHom.bot_apply

end OrderBot

section SemilatticeInf

variable [SemilatticeInf β] [OrderBot β] (f g : BotHom α β)

instance : Inf (BotHom α β) :=
  ⟨fun f g => ⟨f ⊓ g, by rw [Pi.inf_apply, map_bot, map_bot, inf_bot_eq]⟩⟩

instance : SemilatticeInf (BotHom α β) :=
  (DFunLike.coe_injective.semilatticeInf _) fun _ _ => rfl

@[simp]
theorem coe_inf : ⇑(f ⊓ g) = ⇑f ⊓ ⇑g :=
  rfl
#align bot_hom.coe_inf BotHom.coe_inf

@[simp]
theorem inf_apply (a : α) : (f ⊓ g) a = f a ⊓ g a :=
  rfl
#align bot_hom.inf_apply BotHom.inf_apply

end SemilatticeInf

section SemilatticeSup

variable [SemilatticeSup β] [OrderBot β] (f g : BotHom α β)

instance : Sup (BotHom α β) :=
  ⟨fun f g => ⟨f ⊔ g, by rw [Pi.sup_apply, map_bot, map_bot, sup_bot_eq]⟩⟩

instance : SemilatticeSup (BotHom α β) :=
  (DFunLike.coe_injective.semilatticeSup _) fun _ _ => rfl

@[simp]
theorem coe_sup : ⇑(f ⊔ g) = ⇑f ⊔ ⇑g :=
  rfl
#align bot_hom.coe_sup BotHom.coe_sup

@[simp]
theorem sup_apply (a : α) : (f ⊔ g) a = f a ⊔ g a :=
  rfl
#align bot_hom.sup_apply BotHom.sup_apply

end SemilatticeSup

instance [Lattice β] [OrderBot β] : Lattice (BotHom α β) :=
  DFunLike.coe_injective.lattice _ (fun _ _ => rfl) fun _ _ => rfl

instance [DistribLattice β] [OrderBot β] : DistribLattice (BotHom α β) :=
  DFunLike.coe_injective.distribLattice _ (fun _ _ => rfl) fun _ _ => rfl

end BotHom

/-! ### Bounded order homomorphisms -/

-- Porting note: todo: remove this configuration and use the default configuration.
-- We keep this to be consistent with Lean 3.
initialize_simps_projections BoundedOrderHom (+toOrderHom, -toFun)

namespace BoundedOrderHom

variable [Preorder α] [Preorder β] [Preorder γ] [Preorder δ] [BoundedOrder α] [BoundedOrder β]
  [BoundedOrder γ] [BoundedOrder δ]

/-- Reinterpret a `BoundedOrderHom` as a `TopHom`. -/
def toTopHom (f : BoundedOrderHom α β) : TopHom α β :=
  { f with }
#align bounded_order_hom.to_top_hom BoundedOrderHom.toTopHom

/-- Reinterpret a `BoundedOrderHom` as a `BotHom`. -/
def toBotHom (f : BoundedOrderHom α β) : BotHom α β :=
  { f with }
#align bounded_order_hom.to_bot_hom BoundedOrderHom.toBotHom

instance : NDFunLike (BoundedOrderHom α β) α β where
  coe f := f.toFun
  coe_injective' f g h := by obtain ⟨⟨_, _⟩, _⟩ := f; obtain ⟨⟨_, _⟩, _⟩ := g; congr

instance : BoundedOrderHomClass (BoundedOrderHom α β) α β where
  map_rel f := @(f.monotone')
  map_top f := f.map_top'
  map_bot f := f.map_bot'

#noalign bounded_order_hom.to_fun_eq_coe

@[ext]
theorem ext {f g : BoundedOrderHom α β} (h : ∀ a, f a = g a) : f = g :=
  DFunLike.ext f g h
#align bounded_order_hom.ext BoundedOrderHom.ext

/-- Copy of a `BoundedOrderHom` with a new `toFun` equal to the old one. Useful to fix
definitional equalities. -/
protected def copy (f : BoundedOrderHom α β) (f' : α → β) (h : f' = f) : BoundedOrderHom α β :=
  { f.toOrderHom.copy f' h, f.toTopHom.copy f' h, f.toBotHom.copy f' h with }
#align bounded_order_hom.copy BoundedOrderHom.copy

@[simp]
theorem coe_copy (f : BoundedOrderHom α β) (f' : α → β) (h : f' = f) : ⇑(f.copy f' h) = f' :=
  rfl
#align bounded_order_hom.coe_copy BoundedOrderHom.coe_copy

theorem copy_eq (f : BoundedOrderHom α β) (f' : α → β) (h : f' = f) : f.copy f' h = f :=
  DFunLike.ext' h
#align bounded_order_hom.copy_eq BoundedOrderHom.copy_eq

variable (α)

/-- `id` as a `BoundedOrderHom`. -/
protected def id : BoundedOrderHom α α :=
  { OrderHom.id, TopHom.id α, BotHom.id α with }
#align bounded_order_hom.id BoundedOrderHom.id

instance : Inhabited (BoundedOrderHom α α) :=
  ⟨BoundedOrderHom.id α⟩

@[simp]
theorem coe_id : ⇑(BoundedOrderHom.id α) = id :=
  rfl
#align bounded_order_hom.coe_id BoundedOrderHom.coe_id

variable {α}

@[simp]
theorem id_apply (a : α) : BoundedOrderHom.id α a = a :=
  rfl
#align bounded_order_hom.id_apply BoundedOrderHom.id_apply

/-- Composition of `BoundedOrderHom`s as a `BoundedOrderHom`. -/
def comp (f : BoundedOrderHom β γ) (g : BoundedOrderHom α β) : BoundedOrderHom α γ :=
  { f.toOrderHom.comp g.toOrderHom, f.toTopHom.comp g.toTopHom, f.toBotHom.comp g.toBotHom with }
#align bounded_order_hom.comp BoundedOrderHom.comp

@[simp]
theorem coe_comp (f : BoundedOrderHom β γ) (g : BoundedOrderHom α β) : (f.comp g : α → γ) = f ∘ g :=
  rfl
#align bounded_order_hom.coe_comp BoundedOrderHom.coe_comp

@[simp]
theorem comp_apply (f : BoundedOrderHom β γ) (g : BoundedOrderHom α β) (a : α) :
    (f.comp g) a = f (g a) :=
  rfl
#align bounded_order_hom.comp_apply BoundedOrderHom.comp_apply

@[simp]
theorem coe_comp_orderHom (f : BoundedOrderHom β γ) (g : BoundedOrderHom α β) :
    (f.comp g : OrderHom α γ) = (f : OrderHom β γ).comp g :=
  rfl
#align bounded_order_hom.coe_comp_order_hom BoundedOrderHom.coe_comp_orderHom

@[simp]
theorem coe_comp_topHom (f : BoundedOrderHom β γ) (g : BoundedOrderHom α β) :
    (f.comp g : TopHom α γ) = (f : TopHom β γ).comp g :=
  rfl
#align bounded_order_hom.coe_comp_top_hom BoundedOrderHom.coe_comp_topHom

@[simp]
theorem coe_comp_botHom (f : BoundedOrderHom β γ) (g : BoundedOrderHom α β) :
    (f.comp g : BotHom α γ) = (f : BotHom β γ).comp g :=
  rfl
#align bounded_order_hom.coe_comp_bot_hom BoundedOrderHom.coe_comp_botHom

@[simp]
theorem comp_assoc (f : BoundedOrderHom γ δ) (g : BoundedOrderHom β γ) (h : BoundedOrderHom α β) :
    (f.comp g).comp h = f.comp (g.comp h) :=
  rfl
#align bounded_order_hom.comp_assoc BoundedOrderHom.comp_assoc

@[simp]
theorem comp_id (f : BoundedOrderHom α β) : f.comp (BoundedOrderHom.id α) = f :=
  BoundedOrderHom.ext fun _ => rfl
#align bounded_order_hom.comp_id BoundedOrderHom.comp_id

@[simp]
theorem id_comp (f : BoundedOrderHom α β) : (BoundedOrderHom.id β).comp f = f :=
  BoundedOrderHom.ext fun _ => rfl
#align bounded_order_hom.id_comp BoundedOrderHom.id_comp

@[simp]
theorem cancel_right {g₁ g₂ : BoundedOrderHom β γ} {f : BoundedOrderHom α β} (hf : Surjective f) :
    g₁.comp f = g₂.comp f ↔ g₁ = g₂ :=
  ⟨fun h => BoundedOrderHom.ext <| hf.forall.2 <| DFunLike.ext_iff.1 h,
   congr_arg (fun g => comp g f)⟩
#align bounded_order_hom.cancel_right BoundedOrderHom.cancel_right

@[simp]
theorem cancel_left {g : BoundedOrderHom β γ} {f₁ f₂ : BoundedOrderHom α β} (hg : Injective g) :
    g.comp f₁ = g.comp f₂ ↔ f₁ = f₂ :=
  ⟨fun h =>
    BoundedOrderHom.ext fun a =>
      hg <| by rw [← BoundedOrderHom.comp_apply, h, BoundedOrderHom.comp_apply],
    congr_arg _⟩
#align bounded_order_hom.cancel_left BoundedOrderHom.cancel_left

end BoundedOrderHom

/-! ### Dual homs -/


namespace TopHom

variable [LE α] [OrderTop α] [LE β] [OrderTop β] [LE γ] [OrderTop γ]

/-- Reinterpret a top homomorphism as a bot homomorphism between the dual lattices. -/
@[simps]
protected def dual :
    TopHom α β ≃ BotHom αᵒᵈ βᵒᵈ where
  toFun f := ⟨f, f.map_top'⟩
  invFun f := ⟨f, f.map_bot'⟩
  left_inv _ := TopHom.ext fun _ => rfl
  right_inv _ := BotHom.ext fun _ => rfl
#align top_hom.dual TopHom.dual
#align top_hom.dual_apply_apply TopHom.dual_apply_apply
#align top_hom.dual_symm_apply_apply TopHom.dual_symm_apply_apply

@[simp]
theorem dual_id : TopHom.dual (TopHom.id α) = BotHom.id _ :=
  rfl
#align top_hom.dual_id TopHom.dual_id

@[simp]
theorem dual_comp (g : TopHom β γ) (f : TopHom α β) :
    TopHom.dual (g.comp f) = g.dual.comp (TopHom.dual f) :=
  rfl
#align top_hom.dual_comp TopHom.dual_comp

@[simp]
theorem symm_dual_id : TopHom.dual.symm (BotHom.id _) = TopHom.id α :=
  rfl
#align top_hom.symm_dual_id TopHom.symm_dual_id

@[simp]
theorem symm_dual_comp (g : BotHom βᵒᵈ γᵒᵈ) (f : BotHom αᵒᵈ βᵒᵈ) :
    TopHom.dual.symm (g.comp f) = (TopHom.dual.symm g).comp (TopHom.dual.symm f) :=
  rfl
#align top_hom.symm_dual_comp TopHom.symm_dual_comp

end TopHom

namespace BotHom

variable [LE α] [OrderBot α] [LE β] [OrderBot β] [LE γ] [OrderBot γ]

/-- Reinterpret a bot homomorphism as a top homomorphism between the dual lattices. -/
@[simps]
protected def dual :
    BotHom α β ≃ TopHom αᵒᵈ βᵒᵈ where
  toFun f := ⟨f, f.map_bot'⟩
  invFun f := ⟨f, f.map_top'⟩
  left_inv _ := BotHom.ext fun _ => rfl
  right_inv _ := TopHom.ext fun _ => rfl
#align bot_hom.dual BotHom.dual
#align bot_hom.dual_apply_apply BotHom.dual_apply_apply
#align bot_hom.dual_symm_apply_apply BotHom.dual_symm_apply_apply

@[simp]
theorem dual_id : BotHom.dual (BotHom.id α) = TopHom.id _ :=
  rfl
#align bot_hom.dual_id BotHom.dual_id

@[simp]
theorem dual_comp (g : BotHom β γ) (f : BotHom α β) :
    BotHom.dual (g.comp f) = g.dual.comp (BotHom.dual f) :=
  rfl
#align bot_hom.dual_comp BotHom.dual_comp

@[simp]
theorem symm_dual_id : BotHom.dual.symm (TopHom.id _) = BotHom.id α :=
  rfl
#align bot_hom.symm_dual_id BotHom.symm_dual_id

@[simp]
theorem symm_dual_comp (g : TopHom βᵒᵈ γᵒᵈ) (f : TopHom αᵒᵈ βᵒᵈ) :
    BotHom.dual.symm (g.comp f) = (BotHom.dual.symm g).comp (BotHom.dual.symm f) :=
  rfl
#align bot_hom.symm_dual_comp BotHom.symm_dual_comp

end BotHom

namespace BoundedOrderHom

variable [Preorder α] [BoundedOrder α] [Preorder β] [BoundedOrder β] [Preorder γ] [BoundedOrder γ]

/-- Reinterpret a bounded order homomorphism as a bounded order homomorphism between the dual
orders. -/
@[simps]
protected def dual :
    BoundedOrderHom α β ≃
      BoundedOrderHom αᵒᵈ
        βᵒᵈ where
  toFun f := ⟨OrderHom.dual f.toOrderHom, f.map_bot', f.map_top'⟩
  invFun f := ⟨OrderHom.dual.symm f.toOrderHom, f.map_bot', f.map_top'⟩
  left_inv _ := ext fun _ => rfl
  right_inv _ := ext fun _ => rfl
#align bounded_order_hom.dual BoundedOrderHom.dual
#align bounded_order_hom.dual_apply_to_order_hom BoundedOrderHom.dual_apply_toOrderHom
#align bounded_order_hom.dual_symm_apply_to_order_hom BoundedOrderHom.dual_symm_apply_toOrderHom

@[simp]
theorem dual_id : BoundedOrderHom.dual (BoundedOrderHom.id α) = BoundedOrderHom.id _ :=
  rfl
#align bounded_order_hom.dual_id BoundedOrderHom.dual_id

@[simp]
theorem dual_comp (g : BoundedOrderHom β γ) (f : BoundedOrderHom α β) :
    BoundedOrderHom.dual (g.comp f) = g.dual.comp (BoundedOrderHom.dual f) :=
  rfl
#align bounded_order_hom.dual_comp BoundedOrderHom.dual_comp

@[simp]
theorem symm_dual_id : BoundedOrderHom.dual.symm (BoundedOrderHom.id _) = BoundedOrderHom.id α :=
  rfl
#align bounded_order_hom.symm_dual_id BoundedOrderHom.symm_dual_id

@[simp]
theorem symm_dual_comp (g : BoundedOrderHom βᵒᵈ γᵒᵈ) (f : BoundedOrderHom αᵒᵈ βᵒᵈ) :
    BoundedOrderHom.dual.symm (g.comp f) =
      (BoundedOrderHom.dual.symm g).comp (BoundedOrderHom.dual.symm f) :=
  rfl
#align bounded_order_hom.symm_dual_comp BoundedOrderHom.symm_dual_comp

end BoundedOrderHom<|MERGE_RESOLUTION|>--- conflicted
+++ resolved
@@ -64,12 +64,7 @@
 /-- `TopHomClass F α β` states that `F` is a type of `⊤`-preserving morphisms.
 
 You should extend this class when you extend `TopHom`. -/
-<<<<<<< HEAD
-class TopHomClass (F α β : Type*) [Top α] [Top β] [NDFunLike F α β] : Prop where
-=======
-class TopHomClass (F : Type*) (α β : outParam <| Type*) [Top α] [Top β] extends
-  DFunLike F α fun _ => β where
->>>>>>> d695407a
+class TopHomClass (F α β : Type*) [Top α] [Top β] [FunLike F α β] : Prop where
   /-- A `TopHomClass` morphism preserves the top element. -/
   map_top (f : F) : f ⊤ = ⊤
 #align top_hom_class TopHomClass
@@ -77,12 +72,7 @@
 /-- `BotHomClass F α β` states that `F` is a type of `⊥`-preserving morphisms.
 
 You should extend this class when you extend `BotHom`. -/
-<<<<<<< HEAD
-class BotHomClass (F α β : Type*) [Bot α] [Bot β] [NDFunLike F α β] : Prop where
-=======
-class BotHomClass (F : Type*) (α β : outParam <| Type*) [Bot α] [Bot β] extends
-  DFunLike F α fun _ => β where
->>>>>>> d695407a
+class BotHomClass (F α β : Type*) [Bot α] [Bot β] [FunLike F α β] : Prop where
   /-- A `BotHomClass` morphism preserves the bottom element. -/
   map_bot (f : F) : f ⊥ = ⊥
 #align bot_hom_class BotHomClass
@@ -91,7 +81,7 @@
 
 You should extend this class when you extend `BoundedOrderHom`. -/
 class BoundedOrderHomClass (F α β : Type*) [LE α] [LE β] [BoundedOrder α] [BoundedOrder β]
-  [NDFunLike F α β]
+  [FunLike F α β]
   extends RelHomClass F ((· ≤ ·) : α → α → Prop) ((· ≤ ·) : β → β → Prop) : Prop where
   /-- Morphisms preserve the top element. The preferred spelling is `_root_.map_top`. -/
   map_top (f : F) : f ⊤ = ⊤
@@ -109,7 +99,7 @@
 
 section Hom
 
-variable [NDFunLike F α β]
+variable [FunLike F α β]
 
 -- See note [lower instance priority]
 instance (priority := 100) BoundedOrderHomClass.toTopHomClass [LE α] [LE β]
@@ -173,7 +163,7 @@
 
 end Equiv
 
-variable [NDFunLike F α β]
+variable [FunLike F α β]
 
 /-- Turn an element of a type `F` satisfying `TopHomClass F α β` into an actual
 `TopHom`. This is declared as the default coercion from `F` to `TopHom α β`. -/
@@ -193,7 +183,7 @@
 instance [Bot α] [Bot β] [BotHomClass F α β] : CoeTC F (BotHom α β) :=
   ⟨BotHomClass.toBotHom⟩
 
-variable [NDFunLike F α β]
+variable [FunLike F α β]
 
 /-- Turn an element of a type `F` satisfying `BoundedOrderHomClass F α β` into an actual
 `BoundedOrderHom`. This is declared as the default coercion from `F` to `BoundedOrderHom α β`. -/
@@ -217,7 +207,7 @@
 
 variable [Top β] [Top γ] [Top δ]
 
-instance : NDFunLike (TopHom α β) α β where
+instance : FunLike (TopHom α β) α β where
   coe := TopHom.toFun
   coe_injective' f g h := by cases f; cases g; congr
 
@@ -410,7 +400,7 @@
 
 variable [Bot β] [Bot γ] [Bot δ]
 
-instance : NDFunLike (BotHom α β) α β where
+instance : FunLike (BotHom α β) α β where
   coe := BotHom.toFun
   coe_injective' f g h := by cases f; cases g; congr
 
@@ -613,7 +603,7 @@
   { f with }
 #align bounded_order_hom.to_bot_hom BoundedOrderHom.toBotHom
 
-instance : NDFunLike (BoundedOrderHom α β) α β where
+instance : FunLike (BoundedOrderHom α β) α β where
   coe f := f.toFun
   coe_injective' f g h := by obtain ⟨⟨_, _⟩, _⟩ := f; obtain ⟨⟨_, _⟩, _⟩ := g; congr
 
