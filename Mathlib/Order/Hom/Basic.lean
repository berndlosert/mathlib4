--- conflicted
+++ resolved
@@ -108,7 +108,7 @@
 section
 
 /-- `OrderHomClass F α b` asserts that `F` is a type of `≤`-preserving morphisms. -/
-abbrev OrderHomClass (F α β : Type*) [LE α] [LE β] [NDFunLike F α β] :=
+abbrev OrderHomClass (F α β : Type*) [LE α] [LE β] [FunLike F α β] :=
   RelHomClass F ((· ≤ ·) : α → α → Prop) ((· ≤ ·) : β → β → Prop)
 #align order_hom_class OrderHomClass
 
@@ -147,7 +147,7 @@
 
 namespace OrderHomClass
 
-variable [Preorder α] [Preorder β] [NDFunLike F α β] [OrderHomClass F α β]
+variable [Preorder α] [Preorder β] [FunLike F α β] [OrderHomClass F α β]
 
 protected theorem monotone (f : F) : Monotone f := fun _ _ => map_rel f
 #align order_hom_class.monotone OrderHomClass.monotone
@@ -215,20 +215,12 @@
 
 variable [Preorder α] [Preorder β] [Preorder γ] [Preorder δ]
 
-instance : NDFunLike (α →o β) α β where
+instance : FunLike (α →o β) α β where
   coe := toFun
   coe_injective' f g h := by cases f; cases g; congr
 
 instance : OrderHomClass (α →o β) α β where
   map_rel f _ _ h := f.monotone' h
-
-<<<<<<< HEAD
-=======
-/-- Helper instance for when there's too many metavariables to apply the coercion via `DFunLike`
-directly. -/
-instance : CoeFun (α →o β) fun _ => α → β :=
-  ⟨DFunLike.coe⟩
->>>>>>> d695407a
 
 @[simp] theorem coe_mk (f : α → β) (hf : Monotone f) : ⇑(mk f hf) = f := rfl
 #align order_hom.coe_fun_mk OrderHom.coe_mk
@@ -260,7 +252,7 @@
 
 @[simp] theorem coe_eq (f : α →o β) : OrderHomClass.toOrderHom f = f := rfl
 
-@[simp] theorem _root_.OrderHomClass.coe_coe {F} [NDFunLike F α β] [OrderHomClass F α β] (f : F) :
+@[simp] theorem _root_.OrderHomClass.coe_coe {F} [FunLike F α β] [OrderHomClass F α β] (f : F) :
     ⇑(f : α →o β) = f :=
   rfl
 
@@ -1094,7 +1086,7 @@
 
 /-- To show that `f : α →o β` and `g : β →o α` make up an order isomorphism it is enough to show
     that `g` is the inverse of `f`-/
-def ofHomInv {F G : Type*} [NDFunLike F α β] [OrderHomClass F α β] [NDFunLike G β α]
+def ofHomInv {F G : Type*} [FunLike F α β] [OrderHomClass F α β] [FunLike G β α]
     [OrderHomClass G β α] (f : F) (g : G)
     (h₁ : (f : α →o β).comp (g : β →o α) = OrderHom.id)
     (h₂ : (g : β →o α).comp (f : α →o β) = OrderHom.id) :
