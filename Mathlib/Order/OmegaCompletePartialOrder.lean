/-
Copyright (c) 2020 Simon Hudon. All rights reserved.
Released under Apache 2.0 license as described in the file LICENSE.
Authors: Simon Hudon
-/
import Mathlib.Control.Monad.Basic
import Mathlib.Data.Part
import Mathlib.Order.Chain
import Mathlib.Order.Hom.Order
import Mathlib.Data.Nat.Order.Basic

#align_import order.omega_complete_partial_order from "leanprover-community/mathlib"@"92ca63f0fb391a9ca5f22d2409a6080e786d99f7"

/-!
# Omega Complete Partial Orders

An omega-complete partial order is a partial order with a supremum
operation on increasing sequences indexed by natural numbers (which we
call `ωSup`). In this sense, it is strictly weaker than join complete
semi-lattices as only ω-sized totally ordered sets have a supremum.

The concept of an omega-complete partial order (ωCPO) is useful for the
formalization of the semantics of programming languages. Its notion of
supremum helps define the meaning of recursive procedures.

## Main definitions

 * class `OmegaCompletePartialOrder`
 * `ite`, `map`, `bind`, `seq` as continuous morphisms

## Instances of `OmegaCompletePartialOrder`

 * `Part`
 * every `CompleteLattice`
 * pi-types
 * product types
 * `OrderHom`
 * `ContinuousHom` (with notation →𝒄)
   * an instance of `OmegaCompletePartialOrder (α →𝒄 β)`
 * `ContinuousHom.ofFun`
 * `ContinuousHom.ofMono`
 * continuous functions:
   * `id`
   * `ite`
   * `const`
   * `Part.bind`
   * `Part.map`
   * `Part.seq`

## References

 * [Chain-complete posets and directed sets with applications][markowsky1976]
 * [Recursive definitions of partial functions and their computations][cadiou1972]
 * [Semantics of Programming Languages: Structures and Techniques][gunter1992]
-/


universe u v

-- porting note: can this really be a good idea?
attribute [-simp] Part.bind_eq_bind Part.map_eq_map

open Classical

namespace OrderHom

variable {α : Type*} {β : Type*} {γ : Type*}
variable [Preorder α] [Preorder β] [Preorder γ]

/-- `Part.bind` as a monotone function -/
@[simps]
def bind {β γ} (f : α →o Part β) (g : α →o β → Part γ) : α →o Part γ where
  toFun x := f x >>= g x
  monotone' := by
    intro x y h a
    simp only [and_imp, exists_prop, Part.bind_eq_bind, Part.mem_bind_iff, exists_imp]
    intro b hb ha
    refine' ⟨b, f.monotone h _ hb, g.monotone h _ _ ha⟩
#align order_hom.bind OrderHom.bind
#align order_hom.bind_coe OrderHom.bind_coe

end OrderHom

namespace OmegaCompletePartialOrder

/-- A chain is a monotone sequence.

See the definition on page 114 of [gunter1992]. -/
def Chain (α : Type u) [Preorder α] :=
  ℕ →o α
#align omega_complete_partial_order.chain OmegaCompletePartialOrder.Chain

namespace Chain

variable {α : Type u} {β : Type v} {γ : Type*}
variable [Preorder α] [Preorder β] [Preorder γ]

instance : NDFunLike (Chain α) ℕ α := inferInstanceAs <| NDFunLike (ℕ →o α) ℕ α
instance : OrderHomClass (Chain α) ℕ α := inferInstanceAs <| OrderHomClass (ℕ →o α) ℕ α
instance : CoeFun (Chain α) fun _ => ℕ → α := ⟨DFunLike.coe⟩

instance [Inhabited α] : Inhabited (Chain α) :=
  ⟨⟨default, fun _ _ _ => le_rfl⟩⟩

instance : Membership α (Chain α) :=
  ⟨fun a (c : ℕ →o α) => ∃ i, a = c i⟩

variable (c c' : Chain α)
variable (f : α →o β)
variable (g : β →o γ)

instance : LE (Chain α) where le x y := ∀ i, ∃ j, x i ≤ y j

lemma isChain_range : IsChain (· ≤ ·) (Set.range c) := Monotone.isChain_range (OrderHomClass.mono c)

lemma directed : Directed (· ≤ ·) c := directedOn_range.2 c.isChain_range.directedOn

/-- `map` function for `Chain` -/
-- Porting note: `simps` doesn't work with type synonyms
-- @[simps! (config := .asFn)]
def map : Chain β :=
  f.comp c
#align omega_complete_partial_order.chain.map OmegaCompletePartialOrder.Chain.map

@[simp] theorem map_coe : ⇑(map c f) = f ∘ c := rfl
#align omega_complete_partial_order.chain.map_coe OmegaCompletePartialOrder.Chain.map_coe

variable {f}

theorem mem_map (x : α) : x ∈ c → f x ∈ Chain.map c f :=
  fun ⟨i, h⟩ => ⟨i, h.symm ▸ rfl⟩
#align omega_complete_partial_order.chain.mem_map OmegaCompletePartialOrder.Chain.mem_map

theorem exists_of_mem_map {b : β} : b ∈ c.map f → ∃ a, a ∈ c ∧ f a = b :=
  fun ⟨i, h⟩ => ⟨c i, ⟨i, rfl⟩, h.symm⟩
#align omega_complete_partial_order.chain.exists_of_mem_map OmegaCompletePartialOrder.Chain.exists_of_mem_map

@[simp]
theorem mem_map_iff {b : β} : b ∈ c.map f ↔ ∃ a, a ∈ c ∧ f a = b :=
  ⟨exists_of_mem_map _, fun h => by
    rcases h with ⟨w, h, h'⟩
    subst b
    apply mem_map c _ h⟩
#align omega_complete_partial_order.chain.mem_map_iff OmegaCompletePartialOrder.Chain.mem_map_iff

@[simp]
theorem map_id : c.map OrderHom.id = c :=
  OrderHom.comp_id _
#align omega_complete_partial_order.chain.map_id OmegaCompletePartialOrder.Chain.map_id

theorem map_comp : (c.map f).map g = c.map (g.comp f) :=
  rfl
#align omega_complete_partial_order.chain.map_comp OmegaCompletePartialOrder.Chain.map_comp

@[mono]
theorem map_le_map {g : α →o β} (h : f ≤ g) : c.map f ≤ c.map g :=
  fun i => by simp [mem_map_iff]; intros; exists i; apply h
#align omega_complete_partial_order.chain.map_le_map OmegaCompletePartialOrder.Chain.map_le_map

/-- `OmegaCompletePartialOrder.Chain.zip` pairs up the elements of two chains
that have the same index. -/
-- Porting note: `simps` doesn't work with type synonyms
-- @[simps!]
def zip (c₀ : Chain α) (c₁ : Chain β) : Chain (α × β) :=
  OrderHom.prod c₀ c₁
#align omega_complete_partial_order.chain.zip OmegaCompletePartialOrder.Chain.zip

@[simp] theorem zip_coe (c₀ : Chain α) (c₁ : Chain β) (n : ℕ) : c₀.zip c₁ n = (c₀ n, c₁ n) := rfl
#align omega_complete_partial_order.chain.zip_coe OmegaCompletePartialOrder.Chain.zip_coe

end Chain

end OmegaCompletePartialOrder

open OmegaCompletePartialOrder

-- porting note: removed "set_option extends_priority 50"

/-- An omega-complete partial order is a partial order with a supremum
operation on increasing sequences indexed by natural numbers (which we
call `ωSup`). In this sense, it is strictly weaker than join complete
semi-lattices as only ω-sized totally ordered sets have a supremum.

See the definition on page 114 of [gunter1992]. -/
class OmegaCompletePartialOrder (α : Type*) extends PartialOrder α where
  /-- The supremum of an increasing sequence -/
  ωSup : Chain α → α
  /-- `ωSup` is an upper bound of the increasing sequence -/
  le_ωSup : ∀ c : Chain α, ∀ i, c i ≤ ωSup c
  /-- `ωSup` is a lower bound of the set of upper bounds of the increasing sequence -/
  ωSup_le : ∀ (c : Chain α) (x), (∀ i, c i ≤ x) → ωSup c ≤ x
#align omega_complete_partial_order OmegaCompletePartialOrder

namespace OmegaCompletePartialOrder

variable {α : Type u} {β : Type v} {γ : Type*}

variable [OmegaCompletePartialOrder α]

/-- Transfer an `OmegaCompletePartialOrder` on `β` to an `OmegaCompletePartialOrder` on `α`
using a strictly monotone function `f : β →o α`, a definition of ωSup and a proof that `f` is
continuous with regard to the provided `ωSup` and the ωCPO on `α`. -/
@[reducible]
protected def lift [PartialOrder β] (f : β →o α) (ωSup₀ : Chain β → β)
    (h : ∀ x y, f x ≤ f y → x ≤ y) (h' : ∀ c, f (ωSup₀ c) = ωSup (c.map f)) :
    OmegaCompletePartialOrder β where
  ωSup := ωSup₀
  ωSup_le c x hx := h _ _ (by rw [h']; apply ωSup_le; intro i; apply f.monotone (hx i))
  le_ωSup c i := h _ _ (by rw [h']; apply le_ωSup (c.map f))
#align omega_complete_partial_order.lift OmegaCompletePartialOrder.lift

theorem le_ωSup_of_le {c : Chain α} {x : α} (i : ℕ) (h : x ≤ c i) : x ≤ ωSup c :=
  le_trans h (le_ωSup c _)
#align omega_complete_partial_order.le_ωSup_of_le OmegaCompletePartialOrder.le_ωSup_of_le

theorem ωSup_total {c : Chain α} {x : α} (h : ∀ i, c i ≤ x ∨ x ≤ c i) : ωSup c ≤ x ∨ x ≤ ωSup c :=
  by_cases
    (fun (this : ∀ i, c i ≤ x) => Or.inl (ωSup_le _ _ this))
    (fun (this : ¬∀ i, c i ≤ x) =>
      have : ∃ i, ¬c i ≤ x := by simp only [not_forall] at this ⊢; assumption
      let ⟨i, hx⟩ := this
      have : x ≤ c i := (h i).resolve_left hx
      Or.inr <| le_ωSup_of_le _ this)
#align omega_complete_partial_order.ωSup_total OmegaCompletePartialOrder.ωSup_total

@[mono]
theorem ωSup_le_ωSup_of_le {c₀ c₁ : Chain α} (h : c₀ ≤ c₁) : ωSup c₀ ≤ ωSup c₁ :=
  (ωSup_le _ _) fun i => by
    obtain ⟨_, h⟩ := h i
    exact le_trans h (le_ωSup _ _)
#align omega_complete_partial_order.ωSup_le_ωSup_of_le OmegaCompletePartialOrder.ωSup_le_ωSup_of_le

theorem ωSup_le_iff (c : Chain α) (x : α) : ωSup c ≤ x ↔ ∀ i, c i ≤ x := by
  constructor <;> intros
  · trans ωSup c
    exact le_ωSup _ _
    assumption
  exact ωSup_le _ _ ‹_›
#align omega_complete_partial_order.ωSup_le_iff OmegaCompletePartialOrder.ωSup_le_iff

lemma isLUB_range_ωSup (c : Chain α) : IsLUB (Set.range c) (ωSup c) := by
  constructor
  · simp only [upperBounds, Set.mem_range, forall_exists_index, forall_apply_eq_imp_iff,
      Set.mem_setOf_eq]
    exact fun a ↦ le_ωSup c a
  · simp only [lowerBounds, upperBounds, Set.mem_range, forall_exists_index,
      forall_apply_eq_imp_iff, Set.mem_setOf_eq]
    exact fun ⦃a⦄ a_1 ↦ ωSup_le c a a_1

lemma ωSup_eq_of_isLUB {c : Chain α} {a : α} (h : IsLUB (Set.range c) a) : a = ωSup c := by
  rw [le_antisymm_iff]
  simp only [IsLUB, IsLeast, upperBounds, lowerBounds, Set.mem_range, forall_exists_index,
    forall_apply_eq_imp_iff, Set.mem_setOf_eq] at h
  constructor
  · apply h.2
    exact fun a ↦ le_ωSup c a
  · rw [ωSup_le_iff]
    apply h.1

/-- A subset `p : α → Prop` of the type closed under `ωSup` induces an
`OmegaCompletePartialOrder` on the subtype `{a : α // p a}`. -/
def subtype {α : Type*} [OmegaCompletePartialOrder α] (p : α → Prop)
    (hp : ∀ c : Chain α, (∀ i ∈ c, p i) → p (ωSup c)) : OmegaCompletePartialOrder (Subtype p) :=
  OmegaCompletePartialOrder.lift (OrderHom.Subtype.val p)
    (fun c => ⟨ωSup _, hp (c.map (OrderHom.Subtype.val p)) fun _ ⟨n, q⟩ => q.symm ▸ (c n).2⟩)
    (fun _ _ h => h) (fun _ => rfl)
#align omega_complete_partial_order.subtype OmegaCompletePartialOrder.subtype

section Continuity

open Chain

variable [OmegaCompletePartialOrder β]
variable [OmegaCompletePartialOrder γ]

/-- A monotone function `f : α →o β` is continuous if it distributes over ωSup.

In order to distinguish it from the (more commonly used) continuity from topology
(see `Mathlib/Topology/Basic.lean`), the present definition is often referred to as
"Scott-continuity" (referring to Dana Scott). It corresponds to continuity
in Scott topological spaces (not defined here). -/
def Continuous (f : α →o β) : Prop :=
  ∀ c : Chain α, f (ωSup c) = ωSup (c.map f)
#align omega_complete_partial_order.continuous OmegaCompletePartialOrder.Continuous

/-- `Continuous' f` asserts that `f` is both monotone and continuous. -/
def Continuous' (f : α → β) : Prop :=
  ∃ hf : Monotone f, Continuous ⟨f, hf⟩
#align omega_complete_partial_order.continuous' OmegaCompletePartialOrder.Continuous'

lemma isLUB_of_scottContinuous {c : Chain α} {f : α → β} (hf : ScottContinuous f) :
    IsLUB (Set.range (Chain.map c ⟨f, (ScottContinuous.monotone hf)⟩)) (f (ωSup c)) := by
  simp only [map_coe, OrderHom.coe_mk]
  rw [(Set.range_comp f ↑c)]
  exact hf (Set.range_nonempty ↑c) (IsChain.directedOn (isChain_range c)) (isLUB_range_ωSup c)

lemma ScottContinuous.continuous' {f : α → β} (hf : ScottContinuous f) : Continuous' f := by
  constructor
  intro c
  rw [← (ωSup_eq_of_isLUB (isLUB_of_scottContinuous hf))]
  simp only [OrderHom.coe_mk]

theorem Continuous'.to_monotone {f : α → β} (hf : Continuous' f) : Monotone f :=
  hf.fst
#align omega_complete_partial_order.continuous'.to_monotone OmegaCompletePartialOrder.Continuous'.to_monotone

theorem Continuous.of_bundled (f : α → β) (hf : Monotone f) (hf' : Continuous ⟨f, hf⟩) :
    Continuous' f :=
  ⟨hf, hf'⟩
#align omega_complete_partial_order.continuous.of_bundled OmegaCompletePartialOrder.Continuous.of_bundled

theorem Continuous.of_bundled' (f : α →o β) (hf' : Continuous f) : Continuous' f :=
  ⟨f.mono, hf'⟩
#align omega_complete_partial_order.continuous.of_bundled' OmegaCompletePartialOrder.Continuous.of_bundled'

theorem Continuous'.to_bundled (f : α → β) (hf : Continuous' f) : Continuous ⟨f, hf.to_monotone⟩ :=
  hf.snd
#align omega_complete_partial_order.continuous'.to_bundled OmegaCompletePartialOrder.Continuous'.to_bundled

@[simp, norm_cast]
theorem continuous'_coe : ∀ {f : α →o β}, Continuous' f ↔ Continuous f
  | ⟨_, hf⟩ => ⟨fun ⟨_, hc⟩ => hc, fun hc => ⟨hf, hc⟩⟩
#align omega_complete_partial_order.continuous'_coe OmegaCompletePartialOrder.continuous'_coe

variable (f : α →o β) (g : β →o γ)

theorem continuous_id : Continuous (@OrderHom.id α _) := by intro c; rw [c.map_id]; rfl
#align omega_complete_partial_order.continuous_id OmegaCompletePartialOrder.continuous_id

theorem continuous_comp (hfc : Continuous f) (hgc : Continuous g) : Continuous (g.comp f) := by
  dsimp [Continuous] at *; intro;
  rw [hfc, hgc, Chain.map_comp]
#align omega_complete_partial_order.continuous_comp OmegaCompletePartialOrder.continuous_comp

theorem id_continuous' : Continuous' (@id α) :=
  continuous_id.of_bundled' _
#align omega_complete_partial_order.id_continuous' OmegaCompletePartialOrder.id_continuous'

theorem continuous_const (x : β) : Continuous (OrderHom.const α x) := fun c =>
  eq_of_forall_ge_iff fun z => by rw [ωSup_le_iff, Chain.map_coe, OrderHom.const_coe_coe]; simp
#align omega_complete_partial_order.continuous_const OmegaCompletePartialOrder.continuous_const

theorem const_continuous' (x : β) : Continuous' (Function.const α x) :=
  Continuous.of_bundled' (OrderHom.const α x) (continuous_const x)
#align omega_complete_partial_order.const_continuous' OmegaCompletePartialOrder.const_continuous'

end Continuity

end OmegaCompletePartialOrder

namespace Part

variable {α : Type u} {β : Type v} {γ : Type*}

open OmegaCompletePartialOrder

theorem eq_of_chain {c : Chain (Part α)} {a b : α} (ha : some a ∈ c) (hb : some b ∈ c) : a = b := by
  cases' ha with i ha; replace ha := ha.symm
  cases' hb with j hb; replace hb := hb.symm
  rw [eq_some_iff] at ha hb
  rcases le_total i j with hij | hji
  · have := c.monotone hij _ ha; apply mem_unique this hb
  · have := c.monotone hji _ hb; apply Eq.symm; apply mem_unique this ha
  --Porting note: Old proof
  -- wlog h : i ≤ j := le_total i j using a b i j, b a j i
  -- rw [eq_some_iff] at ha hb
  -- have := c.monotone h _ ha; apply mem_unique this hb
#align part.eq_of_chain Part.eq_of_chain

/-- The (noncomputable) `ωSup` definition for the `ω`-CPO structure on `Part α`. -/
protected noncomputable def ωSup (c : Chain (Part α)) : Part α :=
  if h : ∃ a, some a ∈ c then some (Classical.choose h) else none
#align part.ωSup Part.ωSup

theorem ωSup_eq_some {c : Chain (Part α)} {a : α} (h : some a ∈ c) : Part.ωSup c = some a :=
  have : ∃ a, some a ∈ c := ⟨a, h⟩
  have a' : some (Classical.choose this) ∈ c := Classical.choose_spec this
  calc
    Part.ωSup c = some (Classical.choose this) := dif_pos this
    _ = some a := congr_arg _ (eq_of_chain a' h)
#align part.ωSup_eq_some Part.ωSup_eq_some

theorem ωSup_eq_none {c : Chain (Part α)} (h : ¬∃ a, some a ∈ c) : Part.ωSup c = none :=
  dif_neg h
#align part.ωSup_eq_none Part.ωSup_eq_none

theorem mem_chain_of_mem_ωSup {c : Chain (Part α)} {a : α} (h : a ∈ Part.ωSup c) : some a ∈ c := by
  simp only [Part.ωSup] at h; split_ifs at h with h_1
  · have h' := Classical.choose_spec h_1
    rw [← eq_some_iff] at h
    rw [← h]
    exact h'
  · rcases h with ⟨⟨⟩⟩
#align part.mem_chain_of_mem_ωSup Part.mem_chain_of_mem_ωSup

noncomputable instance omegaCompletePartialOrder :
    OmegaCompletePartialOrder (Part α) where
  ωSup := Part.ωSup
  le_ωSup c i := by
    intro x hx
    rw [← eq_some_iff] at hx ⊢
    rw [ωSup_eq_some, ← hx]
    rw [← hx]
    exact ⟨i, rfl⟩
  ωSup_le := by
    rintro c x hx a ha
    replace ha := mem_chain_of_mem_ωSup ha
    cases' ha with i ha
    apply hx i
    rw [← ha]
    apply mem_some
#align part.omega_complete_partial_order Part.omegaCompletePartialOrder

section Inst

theorem mem_ωSup (x : α) (c : Chain (Part α)) : x ∈ ωSup c ↔ some x ∈ c := by
  simp only [ωSup, Part.ωSup]
  constructor
  · split_ifs with h
    swap
    rintro ⟨⟨⟩⟩
    intro h'
    have hh := Classical.choose_spec h
    simp only [mem_some_iff] at h'
    subst x
    exact hh
  · intro h
    have h' : ∃ a : α, some a ∈ c := ⟨_, h⟩
    rw [dif_pos h']
    have hh := Classical.choose_spec h'
    rw [eq_of_chain hh h]
    simp
#align part.mem_ωSup Part.mem_ωSup

end Inst

end Part

namespace Pi

variable {α : Type*} {β : α → Type*} {γ : Type*}

open OmegaCompletePartialOrder OmegaCompletePartialOrder.Chain

instance [∀ a, OmegaCompletePartialOrder (β a)] :
    OmegaCompletePartialOrder (∀ a, β a) where
  ωSup c a := ωSup (c.map (Pi.evalOrderHom a))
  ωSup_le c f hf a :=
    ωSup_le _ _ <| by
      rintro i
      apply hf
  le_ωSup c i x := le_ωSup_of_le _ <| le_rfl

namespace OmegaCompletePartialOrder

variable [∀ x, OmegaCompletePartialOrder <| β x]
variable [OmegaCompletePartialOrder γ]

theorem flip₁_continuous' (f : ∀ x : α, γ → β x) (a : α) (hf : Continuous' fun x y => f y x) :
    Continuous' (f a) :=
  Continuous.of_bundled _ (fun _ _ h => hf.to_monotone h a) fun c => congr_fun (hf.to_bundled _ c) a
#align pi.omega_complete_partial_order.flip₁_continuous' Pi.OmegaCompletePartialOrder.flip₁_continuous'

theorem flip₂_continuous' (f : γ → ∀ x, β x) (hf : ∀ x, Continuous' fun g => f g x) :
    Continuous' f :=
  Continuous.of_bundled _ (fun x y h a => (hf a).to_monotone h)
    (by intro c; ext a; apply (hf a).to_bundled _ c)
#align pi.omega_complete_partial_order.flip₂_continuous' Pi.OmegaCompletePartialOrder.flip₂_continuous'

end OmegaCompletePartialOrder

end Pi

namespace Prod

open OmegaCompletePartialOrder

variable {α : Type*} {β : Type*} {γ : Type*}
variable [OmegaCompletePartialOrder α]
variable [OmegaCompletePartialOrder β]
variable [OmegaCompletePartialOrder γ]

/-- The supremum of a chain in the product `ω`-CPO. -/
@[simps]
protected def ωSup (c : Chain (α × β)) : α × β :=
  (ωSup (c.map OrderHom.fst), ωSup (c.map OrderHom.snd))
#align prod.ωSup Prod.ωSup
#align prod.ωSup_snd Prod.ωSup_snd
#align prod.ωSup_fst Prod.ωSup_fst

@[simps! ωSup_fst ωSup_snd]
instance : OmegaCompletePartialOrder (α × β) where
  ωSup := Prod.ωSup
  ωSup_le := fun _ _ h => ⟨ωSup_le _ _ fun i => (h i).1, ωSup_le _ _ fun i => (h i).2⟩
  le_ωSup c i := ⟨le_ωSup (c.map OrderHom.fst) i, le_ωSup (c.map OrderHom.snd) i⟩

theorem ωSup_zip (c₀ : Chain α) (c₁ : Chain β) : ωSup (c₀.zip c₁) = (ωSup c₀, ωSup c₁) := by
  apply eq_of_forall_ge_iff; rintro ⟨z₁, z₂⟩
  simp [ωSup_le_iff, forall_and]
#align prod.ωSup_zip Prod.ωSup_zip

end Prod

open OmegaCompletePartialOrder

namespace CompleteLattice

variable (α : Type u)

-- see Note [lower instance priority]
/-- Any complete lattice has an `ω`-CPO structure where the countable supremum is a special case
of arbitrary suprema. -/
instance (priority := 100) [CompleteLattice α] : OmegaCompletePartialOrder α where
  ωSup c := ⨆ i, c i
  ωSup_le := fun ⟨c, _⟩ s hs => by
    simp only [iSup_le_iff, OrderHom.coe_mk] at hs ⊢; intro i; apply hs i
  le_ωSup := fun ⟨c, _⟩ i => by simp only [OrderHom.coe_mk]; apply le_iSup_of_le i; rfl

variable {α} {β : Type v} [OmegaCompletePartialOrder α] [CompleteLattice β]

theorem sSup_continuous (s : Set <| α →o β) (hs : ∀ f ∈ s, Continuous f) : Continuous (sSup s) := by
  intro c
  apply eq_of_forall_ge_iff
  intro z
  suffices (∀ f ∈ s, ∀ (n), (f : _) (c n) ≤ z) ↔ ∀ (n), ∀ f ∈ s, (f : _) (c n) ≤ z by
    simpa (config := { contextual := true }) [ωSup_le_iff, hs _ _ _] using this
  exact ⟨fun H n f hf => H f hf n, fun H f hf n => H n f hf⟩
#align complete_lattice.Sup_continuous CompleteLattice.sSup_continuous

theorem iSup_continuous {ι : Sort*} {f : ι → α →o β} (h : ∀ i, Continuous (f i)) :
    Continuous (⨆ i, f i) :=
  sSup_continuous _ <| Set.forall_range_iff.2 h
#align complete_lattice.supr_continuous CompleteLattice.iSup_continuous

theorem sSup_continuous' (s : Set (α → β)) (hc : ∀ f ∈ s, Continuous' f) :
    Continuous' (sSup s) := by
  lift s to Set (α →o β) using fun f hf => (hc f hf).to_monotone
  simp only [Set.ball_image_iff, continuous'_coe] at hc
  rw [sSup_image]
  norm_cast
  exact iSup_continuous fun f => iSup_continuous fun hf => hc f hf
#align complete_lattice.Sup_continuous' CompleteLattice.sSup_continuous'

theorem sup_continuous {f g : α →o β} (hf : Continuous f) (hg : Continuous g) :
    Continuous (f ⊔ g) := by
  rw [← sSup_pair]; apply sSup_continuous
  rintro f (rfl | rfl | _) <;> assumption
#align complete_lattice.sup_continuous CompleteLattice.sup_continuous

theorem top_continuous : Continuous (⊤ : α →o β) := by
  intro c; apply eq_of_forall_ge_iff; intro z
  simp only [OrderHom.instTopOrderHom_top, OrderHom.const_coe_coe, Function.const, top_le_iff,
    ωSup_le_iff, Chain.map_coe, Function.comp, forall_const]
#align complete_lattice.top_continuous CompleteLattice.top_continuous

theorem bot_continuous : Continuous (⊥ : α →o β) := by
  rw [← sSup_empty]
  exact sSup_continuous _ fun f hf => hf.elim
#align complete_lattice.bot_continuous CompleteLattice.bot_continuous

end CompleteLattice

namespace CompleteLattice

variable {α β : Type*} [OmegaCompletePartialOrder α] [CompleteLinearOrder β]

theorem inf_continuous (f g : α →o β) (hf : Continuous f) (hg : Continuous g) :
    Continuous (f ⊓ g) := by
  refine' fun c => eq_of_forall_ge_iff fun z => _
  simp only [inf_le_iff, hf c, hg c, ωSup_le_iff, ← forall_or_left, ← forall_or_right,
             Chain.map_coe, OrderHom.coe_inf, ge_iff_le, Pi.inf_apply, Function.comp]
  exact ⟨fun h _ ↦ h _ _, fun h i j ↦
    (h (max j i)).imp (le_trans <| f.mono <| c.mono <| le_max_left _ _)
      (le_trans <| g.mono <| c.mono <| le_max_right _ _)⟩
#align complete_lattice.inf_continuous CompleteLattice.inf_continuous

theorem inf_continuous' {f g : α → β} (hf : Continuous' f) (hg : Continuous' g) :
    Continuous' (f ⊓ g) :=
  ⟨_, inf_continuous _ _ hf.snd hg.snd⟩
#align complete_lattice.inf_continuous' CompleteLattice.inf_continuous'

end CompleteLattice

namespace OmegaCompletePartialOrder

variable {α : Type u} {α' : Type*} {β : Type v} {β' : Type*} {γ : Type*} {φ : Type*}

variable [OmegaCompletePartialOrder α] [OmegaCompletePartialOrder β]
variable [OmegaCompletePartialOrder γ] [OmegaCompletePartialOrder φ]
variable [OmegaCompletePartialOrder α'] [OmegaCompletePartialOrder β']

namespace OrderHom

/-- The `ωSup` operator for monotone functions. -/
@[simps]
protected def ωSup (c : Chain (α →o β)) : α →o β where
  toFun a := ωSup (c.map (OrderHom.apply a))
  monotone' _ _ h := ωSup_le_ωSup_of_le ((Chain.map_le_map _) fun a => a.monotone h)
#align omega_complete_partial_order.order_hom.ωSup OmegaCompletePartialOrder.OrderHom.ωSup
#align omega_complete_partial_order.order_hom.ωSup_coe OmegaCompletePartialOrder.OrderHom.ωSup_coe

@[simps! ωSup_coe]
instance omegaCompletePartialOrder : OmegaCompletePartialOrder (α →o β) :=
  OmegaCompletePartialOrder.lift OrderHom.coeFnHom OrderHom.ωSup (fun _ _ h => h) fun _ => rfl
#align omega_complete_partial_order.order_hom.omega_complete_partial_order OmegaCompletePartialOrder.OrderHom.omegaCompletePartialOrder
#align omega_complete_partial_order.order_hom.omega_complete_partial_order_ωSup_coe OmegaCompletePartialOrder.OrderHom.omegaCompletePartialOrder_ωSup_coe

end OrderHom

section

variable (α β)

/-- A monotone function on `ω`-continuous partial orders is said to be continuous
if for every chain `c : chain α`, `f (⊔ i, c i) = ⊔ i, f (c i)`.
This is just the bundled version of `OrderHom.continuous`. -/
structure ContinuousHom extends OrderHom α β where
  /-- The underlying function of a `ContinuousHom` is continuous, i.e. it preserves `ωSup` -/
  cont : Continuous toOrderHom
#align omega_complete_partial_order.continuous_hom OmegaCompletePartialOrder.ContinuousHom

attribute [nolint docBlame] ContinuousHom.toOrderHom

@[inherit_doc] infixr:25 " →𝒄 " => ContinuousHom -- Input: \r\MIc

instance : NDFunLike (α →𝒄 β) α β where
  coe f := f.toFun
<<<<<<< HEAD
  coe_injective' := by rintro ⟨⟩ ⟨⟩ h; congr; exact FunLike.ext' h

instance : OrderHomClass (α →𝒄 β) α β where
=======
  coe_injective' := by rintro ⟨⟩ ⟨⟩ h; congr; exact DFunLike.ext' h
>>>>>>> d695407a
  map_rel f _ _ h := f.mono h

-- Porting note: removed to avoid conflict with the generic instance
-- instance : Coe (α →𝒄 β) (α →o β) where coe := ContinuousHom.toOrderHom

instance : PartialOrder (α →𝒄 β) :=
  (PartialOrder.lift fun f => f.toOrderHom.toFun) <| by rintro ⟨⟨⟩⟩ ⟨⟨⟩⟩ h; congr

end

namespace ContinuousHom

-- Not a `simp` lemma because in many cases projection is simpler than a generic coercion
theorem toOrderHom_eq_coe (f : α →𝒄 β) : f.1 = f := rfl

@[simp] theorem coe_mk (f : α →o β) (hf : Continuous f) : ⇑(mk f hf) = f := rfl
@[simp] theorem coe_toOrderHom (f : α →𝒄 β) : ⇑f.1 = f := rfl

/-- See Note [custom simps projection]. We specify this explicitly because we don't have a DFunLike
instance.
-/
def Simps.apply (h : α →𝒄 β) : α → β :=
  h

initialize_simps_projections ContinuousHom (toFun → apply)

theorem congr_fun {f g : α →𝒄 β} (h : f = g) (x : α) : f x = g x :=
  DFunLike.congr_fun h x
#align omega_complete_partial_order.continuous_hom.congr_fun OmegaCompletePartialOrder.ContinuousHom.congr_fun

theorem congr_arg (f : α →𝒄 β) {x y : α} (h : x = y) : f x = f y :=
  _root_.congr_arg f h
#align omega_complete_partial_order.continuous_hom.congr_arg OmegaCompletePartialOrder.ContinuousHom.congr_arg

protected theorem monotone (f : α →𝒄 β) : Monotone f :=
  f.monotone'
#align omega_complete_partial_order.continuous_hom.monotone OmegaCompletePartialOrder.ContinuousHom.monotone

@[mono]
theorem apply_mono {f g : α →𝒄 β} {x y : α} (h₁ : f ≤ g) (h₂ : x ≤ y) : f x ≤ g y :=
  OrderHom.apply_mono (show (f : α →o β) ≤ g from h₁) h₂
#align omega_complete_partial_order.continuous_hom.apply_mono OmegaCompletePartialOrder.ContinuousHom.apply_mono

theorem ite_continuous' {p : Prop} [hp : Decidable p] (f g : α → β) (hf : Continuous' f)
    (hg : Continuous' g) : Continuous' fun x => if p then f x else g x := by
  split_ifs <;> simp [*]
#align omega_complete_partial_order.continuous_hom.ite_continuous' OmegaCompletePartialOrder.ContinuousHom.ite_continuous'

theorem ωSup_bind {β γ : Type v} (c : Chain α) (f : α →o Part β) (g : α →o β → Part γ) :
    ωSup (c.map (f.bind g)) = ωSup (c.map f) >>= ωSup (c.map g) := by
  apply eq_of_forall_ge_iff; intro x
  simp only [ωSup_le_iff, Part.bind_le, Chain.mem_map_iff, and_imp, OrderHom.bind_coe, exists_imp]
  constructor <;> intro h'''
  · intro b hb
    apply ωSup_le _ _ _
    rintro i y hy
    simp only [Part.mem_ωSup] at hb
    rcases hb with ⟨j, hb⟩
    replace hb := hb.symm
    simp only [Part.eq_some_iff, Chain.map_coe, Function.comp_apply, OrderHom.apply_coe] at hy hb
    replace hb : b ∈ f (c (max i j)) := f.mono (c.mono (le_max_right i j)) _ hb
    replace hy : y ∈ g (c (max i j)) b := g.mono (c.mono (le_max_left i j)) _ _ hy
    apply h''' (max i j)
    simp only [exists_prop, Part.bind_eq_bind, Part.mem_bind_iff, Chain.map_coe,
      Function.comp_apply, OrderHom.bind_coe]
    exact ⟨_, hb, hy⟩
  · intro i
    intro y hy
    simp only [exists_prop, Part.bind_eq_bind, Part.mem_bind_iff, Chain.map_coe,
      Function.comp_apply, OrderHom.bind_coe] at hy
    rcases hy with ⟨b, hb₀, hb₁⟩
    apply h''' b _
    · apply le_ωSup (c.map g) _ _ _ hb₁
    · apply le_ωSup (c.map f) i _ hb₀
#align omega_complete_partial_order.continuous_hom.ωSup_bind OmegaCompletePartialOrder.ContinuousHom.ωSup_bind

theorem bind_continuous' {β γ : Type v} (f : α → Part β) (g : α → β → Part γ) :
    Continuous' f → Continuous' g → Continuous' fun x => f x >>= g x
  | ⟨hf, hf'⟩, ⟨hg, hg'⟩ =>
    Continuous.of_bundled' (OrderHom.bind ⟨f, hf⟩ ⟨g, hg⟩)
      (by intro c; rw [ωSup_bind, ← hf', ← hg']; rfl)
#align omega_complete_partial_order.continuous_hom.bind_continuous' OmegaCompletePartialOrder.ContinuousHom.bind_continuous'

theorem map_continuous' {β γ : Type v} (f : β → γ) (g : α → Part β) (hg : Continuous' g) :
    Continuous' fun x => f <$> g x := by
  simp only [map_eq_bind_pure_comp]; apply bind_continuous' _ _ hg; apply const_continuous'
#align omega_complete_partial_order.continuous_hom.map_continuous' OmegaCompletePartialOrder.ContinuousHom.map_continuous'

theorem seq_continuous' {β γ : Type v} (f : α → Part (β → γ)) (g : α → Part β) (hf : Continuous' f)
    (hg : Continuous' g) : Continuous' fun x => f x <*> g x := by
  simp only [seq_eq_bind_map]
  apply bind_continuous' _ _ hf
  apply Pi.OmegaCompletePartialOrder.flip₂_continuous'
  intro
  apply map_continuous' _ _ hg
#align omega_complete_partial_order.continuous_hom.seq_continuous' OmegaCompletePartialOrder.ContinuousHom.seq_continuous'

theorem continuous (F : α →𝒄 β) (C : Chain α) : F (ωSup C) = ωSup (C.map F) :=
  ContinuousHom.cont _ _
#align omega_complete_partial_order.continuous_hom.continuous OmegaCompletePartialOrder.ContinuousHom.continuous

/-- Construct a continuous function from a bare function, a continuous function, and a proof that
they are equal. -/
-- Porting note: removed `@[reducible]`
@[simps!]
def copy (f : α → β) (g : α →𝒄 β) (h : f = g) : α →𝒄 β where
  toOrderHom := g.1.copy f h
  cont := by rw [OrderHom.copy_eq]; exact g.cont
#align omega_complete_partial_order.continuous_hom.of_fun OmegaCompletePartialOrder.ContinuousHom.copy
#align omega_complete_partial_order.continuous_hom.of_fun_apply OmegaCompletePartialOrder.ContinuousHom.copy_apply

-- Porting note: `of_mono` now defeq `mk`
#align omega_complete_partial_order.continuous_hom.of_mono OmegaCompletePartialOrder.ContinuousHom.mk

/-- The identity as a continuous function. -/
@[simps!]
def id : α →𝒄 α := ⟨OrderHom.id, continuous_id⟩
#align omega_complete_partial_order.continuous_hom.id OmegaCompletePartialOrder.ContinuousHom.id
#align omega_complete_partial_order.continuous_hom.id_apply OmegaCompletePartialOrder.ContinuousHom.id_apply

/-- The composition of continuous functions. -/
@[simps!]
def comp (f : β →𝒄 γ) (g : α →𝒄 β) : α →𝒄 γ := ⟨.comp f.1 g.1, continuous_comp _ _ g.cont f.cont⟩
#align omega_complete_partial_order.continuous_hom.comp OmegaCompletePartialOrder.ContinuousHom.comp
#align omega_complete_partial_order.continuous_hom.comp_apply OmegaCompletePartialOrder.ContinuousHom.comp_apply

@[ext]
protected theorem ext (f g : α →𝒄 β) (h : ∀ x, f x = g x) : f = g := DFunLike.ext f g h
#align omega_complete_partial_order.continuous_hom.ext OmegaCompletePartialOrder.ContinuousHom.ext

protected theorem coe_inj (f g : α →𝒄 β) (h : (f : α → β) = g) : f = g :=
  DFunLike.ext' h
#align omega_complete_partial_order.continuous_hom.coe_inj OmegaCompletePartialOrder.ContinuousHom.coe_inj

@[simp]
theorem comp_id (f : β →𝒄 γ) : f.comp id = f := rfl
#align omega_complete_partial_order.continuous_hom.comp_id OmegaCompletePartialOrder.ContinuousHom.comp_id

@[simp]
theorem id_comp (f : β →𝒄 γ) : id.comp f = f := rfl
#align omega_complete_partial_order.continuous_hom.id_comp OmegaCompletePartialOrder.ContinuousHom.id_comp

@[simp]
theorem comp_assoc (f : γ →𝒄 φ) (g : β →𝒄 γ) (h : α →𝒄 β) : f.comp (g.comp h) = (f.comp g).comp h :=
  rfl
#align omega_complete_partial_order.continuous_hom.comp_assoc OmegaCompletePartialOrder.ContinuousHom.comp_assoc

@[simp]
theorem coe_apply (a : α) (f : α →𝒄 β) : (f : α →o β) a = f a :=
  rfl
#align omega_complete_partial_order.continuous_hom.coe_apply OmegaCompletePartialOrder.ContinuousHom.coe_apply

/-- `Function.const` is a continuous function. -/
@[simps!]
def const (x : β) : α →𝒄 β := ⟨.const _ x, continuous_const x⟩
#align omega_complete_partial_order.continuous_hom.const OmegaCompletePartialOrder.ContinuousHom.const
#align omega_complete_partial_order.continuous_hom.const_apply OmegaCompletePartialOrder.ContinuousHom.const_apply

instance [Inhabited β] : Inhabited (α →𝒄 β) :=
  ⟨const default⟩

/-- The map from continuous functions to monotone functions is itself a monotone function. -/
@[simps]
def toMono : (α →𝒄 β) →o α →o β where
  toFun f := f
  monotone' _ _ h := h
#align omega_complete_partial_order.continuous_hom.to_mono OmegaCompletePartialOrder.ContinuousHom.toMono
#align omega_complete_partial_order.continuous_hom.to_mono_coe OmegaCompletePartialOrder.ContinuousHom.toMono_coe

/-- When proving that a chain of applications is below a bound `z`, it suffices to consider the
functions and values being selected from the same index in the chains.

This lemma is more specific than necessary, i.e. `c₀` only needs to be a
chain of monotone functions, but it is only used with continuous functions. -/
@[simp]
theorem forall_forall_merge (c₀ : Chain (α →𝒄 β)) (c₁ : Chain α) (z : β) :
    (∀ i j : ℕ, (c₀ i) (c₁ j) ≤ z) ↔ ∀ i : ℕ, (c₀ i) (c₁ i) ≤ z := by
  constructor <;> introv h
  · apply h
  · apply le_trans _ (h (max i j))
    trans c₀ i (c₁ (max i j))
    · apply (c₀ i).monotone
      apply c₁.monotone
      apply le_max_right
    · apply c₀.monotone
      apply le_max_left
#align omega_complete_partial_order.continuous_hom.forall_forall_merge OmegaCompletePartialOrder.ContinuousHom.forall_forall_merge

@[simp]
theorem forall_forall_merge' (c₀ : Chain (α →𝒄 β)) (c₁ : Chain α) (z : β) :
    (∀ j i : ℕ, (c₀ i) (c₁ j) ≤ z) ↔ ∀ i : ℕ, (c₀ i) (c₁ i) ≤ z := by
  rw [forall_swap, forall_forall_merge]
#align omega_complete_partial_order.continuous_hom.forall_forall_merge' OmegaCompletePartialOrder.ContinuousHom.forall_forall_merge'

/-- The `ωSup` operator for continuous functions, which takes the pointwise countable supremum
of the functions in the `ω`-chain. -/
@[simps!]
protected def ωSup (c : Chain (α →𝒄 β)) : α →𝒄 β :=
  .mk (ωSup <| c.map toMono) fun c' ↦ by
    apply eq_of_forall_ge_iff; intro z
    simp only [ωSup_le_iff, (c _).continuous, Chain.map_coe, OrderHom.apply_coe, toMono_coe,
      OrderHom.omegaCompletePartialOrder_ωSup_coe, forall_forall_merge, OrderHomClass.coe_coe,
      forall_forall_merge', (· ∘ ·), Function.eval]
#align omega_complete_partial_order.continuous_hom.ωSup OmegaCompletePartialOrder.ContinuousHom.ωSup
#align omega_complete_partial_order.continuous_hom.ωSup_apply OmegaCompletePartialOrder.ContinuousHom.ωSup_apply

@[simps ωSup]
instance : OmegaCompletePartialOrder (α →𝒄 β) :=
  OmegaCompletePartialOrder.lift ContinuousHom.toMono ContinuousHom.ωSup
    (fun _ _ h => h) (fun _ => rfl)

namespace Prod

/-- The application of continuous functions as a continuous function.  -/
@[simps]
def apply : (α →𝒄 β) × α →𝒄 β where
  toFun f := f.1 f.2
  monotone' x y h := by
    dsimp
    trans y.fst x.snd <;> [apply h.1; apply y.1.monotone h.2]
  cont := by
    intro c
    apply le_antisymm
    · apply ωSup_le
      intro i
      dsimp
      rw [(c _).fst.continuous]
      apply ωSup_le
      intro j
      apply le_ωSup_of_le (max i j)
      apply apply_mono
      exact monotone_fst (OrderHom.mono _ (le_max_left _ _))
      exact monotone_snd (OrderHom.mono _ (le_max_right _ _))
    · apply ωSup_le
      intro i
      apply le_ωSup_of_le i
      dsimp
      apply OrderHom.mono _
      apply le_ωSup_of_le i
      rfl
#align omega_complete_partial_order.continuous_hom.prod.apply OmegaCompletePartialOrder.ContinuousHom.Prod.apply
#align omega_complete_partial_order.continuous_hom.prod.apply_apply OmegaCompletePartialOrder.ContinuousHom.Prod.apply_apply

end Prod

theorem ωSup_def (c : Chain (α →𝒄 β)) (x : α) : ωSup c x = ContinuousHom.ωSup c x :=
  rfl
#align omega_complete_partial_order.continuous_hom.ωSup_def OmegaCompletePartialOrder.ContinuousHom.ωSup_def

theorem ωSup_apply_ωSup (c₀ : Chain (α →𝒄 β)) (c₁ : Chain α) :
    ωSup c₀ (ωSup c₁) = Prod.apply (ωSup (c₀.zip c₁)) := by simp [Prod.apply_apply, Prod.ωSup_zip]
#align omega_complete_partial_order.continuous_hom.ωSup_apply_ωSup OmegaCompletePartialOrder.ContinuousHom.ωSup_apply_ωSup

/-- A family of continuous functions yields a continuous family of functions. -/
@[simps]
def flip {α : Type*} (f : α → β →𝒄 γ) : β →𝒄 α → γ where
  toFun x y := f y x
  monotone' x y h a := (f a).monotone h
  cont := by intro _; ext x; change f _ _ = _; rw [(f _).continuous]; rfl
#align omega_complete_partial_order.continuous_hom.flip OmegaCompletePartialOrder.ContinuousHom.flip
#align omega_complete_partial_order.continuous_hom.flip_apply OmegaCompletePartialOrder.ContinuousHom.flip_apply

/-- `Part.bind` as a continuous function. -/
@[simps! apply] --Porting note: removed `(config := { rhsMd := reducible })`
noncomputable def bind {β γ : Type v} (f : α →𝒄 Part β) (g : α →𝒄 β → Part γ) : α →𝒄 Part γ :=
  .mk (OrderHom.bind f g.toOrderHom) fun c => by
    rw [ωSup_bind, ← f.continuous, g.toOrderHom_eq_coe, ← g.continuous]
    rfl
#align omega_complete_partial_order.continuous_hom.bind OmegaCompletePartialOrder.ContinuousHom.bind
#align omega_complete_partial_order.continuous_hom.bind_apply OmegaCompletePartialOrder.ContinuousHom.bind_apply

/-- `Part.map` as a continuous function. -/
@[simps! apply] --Porting note: removed `(config := { rhsMd := reducible })`
noncomputable def map {β γ : Type v} (f : β → γ) (g : α →𝒄 Part β) : α →𝒄 Part γ :=
  .copy (fun x => f <$> g x) (bind g (const (pure ∘ f))) <| by
    ext1
    simp only [map_eq_bind_pure_comp, bind, coe_mk, OrderHom.bind_coe, coe_apply, coe_toOrderHom,
      const_apply]
#align omega_complete_partial_order.continuous_hom.map OmegaCompletePartialOrder.ContinuousHom.map
#align omega_complete_partial_order.continuous_hom.map_apply OmegaCompletePartialOrder.ContinuousHom.map_apply

/-- `Part.seq` as a continuous function. -/
@[simps! apply] --Porting note: removed `(config := { rhsMd := reducible })`
noncomputable def seq {β γ : Type v} (f : α →𝒄 Part (β → γ)) (g : α →𝒄 Part β) : α →𝒄 Part γ :=
  .copy (fun x => f x <*> g x) (bind f <| flip <| _root_.flip map g) <| by
      ext
      simp only [seq_eq_bind_map, Part.bind_eq_bind, Part.mem_bind_iff, flip_apply, _root_.flip,
        map_apply, bind_apply]
#align omega_complete_partial_order.continuous_hom.seq OmegaCompletePartialOrder.ContinuousHom.seq
#align omega_complete_partial_order.continuous_hom.seq_apply OmegaCompletePartialOrder.ContinuousHom.seq_apply

end ContinuousHom

end OmegaCompletePartialOrder<|MERGE_RESOLUTION|>--- conflicted
+++ resolved
@@ -95,7 +95,7 @@
 variable {α : Type u} {β : Type v} {γ : Type*}
 variable [Preorder α] [Preorder β] [Preorder γ]
 
-instance : NDFunLike (Chain α) ℕ α := inferInstanceAs <| NDFunLike (ℕ →o α) ℕ α
+instance : FunLike (Chain α) ℕ α := inferInstanceAs <| FunLike (ℕ →o α) ℕ α
 instance : OrderHomClass (Chain α) ℕ α := inferInstanceAs <| OrderHomClass (ℕ →o α) ℕ α
 instance : CoeFun (Chain α) fun _ => ℕ → α := ⟨DFunLike.coe⟩
 
@@ -623,15 +623,11 @@
 
 @[inherit_doc] infixr:25 " →𝒄 " => ContinuousHom -- Input: \r\MIc
 
-instance : NDFunLike (α →𝒄 β) α β where
+instance : FunLike (α →𝒄 β) α β where
   coe f := f.toFun
-<<<<<<< HEAD
-  coe_injective' := by rintro ⟨⟩ ⟨⟩ h; congr; exact FunLike.ext' h
+  coe_injective' := by rintro ⟨⟩ ⟨⟩ h; congr; exact DFunLike.ext' h
 
 instance : OrderHomClass (α →𝒄 β) α β where
-=======
-  coe_injective' := by rintro ⟨⟩ ⟨⟩ h; congr; exact DFunLike.ext' h
->>>>>>> d695407a
   map_rel f _ _ h := f.mono h
 
 -- Porting note: removed to avoid conflict with the generic instance
