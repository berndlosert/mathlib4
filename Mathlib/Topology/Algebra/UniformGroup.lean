--- conflicted
+++ resolved
@@ -228,13 +228,8 @@
 #align uniform_add_group_inf uniformAddGroup_inf
 
 @[to_additive]
-<<<<<<< HEAD
-lemma UniformInducing.uniformGroup {H : Type*} [Group H] [UniformSpace H] [UniformGroup H]
-    [UniformSpace β] {F : Type*} [MonoidHomClass F β H] (f : F) (hf : UniformInducing f) :
-=======
 lemma UniformInducing.uniformGroup {γ : Type*} [Group γ] [UniformSpace γ] [UniformGroup γ]
     [UniformSpace β] {F : Type*} [MonoidHomClass F β γ] (f : F) (hf : UniformInducing f) :
->>>>>>> d76f1524
     UniformGroup β where
   uniformContinuous_div := by
     simp_rw [hf.uniformContinuous_iff, Function.comp_def, map_div]
