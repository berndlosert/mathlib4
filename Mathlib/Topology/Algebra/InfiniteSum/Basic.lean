--- conflicted
+++ resolved
@@ -1106,14 +1106,9 @@
 theorem cauchySeq_finset_iff_vanishing [DecidableEq β] :
     (CauchySeq fun s : Finset β ↦ ∑ b in s, f b) ↔
       ∀ e ∈ 𝓝 (0 : α), ∃ s : Finset β, ∀ t, Disjoint t s → (∑ b in t, f b) ∈ e := by
-<<<<<<< HEAD
   simp only [CauchySeq, cauchy_map_iff, and_iff_right atTop_neBot, prod_atTop_atTop_eq,
     uniformity_eq_comap_nhds_zero α, tendsto_comap_iff, Function.comp_def, atTop_neBot, true_and]
   rw [tendsto_atTop']
-=======
-  simp_rw [CauchySeq, cauchy_map_iff, and_iff_right atTop_neBot, prod_atTop_atTop_eq,
-    uniformity_eq_comap_nhds_zero α, tendsto_comap_iff, (· ∘ ·), tendsto_atTop']
->>>>>>> d3470ca4
   constructor
   · intro h e he
     obtain ⟨⟨s₁, s₂⟩, h⟩ := h e he
