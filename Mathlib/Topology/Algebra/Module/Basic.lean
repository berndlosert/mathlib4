/-
Copyright (c) 2019 Sébastien Gouëzel. All rights reserved.
Released under Apache 2.0 license as described in the file LICENSE.
Authors: Jan-David Salchow, Sébastien Gouëzel, Jean Lo, Yury Kudryashov, Frédéric Dupuis,
  Heather Macbeth
-/
import Mathlib.Topology.Algebra.Ring.Basic
import Mathlib.Topology.Algebra.MulAction
import Mathlib.Topology.Algebra.UniformGroup
import Mathlib.Topology.ContinuousFunction.Basic
import Mathlib.Topology.UniformSpace.UniformEmbedding
import Mathlib.Algebra.Algebra.Basic
import Mathlib.LinearAlgebra.Projection
import Mathlib.LinearAlgebra.Pi
import Mathlib.LinearAlgebra.Finsupp

#align_import topology.algebra.module.basic from "leanprover-community/mathlib"@"6285167a053ad0990fc88e56c48ccd9fae6550eb"

/-!
# Theory of topological modules and continuous linear maps.

We use the class `ContinuousSMul` for topological (semi) modules and topological vector spaces.

In this file we define continuous (semi-)linear maps, as semilinear maps between topological
modules which are continuous. The set of continuous semilinear maps between the topological
`R₁`-module `M` and `R₂`-module `M₂` with respect to the `RingHom` `σ` is denoted by `M →SL[σ] M₂`.
Plain linear maps are denoted by `M →L[R] M₂` and star-linear maps by `M →L⋆[R] M₂`.

The corresponding notation for equivalences is `M ≃SL[σ] M₂`, `M ≃L[R] M₂` and `M ≃L⋆[R] M₂`.
-/

open LinearMap (ker range)
open Topology BigOperators Filter Pointwise

universe u v w u'

section

variable {R : Type*} {M : Type*} [Ring R] [TopologicalSpace R] [TopologicalSpace M]
  [AddCommGroup M] [Module R M]

theorem ContinuousSMul.of_nhds_zero [TopologicalRing R] [TopologicalAddGroup M]
    (hmul : Tendsto (fun p : R × M => p.1 • p.2) (𝓝 0 ×ˢ 𝓝 0) (𝓝 0))
    (hmulleft : ∀ m : M, Tendsto (fun a : R => a • m) (𝓝 0) (𝓝 0))
    (hmulright : ∀ a : R, Tendsto (fun m : M => a • m) (𝓝 0) (𝓝 0)) : ContinuousSMul R M where
  continuous_smul := by
    refine continuous_of_continuousAt_zero₂ (AddMonoidHom.smul : R →+ M →+ M) ?_ ?_ ?_ <;>
      simpa [ContinuousAt, nhds_prod_eq]
#align has_continuous_smul.of_nhds_zero ContinuousSMul.of_nhds_zero

end

section

variable {R : Type*} {M : Type*} [Ring R] [TopologicalSpace R] [TopologicalSpace M]
  [AddCommGroup M] [ContinuousAdd M] [Module R M] [ContinuousSMul R M]

/-- If `M` is a topological module over `R` and `0` is a limit of invertible elements of `R`, then
`⊤` is the only submodule of `M` with a nonempty interior.
This is the case, e.g., if `R` is a nontrivially normed field. -/
theorem Submodule.eq_top_of_nonempty_interior' [NeBot (𝓝[{ x : R | IsUnit x }] 0)]
    (s : Submodule R M) (hs : (interior (s : Set M)).Nonempty) : s = ⊤ := by
  rcases hs with ⟨y, hy⟩
  refine' Submodule.eq_top_iff'.2 fun x => _
  rw [mem_interior_iff_mem_nhds] at hy
  have : Tendsto (fun c : R => y + c • x) (𝓝[{ x : R | IsUnit x }] 0) (𝓝 (y + (0 : R) • x)) :=
    tendsto_const_nhds.add ((tendsto_nhdsWithin_of_tendsto_nhds tendsto_id).smul tendsto_const_nhds)
  rw [zero_smul, add_zero] at this
  obtain ⟨_, hu : y + _ • _ ∈ s, u, rfl⟩ :=
    nonempty_of_mem (inter_mem (Filter.mem_map.1 (this hy)) self_mem_nhdsWithin)
  have hy' : y ∈ ↑s := mem_of_mem_nhds hy
  rwa [s.add_mem_iff_right hy', ← Units.smul_def, s.smul_mem_iff' u] at hu
#align submodule.eq_top_of_nonempty_interior' Submodule.eq_top_of_nonempty_interior'

variable (R M)

/-- Let `R` be a topological ring such that zero is not an isolated point (e.g., a nontrivially
normed field, see `NormedField.punctured_nhds_neBot`). Let `M` be a nontrivial module over `R`
such that `c • x = 0` implies `c = 0 ∨ x = 0`. Then `M` has no isolated points. We formulate this
using `NeBot (𝓝[≠] x)`.

This lemma is not an instance because Lean would need to find `[ContinuousSMul ?m_1 M]` with
unknown `?m_1`. We register this as an instance for `R = ℝ` in `Real.punctured_nhds_module_neBot`.
One can also use `haveI := Module.punctured_nhds_neBot R M` in a proof.
-/
theorem Module.punctured_nhds_neBot [Nontrivial M] [NeBot (𝓝[≠] (0 : R))] [NoZeroSMulDivisors R M]
    (x : M) : NeBot (𝓝[≠] x) := by
  rcases exists_ne (0 : M) with ⟨y, hy⟩
  suffices : Tendsto (fun c : R => x + c • y) (𝓝[≠] 0) (𝓝[≠] x); exact this.neBot
  refine' Tendsto.inf _ (tendsto_principal_principal.2 <| _)
  · convert tendsto_const_nhds.add ((@tendsto_id R _).smul_const y)
    rw [zero_smul, add_zero]
  · intro c hc
    simpa [hy] using hc
#align module.punctured_nhds_ne_bot Module.punctured_nhds_neBot

end

section LatticeOps

variable {ι R M₁ M₂ : Type*} [Semiring R] [AddCommMonoid M₁] [AddCommMonoid M₂] [Module R M₁]
  [Module R M₂] [u : TopologicalSpace R] {t : TopologicalSpace M₂} [ContinuousSMul R M₂]
  (f : M₁ →ₗ[R] M₂)

theorem continuousSMul_induced : @ContinuousSMul R M₁ _ u (t.induced f) :=
  let _ : TopologicalSpace M₁ := t.induced f
  Inducing.continuousSMul ⟨rfl⟩ continuous_id (map_smul f _ _)
#align has_continuous_smul_induced continuousSMul_induced

end LatticeOps

/-- The span of a separable subset with respect to a separable scalar ring is again separable. -/
lemma TopologicalSpace.IsSeparable.span {R M : Type*} [AddCommMonoid M] [Semiring R] [Module R M]
    [TopologicalSpace M] [TopologicalSpace R] [SeparableSpace R]
    [ContinuousAdd M] [ContinuousSMul R M] {s : Set M} (hs : IsSeparable s) :
    IsSeparable (Submodule.span R s : Set M) := by
  rw [span_eq_iUnion_nat]
  apply isSeparable_iUnion (fun n ↦ ?_)
  apply IsSeparable.image
  · have : IsSeparable {f : Fin n → R × M | ∀ (i : Fin n), f i ∈ Set.univ ×ˢ s} := by
      apply isSeparable_pi (fun i ↦ (isSeparable_of_separableSpace Set.univ).prod hs)
    convert this
    simp
  · apply continuous_finset_sum _ (fun i _ ↦ ?_)
    exact (continuous_fst.comp (continuous_apply i)).smul (continuous_snd.comp (continuous_apply i))

namespace Submodule

variable {α β : Type*} [TopologicalSpace β]

#align submodule.has_continuous_smul SMulMemClass.continuousSMul

instance topologicalAddGroup [Ring α] [AddCommGroup β] [Module α β] [TopologicalAddGroup β]
    (S : Submodule α β) : TopologicalAddGroup S :=
  inferInstanceAs (TopologicalAddGroup S.toAddSubgroup)
#align submodule.topological_add_group Submodule.topologicalAddGroup

end Submodule

section closure

variable {R R' : Type u} {M M' : Type v} [Semiring R] [Ring R']
  [TopologicalSpace M] [AddCommMonoid M] [TopologicalSpace M'] [AddCommGroup M'] [Module R M]
  [ContinuousConstSMul R M] [Module R' M'] [ContinuousConstSMul R' M']

theorem Submodule.mapsTo_smul_closure (s : Submodule R M) (c : R) :
    Set.MapsTo (c • ·) (closure s : Set M) (closure s) :=
  have : Set.MapsTo (c • ·) (s : Set M) s := fun _ h ↦ s.smul_mem c h
  this.closure (continuous_const_smul c)

theorem Submodule.smul_closure_subset (s : Submodule R M) (c : R) :
    c • closure (s : Set M) ⊆ closure (s : Set M) :=
  (s.mapsTo_smul_closure c).image_subset

variable [ContinuousAdd M]

/-- The (topological-space) closure of a submodule of a topological `R`-module `M` is itself
a submodule. -/
def Submodule.topologicalClosure (s : Submodule R M) : Submodule R M :=
  { s.toAddSubmonoid.topologicalClosure with
    smul_mem' := s.mapsTo_smul_closure }
#align submodule.topological_closure Submodule.topologicalClosure

@[simp]
theorem Submodule.topologicalClosure_coe (s : Submodule R M) :
    (s.topologicalClosure : Set M) = closure (s : Set M) :=
  rfl
#align submodule.topological_closure_coe Submodule.topologicalClosure_coe

theorem Submodule.le_topologicalClosure (s : Submodule R M) : s ≤ s.topologicalClosure :=
  subset_closure
#align submodule.le_topological_closure Submodule.le_topologicalClosure

theorem Submodule.closure_subset_topologicalClosure_span (s : Set M) :
    closure s ⊆ (span R s).topologicalClosure := by
  rw [Submodule.topologicalClosure_coe]
  exact closure_mono subset_span

theorem Submodule.isClosed_topologicalClosure (s : Submodule R M) :
    IsClosed (s.topologicalClosure : Set M) := isClosed_closure
#align submodule.is_closed_topological_closure Submodule.isClosed_topologicalClosure

theorem Submodule.topologicalClosure_minimal (s : Submodule R M) {t : Submodule R M} (h : s ≤ t)
    (ht : IsClosed (t : Set M)) : s.topologicalClosure ≤ t :=
  closure_minimal h ht
#align submodule.topological_closure_minimal Submodule.topologicalClosure_minimal

theorem Submodule.topologicalClosure_mono {s : Submodule R M} {t : Submodule R M} (h : s ≤ t) :
    s.topologicalClosure ≤ t.topologicalClosure :=
  closure_mono h
#align submodule.topological_closure_mono Submodule.topologicalClosure_mono

/-- The topological closure of a closed submodule `s` is equal to `s`. -/
theorem IsClosed.submodule_topologicalClosure_eq {s : Submodule R M} (hs : IsClosed (s : Set M)) :
    s.topologicalClosure = s :=
  SetLike.ext' hs.closure_eq
#align is_closed.submodule_topological_closure_eq IsClosed.submodule_topologicalClosure_eq

/-- A subspace is dense iff its topological closure is the entire space. -/
theorem Submodule.dense_iff_topologicalClosure_eq_top {s : Submodule R M} :
    Dense (s : Set M) ↔ s.topologicalClosure = ⊤ := by
  rw [← SetLike.coe_set_eq, dense_iff_closure_eq]
  simp
#align submodule.dense_iff_topological_closure_eq_top Submodule.dense_iff_topologicalClosure_eq_top

instance Submodule.topologicalClosure.completeSpace {M' : Type*} [AddCommMonoid M'] [Module R M']
    [UniformSpace M'] [ContinuousAdd M'] [ContinuousConstSMul R M'] [CompleteSpace M']
    (U : Submodule R M') : CompleteSpace U.topologicalClosure :=
  isClosed_closure.completeSpace_coe
#align submodule.topological_closure.complete_space Submodule.topologicalClosure.completeSpace

/-- A maximal proper subspace of a topological module (i.e a `Submodule` satisfying `IsCoatom`)
is either closed or dense. -/
theorem Submodule.isClosed_or_dense_of_isCoatom (s : Submodule R M) (hs : IsCoatom s) :
    IsClosed (s : Set M) ∨ Dense (s : Set M) := by
  refine (hs.le_iff.mp s.le_topologicalClosure).symm.imp ?_ dense_iff_topologicalClosure_eq_top.mpr
  exact fun h ↦ h ▸ isClosed_closure
#align submodule.is_closed_or_dense_of_is_coatom Submodule.isClosed_or_dense_of_isCoatom

end closure

section Pi

theorem LinearMap.continuous_on_pi {ι : Type*} {R : Type*} {M : Type*} [Finite ι] [Semiring R]
    [TopologicalSpace R] [AddCommMonoid M] [Module R M] [TopologicalSpace M] [ContinuousAdd M]
    [ContinuousSMul R M] (f : (ι → R) →ₗ[R] M) : Continuous f := by
  cases nonempty_fintype ι
  classical
    -- for the proof, write `f` in the standard basis, and use that each coordinate is a continuous
    -- function.
    have : (f : (ι → R) → M) = fun x => ∑ i : ι, x i • f fun j => if i = j then 1 else 0 := by
      ext x
      exact f.pi_apply_eq_sum_univ x
    rw [this]
    refine continuous_finset_sum _ fun i _ => ?_
    exact (continuous_apply i).smul continuous_const
#align linear_map.continuous_on_pi LinearMap.continuous_on_pi

end Pi

/-- Continuous linear maps between modules. We only put the type classes that are necessary for the
definition, although in applications `M` and `M₂` will be topological modules over the topological
ring `R`. -/
structure ContinuousLinearMap {R : Type*} {S : Type*} [Semiring R] [Semiring S] (σ : R →+* S)
    (M : Type*) [TopologicalSpace M] [AddCommMonoid M] (M₂ : Type*) [TopologicalSpace M₂]
    [AddCommMonoid M₂] [Module R M] [Module S M₂] extends M →ₛₗ[σ] M₂ where
  cont : Continuous toFun := by continuity
#align continuous_linear_map ContinuousLinearMap

attribute [inherit_doc ContinuousLinearMap] ContinuousLinearMap.cont

@[inherit_doc]
notation:25 M " →SL[" σ "] " M₂ => ContinuousLinearMap σ M M₂

@[inherit_doc]
notation:25 M " →L[" R "] " M₂ => ContinuousLinearMap (RingHom.id R) M M₂

@[inherit_doc]
notation:25 M " →L⋆[" R "] " M₂ => ContinuousLinearMap (starRingEnd R) M M₂

/-- `ContinuousSemilinearMapClass F σ M M₂` asserts `F` is a type of bundled continuous
`σ`-semilinear maps `M → M₂`.  See also `ContinuousLinearMapClass F R M M₂` for the case where
`σ` is the identity map on `R`.  A map `f` between an `R`-module and an `S`-module over a ring
homomorphism `σ : R →+* S` is semilinear if it satisfies the two properties `f (x + y) = f x + f y`
and `f (c • x) = (σ c) • f x`. -/
class ContinuousSemilinearMapClass (F : Type*) {R S : outParam (Type*)} [Semiring R] [Semiring S]
    (σ : outParam <| R →+* S) (M : outParam (Type*)) [TopologicalSpace M] [AddCommMonoid M]
    (M₂ : outParam (Type*)) [TopologicalSpace M₂] [AddCommMonoid M₂] [Module R M]
    [Module S M₂] [NDFunLike F M M₂]
    extends SemilinearMapClass F σ M M₂, ContinuousMapClass F M M₂ : Prop
#align continuous_semilinear_map_class ContinuousSemilinearMapClass

-- `σ`, `R` and `S` become metavariables, but they are all outparams so it's OK
-- porting note: was attribute [nolint dangerous_instance]
-- attribute [nolint dangerous_instance] ContinuousSemilinearMapClass.toContinuousMapClass

/-- `ContinuousLinearMapClass F R M M₂` asserts `F` is a type of bundled continuous
`R`-linear maps `M → M₂`.  This is an abbreviation for
`ContinuousSemilinearMapClass F (RingHom.id R) M M₂`.  -/
abbrev ContinuousLinearMapClass (F : Type*) (R : outParam (Type*)) [Semiring R]
    (M : outParam (Type*)) [TopologicalSpace M] [AddCommMonoid M] (M₂ : outParam (Type*))
    [TopologicalSpace M₂] [AddCommMonoid M₂] [Module R M] [Module R M₂] [NDFunLike F M M₂] :=
  ContinuousSemilinearMapClass F (RingHom.id R) M M₂
#align continuous_linear_map_class ContinuousLinearMapClass

/-- Continuous linear equivalences between modules. We only put the type classes that are necessary
for the definition, although in applications `M` and `M₂` will be topological modules over the
topological semiring `R`. -/
-- porting note: todo: was @[nolint has_nonempty_instance]
structure ContinuousLinearEquiv {R : Type*} {S : Type*} [Semiring R] [Semiring S] (σ : R →+* S)
    {σ' : S →+* R} [RingHomInvPair σ σ'] [RingHomInvPair σ' σ] (M : Type*) [TopologicalSpace M]
    [AddCommMonoid M] (M₂ : Type*) [TopologicalSpace M₂] [AddCommMonoid M₂] [Module R M]
    [Module S M₂] extends M ≃ₛₗ[σ] M₂ where
  continuous_toFun : Continuous toFun := by continuity
  continuous_invFun : Continuous invFun := by continuity
#align continuous_linear_equiv ContinuousLinearEquiv

attribute [inherit_doc ContinuousLinearEquiv] ContinuousLinearEquiv.continuous_toFun
ContinuousLinearEquiv.continuous_invFun

@[inherit_doc]
notation:50 M " ≃SL[" σ "] " M₂ => ContinuousLinearEquiv σ M M₂

@[inherit_doc]
notation:50 M " ≃L[" R "] " M₂ => ContinuousLinearEquiv (RingHom.id R) M M₂

@[inherit_doc]
notation:50 M " ≃L⋆[" R "] " M₂ => ContinuousLinearEquiv (starRingEnd R) M M₂

/-- `ContinuousSemilinearEquivClass F σ M M₂` asserts `F` is a type of bundled continuous
`σ`-semilinear equivs `M → M₂`.  See also `ContinuousLinearEquivClass F R M M₂` for the case
where `σ` is the identity map on `R`.  A map `f` between an `R`-module and an `S`-module over a ring
homomorphism `σ : R →+* S` is semilinear if it satisfies the two properties `f (x + y) = f x + f y`
and `f (c • x) = (σ c) • f x`. -/
class ContinuousSemilinearEquivClass (F : Type*) {R : outParam (Type*)} {S : outParam (Type*)}
    [Semiring R] [Semiring S] (σ : outParam <| R →+* S) {σ' : outParam <| S →+* R}
    [RingHomInvPair σ σ'] [RingHomInvPair σ' σ] (M : outParam (Type*)) [TopologicalSpace M]
    [AddCommMonoid M] (M₂ : outParam (Type*)) [TopologicalSpace M₂] [AddCommMonoid M₂] [Module R M]
    [Module S M₂] [EquivLike F M M₂] extends SemilinearEquivClass F σ M M₂ : Prop where
  map_continuous : ∀ f : F, Continuous f := by continuity
  inv_continuous : ∀ f : F, Continuous (EquivLike.inv f) := by continuity
#align continuous_semilinear_equiv_class ContinuousSemilinearEquivClass

attribute [inherit_doc ContinuousSemilinearEquivClass]
ContinuousSemilinearEquivClass.map_continuous
ContinuousSemilinearEquivClass.inv_continuous

/-- `ContinuousLinearEquivClass F σ M M₂` asserts `F` is a type of bundled continuous
`R`-linear equivs `M → M₂`. This is an abbreviation for
`ContinuousSemilinearEquivClass F (RingHom.id R) M M₂`. -/
abbrev ContinuousLinearEquivClass (F : Type*) (R : outParam (Type*)) [Semiring R]
    (M : outParam (Type*)) [TopologicalSpace M] [AddCommMonoid M] (M₂ : outParam (Type*))
    [TopologicalSpace M₂] [AddCommMonoid M₂] [Module R M] [Module R M₂] [EquivLike F M M₂] :=
  ContinuousSemilinearEquivClass F (RingHom.id R) M M₂
#align continuous_linear_equiv_class ContinuousLinearEquivClass

namespace ContinuousSemilinearEquivClass

variable (F : Type*) {R : Type*} {S : Type*} [Semiring R] [Semiring S] (σ : R →+* S)
  {σ' : S →+* R} [RingHomInvPair σ σ'] [RingHomInvPair σ' σ]
  (M : Type*) [TopologicalSpace M] [AddCommMonoid M]
  (M₂ : Type*) [TopologicalSpace M₂] [AddCommMonoid M₂]
  [Module R M] [Module S M₂]

-- `σ'` becomes a metavariable, but it's OK since it's an outparam
instance (priority := 100) continuousSemilinearMapClass [EquivLike F M M₂]
    [s : ContinuousSemilinearEquivClass F σ M M₂] : ContinuousSemilinearMapClass F σ M M₂ :=
<<<<<<< HEAD
  { s with }
=======
  { s with
    coe := ((↑) : F → M → M₂)
    coe_injective' := @DFunLike.coe_injective F _ _ _ }
>>>>>>> d695407a
#align continuous_semilinear_equiv_class.continuous_semilinear_map_class ContinuousSemilinearEquivClass.continuousSemilinearMapClass

end ContinuousSemilinearEquivClass

section PointwiseLimits

variable {M₁ M₂ α R S : Type*} [TopologicalSpace M₂] [T2Space M₂] [Semiring R] [Semiring S]
  [AddCommMonoid M₁] [AddCommMonoid M₂] [Module R M₁] [Module S M₂] [ContinuousConstSMul S M₂]

variable [ContinuousAdd M₂] {σ : R →+* S} {l : Filter α}

/-- Constructs a bundled linear map from a function and a proof that this function belongs to the
closure of the set of linear maps. -/
@[simps (config := .asFn)]
def linearMapOfMemClosureRangeCoe (f : M₁ → M₂)
    (hf : f ∈ closure (Set.range ((↑) : (M₁ →ₛₗ[σ] M₂) → M₁ → M₂))) : M₁ →ₛₗ[σ] M₂ :=
  { addMonoidHomOfMemClosureRangeCoe f hf with
    map_smul' := (isClosed_setOf_map_smul M₁ M₂ σ).closure_subset_iff.2
      (Set.range_subset_iff.2 LinearMap.map_smulₛₗ) hf }
#align linear_map_of_mem_closure_range_coe linearMapOfMemClosureRangeCoe
#align linear_map_of_mem_closure_range_coe_apply linearMapOfMemClosureRangeCoe_apply

/-- Construct a bundled linear map from a pointwise limit of linear maps -/
@[simps! (config := .asFn)]
def linearMapOfTendsto (f : M₁ → M₂) (g : α → M₁ →ₛₗ[σ] M₂) [l.NeBot]
    (h : Tendsto (fun a x => g a x) l (𝓝 f)) : M₁ →ₛₗ[σ] M₂ :=
  linearMapOfMemClosureRangeCoe f <|
    mem_closure_of_tendsto h <| eventually_of_forall fun _ => Set.mem_range_self _
#align linear_map_of_tendsto linearMapOfTendsto
#align linear_map_of_tendsto_apply linearMapOfTendsto_apply

variable (M₁ M₂ σ)

theorem LinearMap.isClosed_range_coe : IsClosed (Set.range ((↑) : (M₁ →ₛₗ[σ] M₂) → M₁ → M₂)) :=
  isClosed_of_closure_subset fun f hf => ⟨linearMapOfMemClosureRangeCoe f hf, rfl⟩
#align linear_map.is_closed_range_coe LinearMap.isClosed_range_coe

end PointwiseLimits

namespace ContinuousLinearMap

section Semiring

/-!
### Properties that hold for non-necessarily commutative semirings.
-/

variable {R₁ : Type*} {R₂ : Type*} {R₃ : Type*} [Semiring R₁] [Semiring R₂] [Semiring R₃]
  {σ₁₂ : R₁ →+* R₂} {σ₂₃ : R₂ →+* R₃} {σ₁₃ : R₁ →+* R₃} {M₁ : Type*} [TopologicalSpace M₁]
  [AddCommMonoid M₁] {M'₁ : Type*} [TopologicalSpace M'₁] [AddCommMonoid M'₁] {M₂ : Type*}
  [TopologicalSpace M₂] [AddCommMonoid M₂] {M₃ : Type*} [TopologicalSpace M₃] [AddCommMonoid M₃]
  {M₄ : Type*} [TopologicalSpace M₄] [AddCommMonoid M₄] [Module R₁ M₁] [Module R₁ M'₁]
  [Module R₂ M₂] [Module R₃ M₃]

attribute [coe] ContinuousLinearMap.toLinearMap
/-- Coerce continuous linear maps to linear maps. -/
instance LinearMap.coe : Coe (M₁ →SL[σ₁₂] M₂) (M₁ →ₛₗ[σ₁₂] M₂) := ⟨toLinearMap⟩
#align continuous_linear_map.linear_map.has_coe ContinuousLinearMap.LinearMap.coe

#noalign continuous_linear_map.to_linear_map_eq_coe

theorem coe_injective : Function.Injective ((↑) : (M₁ →SL[σ₁₂] M₂) → M₁ →ₛₗ[σ₁₂] M₂) := by
  intro f g H
  cases f
  cases g
  congr
#align continuous_linear_map.coe_injective ContinuousLinearMap.coe_injective

instance funLike :
    NDFunLike (M₁ →SL[σ₁₂] M₂) M₁ M₂ where
  coe f := f.toLinearMap
<<<<<<< HEAD
  coe_injective' _ _ h := coe_injective (FunLike.coe_injective h)

instance continuousSemilinearMapClass :
    ContinuousSemilinearMapClass (M₁ →SL[σ₁₂] M₂) σ₁₂ M₁ M₂ where
=======
  coe_injective' _ _ h := coe_injective (DFunLike.coe_injective h)
>>>>>>> d695407a
  map_add f := map_add f.toLinearMap
  map_continuous f := f.2
  map_smulₛₗ f := f.toLinearMap.map_smul'
#align continuous_linear_map.continuous_semilinear_map_class ContinuousLinearMap.continuousSemilinearMapClass

-- see Note [function coercion]
/-- Coerce continuous linear maps to functions. -/
--instance toFun' : CoeFun (M₁ →SL[σ₁₂] M₂) fun _ => M₁ → M₂ := ⟨DFunLike.coe⟩

-- porting note: was `simp`, now `simp only` proves it
theorem coe_mk (f : M₁ →ₛₗ[σ₁₂] M₂) (h) : (mk f h : M₁ →ₛₗ[σ₁₂] M₂) = f :=
  rfl
#align continuous_linear_map.coe_mk ContinuousLinearMap.coe_mk

@[simp]
theorem coe_mk' (f : M₁ →ₛₗ[σ₁₂] M₂) (h) : (mk f h : M₁ → M₂) = f :=
  rfl
#align continuous_linear_map.coe_mk' ContinuousLinearMap.coe_mk'

@[continuity]
protected theorem continuous (f : M₁ →SL[σ₁₂] M₂) : Continuous f :=
  f.2
#align continuous_linear_map.continuous ContinuousLinearMap.continuous

protected theorem uniformContinuous {E₁ E₂ : Type*} [UniformSpace E₁] [UniformSpace E₂]
    [AddCommGroup E₁] [AddCommGroup E₂] [Module R₁ E₁] [Module R₂ E₂] [UniformAddGroup E₁]
    [UniformAddGroup E₂] (f : E₁ →SL[σ₁₂] E₂) : UniformContinuous f :=
  uniformContinuous_addMonoidHom_of_continuous f.continuous
#align continuous_linear_map.uniform_continuous ContinuousLinearMap.uniformContinuous

@[simp, norm_cast]
theorem coe_inj {f g : M₁ →SL[σ₁₂] M₂} : (f : M₁ →ₛₗ[σ₁₂] M₂) = g ↔ f = g :=
  coe_injective.eq_iff
#align continuous_linear_map.coe_inj ContinuousLinearMap.coe_inj

theorem coeFn_injective : @Function.Injective (M₁ →SL[σ₁₂] M₂) (M₁ → M₂) (↑) :=
  DFunLike.coe_injective
#align continuous_linear_map.coe_fn_injective ContinuousLinearMap.coeFn_injective

/-- See Note [custom simps projection]. We need to specify this projection explicitly in this case,
  because it is a composition of multiple projections. -/
def Simps.apply (h : M₁ →SL[σ₁₂] M₂) : M₁ → M₂ :=
  h
#align continuous_linear_map.simps.apply ContinuousLinearMap.Simps.apply

/-- See Note [custom simps projection]. -/
def Simps.coe (h : M₁ →SL[σ₁₂] M₂) : M₁ →ₛₗ[σ₁₂] M₂ :=
  h
#align continuous_linear_map.simps.coe ContinuousLinearMap.Simps.coe

initialize_simps_projections ContinuousLinearMap (toLinearMap_toFun → apply, toLinearMap → coe)

@[ext]
theorem ext {f g : M₁ →SL[σ₁₂] M₂} (h : ∀ x, f x = g x) : f = g :=
  DFunLike.ext f g h
#align continuous_linear_map.ext ContinuousLinearMap.ext

theorem ext_iff {f g : M₁ →SL[σ₁₂] M₂} : f = g ↔ ∀ x, f x = g x :=
  DFunLike.ext_iff
#align continuous_linear_map.ext_iff ContinuousLinearMap.ext_iff

/-- Copy of a `ContinuousLinearMap` with a new `toFun` equal to the old one. Useful to fix
definitional equalities. -/
protected def copy (f : M₁ →SL[σ₁₂] M₂) (f' : M₁ → M₂) (h : f' = ⇑f) : M₁ →SL[σ₁₂] M₂ where
  toLinearMap := f.toLinearMap.copy f' h
  cont := show Continuous f' from h.symm ▸ f.continuous
#align continuous_linear_map.copy ContinuousLinearMap.copy

@[simp]
theorem coe_copy (f : M₁ →SL[σ₁₂] M₂) (f' : M₁ → M₂) (h : f' = ⇑f) : ⇑(f.copy f' h) = f' :=
  rfl
#align continuous_linear_map.coe_copy ContinuousLinearMap.coe_copy

theorem copy_eq (f : M₁ →SL[σ₁₂] M₂) (f' : M₁ → M₂) (h : f' = ⇑f) : f.copy f' h = f :=
  DFunLike.ext' h
#align continuous_linear_map.copy_eq ContinuousLinearMap.copy_eq

-- make some straightforward lemmas available to `simp`.
protected theorem map_zero (f : M₁ →SL[σ₁₂] M₂) : f (0 : M₁) = 0 :=
  map_zero f
#align continuous_linear_map.map_zero ContinuousLinearMap.map_zero

protected theorem map_add (f : M₁ →SL[σ₁₂] M₂) (x y : M₁) : f (x + y) = f x + f y :=
  map_add f x y
#align continuous_linear_map.map_add ContinuousLinearMap.map_add

-- @[simp] -- Porting note: simp can prove this
protected theorem map_smulₛₗ (f : M₁ →SL[σ₁₂] M₂) (c : R₁) (x : M₁) : f (c • x) = σ₁₂ c • f x :=
  (toLinearMap _).map_smulₛₗ _ _
#align continuous_linear_map.map_smulₛₗ ContinuousLinearMap.map_smulₛₗ

-- @[simp] -- Porting note: simp can prove this
protected theorem map_smul [Module R₁ M₂] (f : M₁ →L[R₁] M₂) (c : R₁) (x : M₁) :
    f (c • x) = c • f x := by simp only [RingHom.id_apply, ContinuousLinearMap.map_smulₛₗ]
#align continuous_linear_map.map_smul ContinuousLinearMap.map_smul

@[simp]
theorem map_smul_of_tower {R S : Type*} [Semiring S] [SMul R M₁] [Module S M₁] [SMul R M₂]
    [Module S M₂] [LinearMap.CompatibleSMul M₁ M₂ R S] (f : M₁ →L[S] M₂) (c : R) (x : M₁) :
    f (c • x) = c • f x :=
  LinearMap.CompatibleSMul.map_smul (f : M₁ →ₗ[S] M₂) c x
#align continuous_linear_map.map_smul_of_tower ContinuousLinearMap.map_smul_of_tower

@[deprecated _root_.map_sum]
protected theorem map_sum {ι : Type*} (f : M₁ →SL[σ₁₂] M₂) (s : Finset ι) (g : ι → M₁) :
    f (∑ i in s, g i) = ∑ i in s, f (g i) :=
  map_sum ..
#align continuous_linear_map.map_sum ContinuousLinearMap.map_sum

@[simp, norm_cast]
theorem coe_coe (f : M₁ →SL[σ₁₂] M₂) : ⇑(f : M₁ →ₛₗ[σ₁₂] M₂) = f :=
  rfl
#align continuous_linear_map.coe_coe ContinuousLinearMap.coe_coe

@[ext]
theorem ext_ring [TopologicalSpace R₁] {f g : R₁ →L[R₁] M₁} (h : f 1 = g 1) : f = g :=
  coe_inj.1 <| LinearMap.ext_ring h
#align continuous_linear_map.ext_ring ContinuousLinearMap.ext_ring

theorem ext_ring_iff [TopologicalSpace R₁] {f g : R₁ →L[R₁] M₁} : f = g ↔ f 1 = g 1 :=
  ⟨fun h => h ▸ rfl, ext_ring⟩
#align continuous_linear_map.ext_ring_iff ContinuousLinearMap.ext_ring_iff

/-- If two continuous linear maps are equal on a set `s`, then they are equal on the closure
of the `Submodule.span` of this set. -/
theorem eqOn_closure_span [T2Space M₂] {s : Set M₁} {f g : M₁ →SL[σ₁₂] M₂} (h : Set.EqOn f g s) :
    Set.EqOn f g (closure (Submodule.span R₁ s : Set M₁)) :=
  (LinearMap.eqOn_span' h).closure f.continuous g.continuous
#align continuous_linear_map.eq_on_closure_span ContinuousLinearMap.eqOn_closure_span

/-- If the submodule generated by a set `s` is dense in the ambient module, then two continuous
linear maps equal on `s` are equal. -/
theorem ext_on [T2Space M₂] {s : Set M₁} (hs : Dense (Submodule.span R₁ s : Set M₁))
    {f g : M₁ →SL[σ₁₂] M₂} (h : Set.EqOn f g s) : f = g :=
  ext fun x => eqOn_closure_span h (hs x)
#align continuous_linear_map.ext_on ContinuousLinearMap.ext_on

/-- Under a continuous linear map, the image of the `TopologicalClosure` of a submodule is
contained in the `TopologicalClosure` of its image. -/
theorem _root_.Submodule.topologicalClosure_map [RingHomSurjective σ₁₂] [TopologicalSpace R₁]
    [TopologicalSpace R₂] [ContinuousSMul R₁ M₁] [ContinuousAdd M₁] [ContinuousSMul R₂ M₂]
    [ContinuousAdd M₂] (f : M₁ →SL[σ₁₂] M₂) (s : Submodule R₁ M₁) :
    s.topologicalClosure.map (f : M₁ →ₛₗ[σ₁₂] M₂) ≤
      (s.map (f : M₁ →ₛₗ[σ₁₂] M₂)).topologicalClosure :=
  image_closure_subset_closure_image f.continuous
#align submodule.topological_closure_map Submodule.topologicalClosure_map

/-- Under a dense continuous linear map, a submodule whose `TopologicalClosure` is `⊤` is sent to
another such submodule.  That is, the image of a dense set under a map with dense range is dense.
-/
theorem _root_.DenseRange.topologicalClosure_map_submodule [RingHomSurjective σ₁₂]
    [TopologicalSpace R₁] [TopologicalSpace R₂] [ContinuousSMul R₁ M₁] [ContinuousAdd M₁]
    [ContinuousSMul R₂ M₂] [ContinuousAdd M₂] {f : M₁ →SL[σ₁₂] M₂} (hf' : DenseRange f)
    {s : Submodule R₁ M₁} (hs : s.topologicalClosure = ⊤) :
    (s.map (f : M₁ →ₛₗ[σ₁₂] M₂)).topologicalClosure = ⊤ := by
  rw [SetLike.ext'_iff] at hs ⊢
  simp only [Submodule.topologicalClosure_coe, Submodule.top_coe, ← dense_iff_closure_eq] at hs ⊢
  exact hf'.dense_image f.continuous hs
#align dense_range.topological_closure_map_submodule DenseRange.topologicalClosure_map_submodule

section SMulMonoid

variable {S₂ T₂ : Type*} [Monoid S₂] [Monoid T₂]

variable [DistribMulAction S₂ M₂] [SMulCommClass R₂ S₂ M₂] [ContinuousConstSMul S₂ M₂]

variable [DistribMulAction T₂ M₂] [SMulCommClass R₂ T₂ M₂] [ContinuousConstSMul T₂ M₂]

instance mulAction : MulAction S₂ (M₁ →SL[σ₁₂] M₂) where
  smul c f := ⟨c • (f : M₁ →ₛₗ[σ₁₂] M₂), (f.2.const_smul _ : Continuous fun x => c • f x)⟩
  one_smul _f := ext fun _x => one_smul _ _
  mul_smul _a _b _f := ext fun _x => mul_smul _ _ _
#align continuous_linear_map.mul_action ContinuousLinearMap.mulAction

theorem smul_apply (c : S₂) (f : M₁ →SL[σ₁₂] M₂) (x : M₁) : (c • f) x = c • f x :=
  rfl
#align continuous_linear_map.smul_apply ContinuousLinearMap.smul_apply

@[simp, norm_cast]
theorem coe_smul (c : S₂) (f : M₁ →SL[σ₁₂] M₂) :
    ↑(c • f) = c • (f : M₁ →ₛₗ[σ₁₂] M₂) :=
  rfl
#align continuous_linear_map.coe_smul ContinuousLinearMap.coe_smul

@[simp, norm_cast]
theorem coe_smul' (c : S₂) (f : M₁ →SL[σ₁₂] M₂) :
    ↑(c • f) = c • (f : M₁ → M₂) :=
  rfl
#align continuous_linear_map.coe_smul' ContinuousLinearMap.coe_smul'

instance isScalarTower [SMul S₂ T₂] [IsScalarTower S₂ T₂ M₂] :
    IsScalarTower S₂ T₂ (M₁ →SL[σ₁₂] M₂) :=
  ⟨fun a b f => ext fun x => smul_assoc a b (f x)⟩
#align continuous_linear_map.is_scalar_tower ContinuousLinearMap.isScalarTower

instance smulCommClass [SMulCommClass S₂ T₂ M₂] : SMulCommClass S₂ T₂ (M₁ →SL[σ₁₂] M₂) :=
  ⟨fun a b f => ext fun x => smul_comm a b (f x)⟩
#align continuous_linear_map.smul_comm_class ContinuousLinearMap.smulCommClass

end SMulMonoid

/-- The continuous map that is constantly zero. -/
instance zero : Zero (M₁ →SL[σ₁₂] M₂) :=
  ⟨⟨0, continuous_zero⟩⟩
#align continuous_linear_map.has_zero ContinuousLinearMap.zero

instance inhabited : Inhabited (M₁ →SL[σ₁₂] M₂) :=
  ⟨0⟩
#align continuous_linear_map.inhabited ContinuousLinearMap.inhabited

@[simp]
theorem default_def : (default : M₁ →SL[σ₁₂] M₂) = 0 :=
  rfl
#align continuous_linear_map.default_def ContinuousLinearMap.default_def

@[simp]
theorem zero_apply (x : M₁) : (0 : M₁ →SL[σ₁₂] M₂) x = 0 :=
  rfl
#align continuous_linear_map.zero_apply ContinuousLinearMap.zero_apply

@[simp, norm_cast]
theorem coe_zero : ((0 : M₁ →SL[σ₁₂] M₂) : M₁ →ₛₗ[σ₁₂] M₂) = 0 :=
  rfl
#align continuous_linear_map.coe_zero ContinuousLinearMap.coe_zero

/- no simp attribute on the next line as simp does not always simplify `0 x` to `0`
when `0` is the zero function, while it does for the zero continuous linear map,
and this is the most important property we care about. -/
@[norm_cast]
theorem coe_zero' : ⇑(0 : M₁ →SL[σ₁₂] M₂) = 0 :=
  rfl
#align continuous_linear_map.coe_zero' ContinuousLinearMap.coe_zero'

instance uniqueOfLeft [Subsingleton M₁] : Unique (M₁ →SL[σ₁₂] M₂) :=
  coe_injective.unique
#align continuous_linear_map.unique_of_left ContinuousLinearMap.uniqueOfLeft

instance uniqueOfRight [Subsingleton M₂] : Unique (M₁ →SL[σ₁₂] M₂) :=
  coe_injective.unique
#align continuous_linear_map.unique_of_right ContinuousLinearMap.uniqueOfRight

theorem exists_ne_zero {f : M₁ →SL[σ₁₂] M₂} (hf : f ≠ 0) : ∃ x, f x ≠ 0 := by
  by_contra! h
  exact hf (ContinuousLinearMap.ext h)
#align continuous_linear_map.exists_ne_zero ContinuousLinearMap.exists_ne_zero

section

variable (R₁ M₁)

/-- the identity map as a continuous linear map. -/
def id : M₁ →L[R₁] M₁ :=
  ⟨LinearMap.id, continuous_id⟩
#align continuous_linear_map.id ContinuousLinearMap.id

end

instance one : One (M₁ →L[R₁] M₁) :=
  ⟨id R₁ M₁⟩
#align continuous_linear_map.has_one ContinuousLinearMap.one

theorem one_def : (1 : M₁ →L[R₁] M₁) = id R₁ M₁ :=
  rfl
#align continuous_linear_map.one_def ContinuousLinearMap.one_def

theorem id_apply (x : M₁) : id R₁ M₁ x = x :=
  rfl
#align continuous_linear_map.id_apply ContinuousLinearMap.id_apply

@[simp, norm_cast]
theorem coe_id : (id R₁ M₁ : M₁ →ₗ[R₁] M₁) = LinearMap.id :=
  rfl
#align continuous_linear_map.coe_id ContinuousLinearMap.coe_id

@[simp, norm_cast]
theorem coe_id' : ⇑(id R₁ M₁) = _root_.id :=
  rfl
#align continuous_linear_map.coe_id' ContinuousLinearMap.coe_id'

@[simp, norm_cast]
theorem coe_eq_id {f : M₁ →L[R₁] M₁} : (f : M₁ →ₗ[R₁] M₁) = LinearMap.id ↔ f = id _ _ := by
  rw [← coe_id, coe_inj]
#align continuous_linear_map.coe_eq_id ContinuousLinearMap.coe_eq_id

@[simp]
theorem one_apply (x : M₁) : (1 : M₁ →L[R₁] M₁) x = x :=
  rfl
#align continuous_linear_map.one_apply ContinuousLinearMap.one_apply

instance [Nontrivial M₁] : Nontrivial (M₁ →L[R₁] M₁) :=
  ⟨0, 1, fun e ↦
    have ⟨x, hx⟩ := exists_ne (0 : M₁); hx (by simpa using DFunLike.congr_fun e.symm x)⟩

section Add

variable [ContinuousAdd M₂]

instance add : Add (M₁ →SL[σ₁₂] M₂) :=
  ⟨fun f g => ⟨f + g, f.2.add g.2⟩⟩
#align continuous_linear_map.has_add ContinuousLinearMap.add

@[simp]
theorem add_apply (f g : M₁ →SL[σ₁₂] M₂) (x : M₁) : (f + g) x = f x + g x :=
  rfl
#align continuous_linear_map.add_apply ContinuousLinearMap.add_apply

@[simp, norm_cast]
theorem coe_add (f g : M₁ →SL[σ₁₂] M₂) : (↑(f + g) : M₁ →ₛₗ[σ₁₂] M₂) = f + g :=
  rfl
#align continuous_linear_map.coe_add ContinuousLinearMap.coe_add

@[norm_cast]
theorem coe_add' (f g : M₁ →SL[σ₁₂] M₂) : ⇑(f + g) = f + g :=
  rfl
#align continuous_linear_map.coe_add' ContinuousLinearMap.coe_add'

instance addCommMonoid : AddCommMonoid (M₁ →SL[σ₁₂] M₂) where
  zero := (0 : M₁ →SL[σ₁₂] M₂)
  add := (· + ·)
  zero_add := by
    intros
    ext
    apply_rules [zero_add, add_assoc, add_zero, add_left_neg, add_comm]
  add_zero := by
    intros
    ext
    apply_rules [zero_add, add_assoc, add_zero, add_left_neg, add_comm]
  add_comm := by
    intros
    ext
    apply_rules [zero_add, add_assoc, add_zero, add_left_neg, add_comm]
  add_assoc := by
    intros
    ext
    apply_rules [zero_add, add_assoc, add_zero, add_left_neg, add_comm]
  nsmul := (· • ·)
  nsmul_zero f := by
    ext
    simp
  nsmul_succ n f := by
    ext
    simp [Nat.add_comm n 1, add_smul]
#align continuous_linear_map.add_comm_monoid ContinuousLinearMap.addCommMonoid

@[simp, norm_cast]
theorem coe_sum {ι : Type*} (t : Finset ι) (f : ι → M₁ →SL[σ₁₂] M₂) :
    ↑(∑ d in t, f d) = (∑ d in t, f d : M₁ →ₛₗ[σ₁₂] M₂) :=
  map_sum (AddMonoidHom.mk ⟨((↑) : (M₁ →SL[σ₁₂] M₂) → M₁ →ₛₗ[σ₁₂] M₂), rfl⟩ fun _ _ => rfl) _ _
#align continuous_linear_map.coe_sum ContinuousLinearMap.coe_sum

@[simp, norm_cast]
theorem coe_sum' {ι : Type*} (t : Finset ι) (f : ι → M₁ →SL[σ₁₂] M₂) :
    ⇑(∑ d in t, f d) = ∑ d in t, ⇑(f d) := by simp only [← coe_coe, coe_sum, LinearMap.coeFn_sum]
#align continuous_linear_map.coe_sum' ContinuousLinearMap.coe_sum'

theorem sum_apply {ι : Type*} (t : Finset ι) (f : ι → M₁ →SL[σ₁₂] M₂) (b : M₁) :
    (∑ d in t, f d) b = ∑ d in t, f d b := by simp only [coe_sum', Finset.sum_apply]
#align continuous_linear_map.sum_apply ContinuousLinearMap.sum_apply

end Add

variable [RingHomCompTriple σ₁₂ σ₂₃ σ₁₃]

/-- Composition of bounded linear maps. -/
def comp (g : M₂ →SL[σ₂₃] M₃) (f : M₁ →SL[σ₁₂] M₂) : M₁ →SL[σ₁₃] M₃ :=
  ⟨(g : M₂ →ₛₗ[σ₂₃] M₃).comp (f : M₁ →ₛₗ[σ₁₂] M₂), g.2.comp f.2⟩
#align continuous_linear_map.comp ContinuousLinearMap.comp

@[inherit_doc comp]
infixr:80 " ∘L " =>
  @ContinuousLinearMap.comp _ _ _ _ _ _ (RingHom.id _) (RingHom.id _) (RingHom.id _) _ _ _ _ _ _ _ _
    _ _ _ _ RingHomCompTriple.ids

@[simp, norm_cast]
theorem coe_comp (h : M₂ →SL[σ₂₃] M₃) (f : M₁ →SL[σ₁₂] M₂) :
    (h.comp f : M₁ →ₛₗ[σ₁₃] M₃) = (h : M₂ →ₛₗ[σ₂₃] M₃).comp (f : M₁ →ₛₗ[σ₁₂] M₂) :=
  rfl
#align continuous_linear_map.coe_comp ContinuousLinearMap.coe_comp

@[simp, norm_cast]
theorem coe_comp' (h : M₂ →SL[σ₂₃] M₃) (f : M₁ →SL[σ₁₂] M₂) : ⇑(h.comp f) = h ∘ f :=
  rfl
#align continuous_linear_map.coe_comp' ContinuousLinearMap.coe_comp'

theorem comp_apply (g : M₂ →SL[σ₂₃] M₃) (f : M₁ →SL[σ₁₂] M₂) (x : M₁) : (g.comp f) x = g (f x) :=
  rfl
#align continuous_linear_map.comp_apply ContinuousLinearMap.comp_apply

@[simp]
theorem comp_id (f : M₁ →SL[σ₁₂] M₂) : f.comp (id R₁ M₁) = f :=
  ext fun _x => rfl
#align continuous_linear_map.comp_id ContinuousLinearMap.comp_id

@[simp]
theorem id_comp (f : M₁ →SL[σ₁₂] M₂) : (id R₂ M₂).comp f = f :=
  ext fun _x => rfl
#align continuous_linear_map.id_comp ContinuousLinearMap.id_comp

@[simp]
theorem comp_zero (g : M₂ →SL[σ₂₃] M₃) : g.comp (0 : M₁ →SL[σ₁₂] M₂) = 0 := by
  ext
  simp
#align continuous_linear_map.comp_zero ContinuousLinearMap.comp_zero

@[simp]
theorem zero_comp (f : M₁ →SL[σ₁₂] M₂) : (0 : M₂ →SL[σ₂₃] M₃).comp f = 0 := by
  ext
  simp
#align continuous_linear_map.zero_comp ContinuousLinearMap.zero_comp

@[simp]
theorem comp_add [ContinuousAdd M₂] [ContinuousAdd M₃] (g : M₂ →SL[σ₂₃] M₃)
    (f₁ f₂ : M₁ →SL[σ₁₂] M₂) : g.comp (f₁ + f₂) = g.comp f₁ + g.comp f₂ := by
  ext
  simp
#align continuous_linear_map.comp_add ContinuousLinearMap.comp_add

@[simp]
theorem add_comp [ContinuousAdd M₃] (g₁ g₂ : M₂ →SL[σ₂₃] M₃) (f : M₁ →SL[σ₁₂] M₂) :
    (g₁ + g₂).comp f = g₁.comp f + g₂.comp f := by
  ext
  simp
#align continuous_linear_map.add_comp ContinuousLinearMap.add_comp

theorem comp_assoc {R₄ : Type*} [Semiring R₄] [Module R₄ M₄] {σ₁₄ : R₁ →+* R₄} {σ₂₄ : R₂ →+* R₄}
    {σ₃₄ : R₃ →+* R₄} [RingHomCompTriple σ₁₃ σ₃₄ σ₁₄] [RingHomCompTriple σ₂₃ σ₃₄ σ₂₄]
    [RingHomCompTriple σ₁₂ σ₂₄ σ₁₄] (h : M₃ →SL[σ₃₄] M₄) (g : M₂ →SL[σ₂₃] M₃) (f : M₁ →SL[σ₁₂] M₂) :
    (h.comp g).comp f = h.comp (g.comp f) :=
  rfl
#align continuous_linear_map.comp_assoc ContinuousLinearMap.comp_assoc

instance instMul : Mul (M₁ →L[R₁] M₁) :=
  ⟨comp⟩
#align continuous_linear_map.has_mul ContinuousLinearMap.instMul

theorem mul_def (f g : M₁ →L[R₁] M₁) : f * g = f.comp g :=
  rfl
#align continuous_linear_map.mul_def ContinuousLinearMap.mul_def

@[simp]
theorem coe_mul (f g : M₁ →L[R₁] M₁) : ⇑(f * g) = f ∘ g :=
  rfl
#align continuous_linear_map.coe_mul ContinuousLinearMap.coe_mul

theorem mul_apply (f g : M₁ →L[R₁] M₁) (x : M₁) : (f * g) x = f (g x) :=
  rfl
#align continuous_linear_map.mul_apply ContinuousLinearMap.mul_apply

instance monoidWithZero : MonoidWithZero (M₁ →L[R₁] M₁) where
  mul := (· * ·)
  one := 1
  zero := 0
  mul_zero f := ext fun _ => map_zero f
  zero_mul _ := ext fun _ => rfl
  mul_one _ := ext fun _ => rfl
  one_mul _ := ext fun _ => rfl
  mul_assoc _ _ _ := ext fun _ => rfl
#align continuous_linear_map.monoid_with_zero ContinuousLinearMap.monoidWithZero

theorem coe_pow (f : M₁ →L[R₁] M₁) (n : ℕ) : ⇑(f ^ n) = f^[n] :=
  hom_coe_pow _ rfl (fun _ _ ↦ rfl) _ _

instance semiring [ContinuousAdd M₁] : Semiring (M₁ →L[R₁] M₁) where
  __ := ContinuousLinearMap.monoidWithZero
  __ := ContinuousLinearMap.addCommMonoid
  left_distrib f g h := ext fun x => map_add f (g x) (h x)
  right_distrib _ _ _ := ext fun _ => LinearMap.add_apply _ _ _
  natCast n := n • (1 : M₁ →L[R₁] M₁)
  natCast_zero := zero_smul ℕ (1 : M₁ →L[R₁] M₁)
  natCast_succ n := (AddMonoid.nsmul_succ n (1 : M₁ →L[R₁] M₁)).trans (add_comm _ _)
#align continuous_linear_map.semiring ContinuousLinearMap.semiring

/-- `ContinuousLinearMap.toLinearMap` as a `RingHom`.-/
@[simps]
def toLinearMapRingHom [ContinuousAdd M₁] : (M₁ →L[R₁] M₁) →+* M₁ →ₗ[R₁] M₁ where
  toFun := toLinearMap
  map_zero' := rfl
  map_one' := rfl
  map_add' _ _ := rfl
  map_mul' _ _ := rfl
#align continuous_linear_map.to_linear_map_ring_hom ContinuousLinearMap.toLinearMapRingHom
#align continuous_linear_map.to_linear_map_ring_hom_apply ContinuousLinearMap.toLinearMapRingHom_apply

@[simp]
theorem natCast_apply [ContinuousAdd M₁] (n : ℕ) (m : M₁) : (↑n : M₁ →L[R₁] M₁) m = n • m :=
  rfl

@[simp]
theorem ofNat_apply [ContinuousAdd M₁] (n : ℕ) [n.AtLeastTwo] (m : M₁) :
    ((no_index (OfNat.ofNat n) : M₁ →L[R₁] M₁)) m = OfNat.ofNat n • m :=
  rfl

section ApplyAction

variable [ContinuousAdd M₁]

/-- The tautological action by `M₁ →L[R₁] M₁` on `M`.

This generalizes `Function.End.applyMulAction`. -/
instance applyModule : Module (M₁ →L[R₁] M₁) M₁ :=
  Module.compHom _ toLinearMapRingHom
#align continuous_linear_map.apply_module ContinuousLinearMap.applyModule

@[simp]
protected theorem smul_def (f : M₁ →L[R₁] M₁) (a : M₁) : f • a = f a :=
  rfl
#align continuous_linear_map.smul_def ContinuousLinearMap.smul_def

/-- `ContinuousLinearMap.applyModule` is faithful. -/
instance applyFaithfulSMul : FaithfulSMul (M₁ →L[R₁] M₁) M₁ :=
  ⟨fun {_ _} => ContinuousLinearMap.ext⟩
#align continuous_linear_map.apply_has_faithful_smul ContinuousLinearMap.applyFaithfulSMul

instance applySMulCommClass : SMulCommClass R₁ (M₁ →L[R₁] M₁) M₁ where
  smul_comm r e m := (e.map_smul r m).symm
#align continuous_linear_map.apply_smul_comm_class ContinuousLinearMap.applySMulCommClass

instance applySMulCommClass' : SMulCommClass (M₁ →L[R₁] M₁) R₁ M₁ where
  smul_comm := ContinuousLinearMap.map_smul
#align continuous_linear_map.apply_smul_comm_class' ContinuousLinearMap.applySMulCommClass'

instance continuousConstSMul_apply : ContinuousConstSMul (M₁ →L[R₁] M₁) M₁ :=
  ⟨ContinuousLinearMap.continuous⟩
#align continuous_linear_map.has_continuous_const_smul ContinuousLinearMap.continuousConstSMul_apply

end ApplyAction

/-- The cartesian product of two bounded linear maps, as a bounded linear map. -/
protected def prod [Module R₁ M₂] [Module R₁ M₃] (f₁ : M₁ →L[R₁] M₂) (f₂ : M₁ →L[R₁] M₃) :
    M₁ →L[R₁] M₂ × M₃ :=
  ⟨(f₁ : M₁ →ₗ[R₁] M₂).prod f₂, f₁.2.prod_mk f₂.2⟩
#align continuous_linear_map.prod ContinuousLinearMap.prod

@[simp, norm_cast]
theorem coe_prod [Module R₁ M₂] [Module R₁ M₃] (f₁ : M₁ →L[R₁] M₂) (f₂ : M₁ →L[R₁] M₃) :
    (f₁.prod f₂ : M₁ →ₗ[R₁] M₂ × M₃) = LinearMap.prod f₁ f₂ :=
  rfl
#align continuous_linear_map.coe_prod ContinuousLinearMap.coe_prod

@[simp, norm_cast]
theorem prod_apply [Module R₁ M₂] [Module R₁ M₃] (f₁ : M₁ →L[R₁] M₂) (f₂ : M₁ →L[R₁] M₃) (x : M₁) :
    f₁.prod f₂ x = (f₁ x, f₂ x) :=
  rfl
#align continuous_linear_map.prod_apply ContinuousLinearMap.prod_apply

section

variable (R₁ M₁ M₂)

/-- The left injection into a product is a continuous linear map. -/
def inl [Module R₁ M₂] : M₁ →L[R₁] M₁ × M₂ :=
  (id R₁ M₁).prod 0
#align continuous_linear_map.inl ContinuousLinearMap.inl

/-- The right injection into a product is a continuous linear map. -/
def inr [Module R₁ M₂] : M₂ →L[R₁] M₁ × M₂ :=
  (0 : M₂ →L[R₁] M₁).prod (id R₁ M₂)
#align continuous_linear_map.inr ContinuousLinearMap.inr

end

variable {F : Type*}

@[simp]
theorem inl_apply [Module R₁ M₂] (x : M₁) : inl R₁ M₁ M₂ x = (x, 0) :=
  rfl
#align continuous_linear_map.inl_apply ContinuousLinearMap.inl_apply

@[simp]
theorem inr_apply [Module R₁ M₂] (x : M₂) : inr R₁ M₁ M₂ x = (0, x) :=
  rfl
#align continuous_linear_map.inr_apply ContinuousLinearMap.inr_apply

@[simp, norm_cast]
theorem coe_inl [Module R₁ M₂] : (inl R₁ M₁ M₂ : M₁ →ₗ[R₁] M₁ × M₂) = LinearMap.inl R₁ M₁ M₂ :=
  rfl
#align continuous_linear_map.coe_inl ContinuousLinearMap.coe_inl

@[simp, norm_cast]
theorem coe_inr [Module R₁ M₂] : (inr R₁ M₁ M₂ : M₂ →ₗ[R₁] M₁ × M₂) = LinearMap.inr R₁ M₁ M₂ :=
  rfl
#align continuous_linear_map.coe_inr ContinuousLinearMap.coe_inr

theorem isClosed_ker [T1Space M₂] [NDFunLike F M₁ M₂] [ContinuousSemilinearMapClass F σ₁₂ M₁ M₂]
    (f : F) :
    IsClosed (ker f : Set M₁) :=
  continuous_iff_isClosed.1 (map_continuous f) _ isClosed_singleton
#align continuous_linear_map.is_closed_ker ContinuousLinearMap.isClosed_ker

theorem isComplete_ker {M' : Type*} [UniformSpace M'] [CompleteSpace M'] [AddCommMonoid M']
    [Module R₁ M'] [T1Space M₂] [NDFunLike F M' M₂] [ContinuousSemilinearMapClass F σ₁₂ M' M₂]
    (f : F) :
    IsComplete (ker f : Set M') :=
  (isClosed_ker f).isComplete
#align continuous_linear_map.is_complete_ker ContinuousLinearMap.isComplete_ker

instance completeSpace_ker {M' : Type*} [UniformSpace M'] [CompleteSpace M']
    [AddCommMonoid M'] [Module R₁ M'] [T1Space M₂]
    [NDFunLike F M' M₂] [ContinuousSemilinearMapClass F σ₁₂ M' M₂]
    (f : F) : CompleteSpace (ker f) :=
  (isComplete_ker f).completeSpace_coe
#align continuous_linear_map.complete_space_ker ContinuousLinearMap.completeSpace_ker

instance completeSpace_eqLocus {M' : Type*} [UniformSpace M'] [CompleteSpace M']
    [AddCommMonoid M'] [Module R₁ M'] [T2Space M₂]
    [NDFunLike F M' M₂] [ContinuousSemilinearMapClass F σ₁₂ M' M₂]
    (f g : F) : CompleteSpace (LinearMap.eqLocus f g) :=
  IsClosed.completeSpace_coe <| isClosed_eq (map_continuous f) (map_continuous g)

@[simp]
theorem ker_prod [Module R₁ M₂] [Module R₁ M₃] (f : M₁ →L[R₁] M₂) (g : M₁ →L[R₁] M₃) :
    ker (f.prod g) = ker f ⊓ ker g :=
  LinearMap.ker_prod (f : M₁ →ₗ[R₁] M₂) (g : M₁ →ₗ[R₁] M₃)
#align continuous_linear_map.ker_prod ContinuousLinearMap.ker_prod

/-- Restrict codomain of a continuous linear map. -/
def codRestrict (f : M₁ →SL[σ₁₂] M₂) (p : Submodule R₂ M₂) (h : ∀ x, f x ∈ p) :
    M₁ →SL[σ₁₂] p where
  cont := f.continuous.subtype_mk _
  toLinearMap := (f : M₁ →ₛₗ[σ₁₂] M₂).codRestrict p h
#align continuous_linear_map.cod_restrict ContinuousLinearMap.codRestrict

@[norm_cast]
theorem coe_codRestrict (f : M₁ →SL[σ₁₂] M₂) (p : Submodule R₂ M₂) (h : ∀ x, f x ∈ p) :
    (f.codRestrict p h : M₁ →ₛₗ[σ₁₂] p) = (f : M₁ →ₛₗ[σ₁₂] M₂).codRestrict p h :=
  rfl
#align continuous_linear_map.coe_cod_restrict ContinuousLinearMap.coe_codRestrict

@[simp]
theorem coe_codRestrict_apply (f : M₁ →SL[σ₁₂] M₂) (p : Submodule R₂ M₂) (h : ∀ x, f x ∈ p) (x) :
    (f.codRestrict p h x : M₂) = f x :=
  rfl
#align continuous_linear_map.coe_cod_restrict_apply ContinuousLinearMap.coe_codRestrict_apply

@[simp]
theorem ker_codRestrict (f : M₁ →SL[σ₁₂] M₂) (p : Submodule R₂ M₂) (h : ∀ x, f x ∈ p) :
    ker (f.codRestrict p h) = ker f :=
  (f : M₁ →ₛₗ[σ₁₂] M₂).ker_codRestrict p h
#align continuous_linear_map.ker_cod_restrict ContinuousLinearMap.ker_codRestrict

/-- Restrict the codomain of a continuous linear map `f` to `f.range`. -/
@[reducible]
def rangeRestrict [RingHomSurjective σ₁₂] (f : M₁ →SL[σ₁₂] M₂) :=
  f.codRestrict (LinearMap.range f) (LinearMap.mem_range_self f)

@[simp]
theorem coe_rangeRestrict [RingHomSurjective σ₁₂] (f : M₁ →SL[σ₁₂] M₂) :
    (f.rangeRestrict : M₁ →ₛₗ[σ₁₂] LinearMap.range f) = (f : M₁ →ₛₗ[σ₁₂] M₂).rangeRestrict :=
  rfl

/-- `Submodule.subtype` as a `ContinuousLinearMap`. -/
def _root_.Submodule.subtypeL (p : Submodule R₁ M₁) : p →L[R₁] M₁ where
  cont := continuous_subtype_val
  toLinearMap := p.subtype
set_option linter.uppercaseLean3 false in
#align submodule.subtypeL Submodule.subtypeL

@[simp, norm_cast]
theorem _root_.Submodule.coe_subtypeL (p : Submodule R₁ M₁) :
    (p.subtypeL : p →ₗ[R₁] M₁) = p.subtype :=
  rfl
set_option linter.uppercaseLean3 false in
#align submodule.coe_subtypeL Submodule.coe_subtypeL

@[simp]
theorem _root_.Submodule.coe_subtypeL' (p : Submodule R₁ M₁) : ⇑p.subtypeL = p.subtype :=
  rfl
set_option linter.uppercaseLean3 false in
#align submodule.coe_subtypeL' Submodule.coe_subtypeL'

@[simp] -- @[norm_cast] -- Porting note: A theorem with this can't have a rhs starting with `↑`.
theorem _root_.Submodule.subtypeL_apply (p : Submodule R₁ M₁) (x : p) : p.subtypeL x = x :=
  rfl
set_option linter.uppercaseLean3 false in
#align submodule.subtypeL_apply Submodule.subtypeL_apply

@[simp]
theorem _root_.Submodule.range_subtypeL (p : Submodule R₁ M₁) : range p.subtypeL = p :=
  Submodule.range_subtype _
set_option linter.uppercaseLean3 false in
#align submodule.range_subtypeL Submodule.range_subtypeL

@[simp]
theorem _root_.Submodule.ker_subtypeL (p : Submodule R₁ M₁) : ker p.subtypeL = ⊥ :=
  Submodule.ker_subtype _
set_option linter.uppercaseLean3 false in
#align submodule.ker_subtypeL Submodule.ker_subtypeL

variable (R₁ M₁ M₂)

/-- `Prod.fst` as a `ContinuousLinearMap`. -/
def fst [Module R₁ M₂] : M₁ × M₂ →L[R₁] M₁ where
  cont := continuous_fst
  toLinearMap := LinearMap.fst R₁ M₁ M₂
#align continuous_linear_map.fst ContinuousLinearMap.fst

/-- `Prod.snd` as a `ContinuousLinearMap`. -/
def snd [Module R₁ M₂] : M₁ × M₂ →L[R₁] M₂ where
  cont := continuous_snd
  toLinearMap := LinearMap.snd R₁ M₁ M₂
#align continuous_linear_map.snd ContinuousLinearMap.snd

variable {R₁ M₁ M₂}

@[simp, norm_cast]
theorem coe_fst [Module R₁ M₂] : ↑(fst R₁ M₁ M₂) = LinearMap.fst R₁ M₁ M₂ :=
  rfl
#align continuous_linear_map.coe_fst ContinuousLinearMap.coe_fst

@[simp, norm_cast]
theorem coe_fst' [Module R₁ M₂] : ⇑(fst R₁ M₁ M₂) = Prod.fst :=
  rfl
#align continuous_linear_map.coe_fst' ContinuousLinearMap.coe_fst'

@[simp, norm_cast]
theorem coe_snd [Module R₁ M₂] : ↑(snd R₁ M₁ M₂) = LinearMap.snd R₁ M₁ M₂ :=
  rfl
#align continuous_linear_map.coe_snd ContinuousLinearMap.coe_snd

@[simp, norm_cast]
theorem coe_snd' [Module R₁ M₂] : ⇑(snd R₁ M₁ M₂) = Prod.snd :=
  rfl
#align continuous_linear_map.coe_snd' ContinuousLinearMap.coe_snd'

@[simp]
theorem fst_prod_snd [Module R₁ M₂] : (fst R₁ M₁ M₂).prod (snd R₁ M₁ M₂) = id R₁ (M₁ × M₂) :=
  ext fun ⟨_x, _y⟩ => rfl
#align continuous_linear_map.fst_prod_snd ContinuousLinearMap.fst_prod_snd

@[simp]
theorem fst_comp_prod [Module R₁ M₂] [Module R₁ M₃] (f : M₁ →L[R₁] M₂) (g : M₁ →L[R₁] M₃) :
    (fst R₁ M₂ M₃).comp (f.prod g) = f :=
  ext fun _x => rfl
#align continuous_linear_map.fst_comp_prod ContinuousLinearMap.fst_comp_prod

@[simp]
theorem snd_comp_prod [Module R₁ M₂] [Module R₁ M₃] (f : M₁ →L[R₁] M₂) (g : M₁ →L[R₁] M₃) :
    (snd R₁ M₂ M₃).comp (f.prod g) = g :=
  ext fun _x => rfl
#align continuous_linear_map.snd_comp_prod ContinuousLinearMap.snd_comp_prod

/-- `Prod.map` of two continuous linear maps. -/
def prodMap [Module R₁ M₂] [Module R₁ M₃] [Module R₁ M₄] (f₁ : M₁ →L[R₁] M₂) (f₂ : M₃ →L[R₁] M₄) :
    M₁ × M₃ →L[R₁] M₂ × M₄ :=
  (f₁.comp (fst R₁ M₁ M₃)).prod (f₂.comp (snd R₁ M₁ M₃))
#align continuous_linear_map.prod_map ContinuousLinearMap.prodMap

@[simp, norm_cast]
theorem coe_prodMap [Module R₁ M₂] [Module R₁ M₃] [Module R₁ M₄] (f₁ : M₁ →L[R₁] M₂)
    (f₂ : M₃ →L[R₁] M₄) : ↑(f₁.prodMap f₂) = (f₁ : M₁ →ₗ[R₁] M₂).prodMap (f₂ : M₃ →ₗ[R₁] M₄) :=
  rfl
#align continuous_linear_map.coe_prod_map ContinuousLinearMap.coe_prodMap

@[simp, norm_cast]
theorem coe_prodMap' [Module R₁ M₂] [Module R₁ M₃] [Module R₁ M₄] (f₁ : M₁ →L[R₁] M₂)
    (f₂ : M₃ →L[R₁] M₄) : ⇑(f₁.prodMap f₂) = Prod.map f₁ f₂ :=
  rfl
#align continuous_linear_map.coe_prod_map' ContinuousLinearMap.coe_prodMap'

/-- The continuous linear map given by `(x, y) ↦ f₁ x + f₂ y`. -/
def coprod [Module R₁ M₂] [Module R₁ M₃] [ContinuousAdd M₃] (f₁ : M₁ →L[R₁] M₃)
    (f₂ : M₂ →L[R₁] M₃) : M₁ × M₂ →L[R₁] M₃ :=
  ⟨LinearMap.coprod f₁ f₂, (f₁.cont.comp continuous_fst).add (f₂.cont.comp continuous_snd)⟩
#align continuous_linear_map.coprod ContinuousLinearMap.coprod

@[norm_cast, simp]
theorem coe_coprod [Module R₁ M₂] [Module R₁ M₃] [ContinuousAdd M₃] (f₁ : M₁ →L[R₁] M₃)
    (f₂ : M₂ →L[R₁] M₃) : (f₁.coprod f₂ : M₁ × M₂ →ₗ[R₁] M₃) = LinearMap.coprod f₁ f₂ :=
  rfl
#align continuous_linear_map.coe_coprod ContinuousLinearMap.coe_coprod

@[simp]
theorem coprod_apply [Module R₁ M₂] [Module R₁ M₃] [ContinuousAdd M₃] (f₁ : M₁ →L[R₁] M₃)
    (f₂ : M₂ →L[R₁] M₃) (x) : f₁.coprod f₂ x = f₁ x.1 + f₂ x.2 :=
  rfl
#align continuous_linear_map.coprod_apply ContinuousLinearMap.coprod_apply

theorem range_coprod [Module R₁ M₂] [Module R₁ M₃] [ContinuousAdd M₃] (f₁ : M₁ →L[R₁] M₃)
    (f₂ : M₂ →L[R₁] M₃) : range (f₁.coprod f₂) = range f₁ ⊔ range f₂ :=
  LinearMap.range_coprod _ _
#align continuous_linear_map.range_coprod ContinuousLinearMap.range_coprod

theorem comp_fst_add_comp_snd [Module R₁ M₂] [Module R₁ M₃] [ContinuousAdd M₃] (f : M₁ →L[R₁] M₃)
    (g : M₂ →L[R₁] M₃) :
    f.comp (ContinuousLinearMap.fst R₁ M₁ M₂) + g.comp (ContinuousLinearMap.snd R₁ M₁ M₂) =
      f.coprod g :=
  rfl
#align continuous_linear_map.comp_fst_add_comp_snd ContinuousLinearMap.comp_fst_add_comp_snd

theorem coprod_inl_inr [ContinuousAdd M₁] [ContinuousAdd M'₁] :
    (ContinuousLinearMap.inl R₁ M₁ M'₁).coprod (ContinuousLinearMap.inr R₁ M₁ M'₁) =
      ContinuousLinearMap.id R₁ (M₁ × M'₁) := by
  apply coe_injective; apply LinearMap.coprod_inl_inr
#align continuous_linear_map.coprod_inl_inr ContinuousLinearMap.coprod_inl_inr

section

variable {R S : Type*} [Semiring R] [Semiring S] [Module R M₁] [Module R M₂] [Module R S]
  [Module S M₂] [IsScalarTower R S M₂] [TopologicalSpace S] [ContinuousSMul S M₂]

/-- The linear map `fun x => c x • f`.  Associates to a scalar-valued linear map and an element of
`M₂` the `M₂`-valued linear map obtained by multiplying the two (a.k.a. tensoring by `M₂`).
See also `ContinuousLinearMap.smulRightₗ` and `ContinuousLinearMap.smulRightL`. -/
def smulRight (c : M₁ →L[R] S) (f : M₂) : M₁ →L[R] M₂ :=
  { c.toLinearMap.smulRight f with cont := c.2.smul continuous_const }
#align continuous_linear_map.smul_right ContinuousLinearMap.smulRight

@[simp]
theorem smulRight_apply {c : M₁ →L[R] S} {f : M₂} {x : M₁} :
    (smulRight c f : M₁ → M₂) x = c x • f :=
  rfl
#align continuous_linear_map.smul_right_apply ContinuousLinearMap.smulRight_apply

end

variable [Module R₁ M₂] [TopologicalSpace R₁] [ContinuousSMul R₁ M₂]

@[simp]
theorem smulRight_one_one (c : R₁ →L[R₁] M₂) : smulRight (1 : R₁ →L[R₁] R₁) (c 1) = c := by
  ext
  simp [← ContinuousLinearMap.map_smul_of_tower]
#align continuous_linear_map.smul_right_one_one ContinuousLinearMap.smulRight_one_one

@[simp]
theorem smulRight_one_eq_iff {f f' : M₂} :
    smulRight (1 : R₁ →L[R₁] R₁) f = smulRight (1 : R₁ →L[R₁] R₁) f' ↔ f = f' := by
  simp only [ext_ring_iff, smulRight_apply, one_apply, one_smul]
#align continuous_linear_map.smul_right_one_eq_iff ContinuousLinearMap.smulRight_one_eq_iff

theorem smulRight_comp [ContinuousMul R₁] {x : M₂} {c : R₁} :
    (smulRight (1 : R₁ →L[R₁] R₁) x).comp (smulRight (1 : R₁ →L[R₁] R₁) c) =
      smulRight (1 : R₁ →L[R₁] R₁) (c • x) := by
  ext
  simp [mul_smul]
#align continuous_linear_map.smul_right_comp ContinuousLinearMap.smulRight_comp

section ToSpanSingleton

variable (R₁)

variable [ContinuousSMul R₁ M₁]

/-- Given an element `x` of a topological space `M` over a semiring `R`, the natural continuous
linear map from `R` to `M` by taking multiples of `x`.-/
def toSpanSingleton (x : M₁) : R₁ →L[R₁] M₁
    where
  toLinearMap := LinearMap.toSpanSingleton R₁ M₁ x
  cont := continuous_id.smul continuous_const
#align continuous_linear_map.to_span_singleton ContinuousLinearMap.toSpanSingleton

theorem toSpanSingleton_apply (x : M₁) (r : R₁) : toSpanSingleton R₁ x r = r • x :=
  rfl
#align continuous_linear_map.to_span_singleton_apply ContinuousLinearMap.toSpanSingleton_apply

theorem toSpanSingleton_add [ContinuousAdd M₁] (x y : M₁) :
    toSpanSingleton R₁ (x + y) = toSpanSingleton R₁ x + toSpanSingleton R₁ y := by
  ext1; simp [toSpanSingleton_apply]
#align continuous_linear_map.to_span_singleton_add ContinuousLinearMap.toSpanSingleton_add

theorem toSpanSingleton_smul' {α} [Monoid α] [DistribMulAction α M₁] [ContinuousConstSMul α M₁]
    [SMulCommClass R₁ α M₁] (c : α) (x : M₁) :
    toSpanSingleton R₁ (c • x) = c • toSpanSingleton R₁ x := by
  ext1; rw [toSpanSingleton_apply, smul_apply, toSpanSingleton_apply, smul_comm]
#align continuous_linear_map.to_span_singleton_smul' ContinuousLinearMap.toSpanSingleton_smul'

/-- A special case of `to_span_singleton_smul'` for when `R` is commutative. -/
theorem toSpanSingleton_smul (R) {M₁} [CommSemiring R] [AddCommMonoid M₁] [Module R M₁]
    [TopologicalSpace R] [TopologicalSpace M₁] [ContinuousSMul R M₁] (c : R) (x : M₁) :
    toSpanSingleton R (c • x) = c • toSpanSingleton R x :=
  toSpanSingleton_smul' R c x
#align continuous_linear_map.to_span_singleton_smul ContinuousLinearMap.toSpanSingleton_smul

end ToSpanSingleton

end Semiring

section Pi

variable {R : Type*} [Semiring R] {M : Type*} [TopologicalSpace M] [AddCommMonoid M] [Module R M]
  {M₂ : Type*} [TopologicalSpace M₂] [AddCommMonoid M₂] [Module R M₂] {ι : Type*} {φ : ι → Type*}
  [∀ i, TopologicalSpace (φ i)] [∀ i, AddCommMonoid (φ i)] [∀ i, Module R (φ i)]

/-- `pi` construction for continuous linear functions. From a family of continuous linear functions
it produces a continuous linear function into a family of topological modules. -/
def pi (f : ∀ i, M →L[R] φ i) : M →L[R] ∀ i, φ i :=
  ⟨LinearMap.pi fun i => f i, continuous_pi fun i => (f i).continuous⟩
#align continuous_linear_map.pi ContinuousLinearMap.pi

@[simp]
theorem coe_pi' (f : ∀ i, M →L[R] φ i) : ⇑(pi f) = fun c i => f i c :=
  rfl
#align continuous_linear_map.coe_pi' ContinuousLinearMap.coe_pi'

@[simp]
theorem coe_pi (f : ∀ i, M →L[R] φ i) : (pi f : M →ₗ[R] ∀ i, φ i) = LinearMap.pi fun i => f i :=
  rfl
#align continuous_linear_map.coe_pi ContinuousLinearMap.coe_pi

theorem pi_apply (f : ∀ i, M →L[R] φ i) (c : M) (i : ι) : pi f c i = f i c :=
  rfl
#align continuous_linear_map.pi_apply ContinuousLinearMap.pi_apply

theorem pi_eq_zero (f : ∀ i, M →L[R] φ i) : pi f = 0 ↔ ∀ i, f i = 0 := by
  simp only [ext_iff, pi_apply, Function.funext_iff]
  exact forall_swap
#align continuous_linear_map.pi_eq_zero ContinuousLinearMap.pi_eq_zero

theorem pi_zero : pi (fun _ => 0 : ∀ i, M →L[R] φ i) = 0 :=
  ext fun _ => rfl
#align continuous_linear_map.pi_zero ContinuousLinearMap.pi_zero

theorem pi_comp (f : ∀ i, M →L[R] φ i) (g : M₂ →L[R] M) :
    (pi f).comp g = pi fun i => (f i).comp g :=
  rfl
#align continuous_linear_map.pi_comp ContinuousLinearMap.pi_comp

/-- The projections from a family of topological modules are continuous linear maps. -/
def proj (i : ι) : (∀ i, φ i) →L[R] φ i :=
  ⟨LinearMap.proj i, continuous_apply _⟩
#align continuous_linear_map.proj ContinuousLinearMap.proj

@[simp]
theorem proj_apply (i : ι) (b : ∀ i, φ i) : (proj i : (∀ i, φ i) →L[R] φ i) b = b i :=
  rfl
#align continuous_linear_map.proj_apply ContinuousLinearMap.proj_apply

theorem proj_pi (f : ∀ i, M₂ →L[R] φ i) (i : ι) : (proj i).comp (pi f) = f i :=
  ext fun _c => rfl
#align continuous_linear_map.proj_pi ContinuousLinearMap.proj_pi

theorem iInf_ker_proj : (⨅ i, ker (proj i : (∀ i, φ i) →L[R] φ i) : Submodule R (∀ i, φ i)) = ⊥ :=
  LinearMap.iInf_ker_proj
#align continuous_linear_map.infi_ker_proj ContinuousLinearMap.iInf_ker_proj

variable (R φ)

/-- If `I` and `J` are complementary index sets, the product of the kernels of the `J`th projections
of `φ` is linearly equivalent to the product over `I`. -/
def iInfKerProjEquiv {I J : Set ι} [DecidablePred fun i => i ∈ I] (hd : Disjoint I J)
    (hu : Set.univ ⊆ I ∪ J) :
    (⨅ i ∈ J, ker (proj i : (∀ i, φ i) →L[R] φ i) : Submodule R (∀ i, φ i)) ≃L[R] ∀ i : I, φ i
    where
  toLinearEquiv := LinearMap.iInfKerProjEquiv R φ hd hu
  continuous_toFun :=
    continuous_pi fun i => by
      have :=
        @continuous_subtype_val _ _ fun x =>
          x ∈ (⨅ i ∈ J, ker (proj i : (∀ i, φ i) →L[R] φ i) : Submodule R (∀ i, φ i))
      have := Continuous.comp (continuous_apply (π := φ) i) this
      exact this
  continuous_invFun :=
    Continuous.subtype_mk
      (continuous_pi fun i => by
        -- Porting note: Was `dsimp`.
        change
          Continuous (⇑(if h : i ∈ I then LinearMap.proj (R := R) (ι := ↥I)
            (φ := fun i : ↥I => φ i) ⟨i, h⟩ else
            (0 : ((i : I) → φ i) →ₗ[R] φ i)))
        split_ifs <;> [apply continuous_apply; exact continuous_zero])
      _
#align continuous_linear_map.infi_ker_proj_equiv ContinuousLinearMap.iInfKerProjEquiv

end Pi

section Ring

variable {R : Type*} [Ring R] {R₂ : Type*} [Ring R₂] {R₃ : Type*} [Ring R₃] {M : Type*}
  [TopologicalSpace M] [AddCommGroup M] {M₂ : Type*} [TopologicalSpace M₂] [AddCommGroup M₂]
  {M₃ : Type*} [TopologicalSpace M₃] [AddCommGroup M₃] {M₄ : Type*} [TopologicalSpace M₄]
  [AddCommGroup M₄] [Module R M] [Module R₂ M₂] [Module R₃ M₃] {σ₁₂ : R →+* R₂} {σ₂₃ : R₂ →+* R₃}
  {σ₁₃ : R →+* R₃}

section

protected theorem map_neg (f : M →SL[σ₁₂] M₂) (x : M) : f (-x) = -f x := by
  exact map_neg f x
#align continuous_linear_map.map_neg ContinuousLinearMap.map_neg

protected theorem map_sub (f : M →SL[σ₁₂] M₂) (x y : M) : f (x - y) = f x - f y := by
  exact map_sub f x y
#align continuous_linear_map.map_sub ContinuousLinearMap.map_sub

@[simp]
theorem sub_apply' (f g : M →SL[σ₁₂] M₂) (x : M) : ((f : M →ₛₗ[σ₁₂] M₂) - g) x = f x - g x :=
  rfl
#align continuous_linear_map.sub_apply' ContinuousLinearMap.sub_apply'

end

section

variable [Module R M₂] [Module R M₃] [Module R M₄]

theorem range_prod_eq {f : M →L[R] M₂} {g : M →L[R] M₃} (h : ker f ⊔ ker g = ⊤) :
    range (f.prod g) = (range f).prod (range g) :=
  LinearMap.range_prod_eq h
#align continuous_linear_map.range_prod_eq ContinuousLinearMap.range_prod_eq

theorem ker_prod_ker_le_ker_coprod [ContinuousAdd M₃] (f : M →L[R] M₃) (g : M₂ →L[R] M₃) :
    (LinearMap.ker f).prod (LinearMap.ker g) ≤ LinearMap.ker (f.coprod g) :=
  LinearMap.ker_prod_ker_le_ker_coprod f.toLinearMap g.toLinearMap
#align continuous_linear_map.ker_prod_ker_le_ker_coprod ContinuousLinearMap.ker_prod_ker_le_ker_coprod

theorem ker_coprod_of_disjoint_range [ContinuousAdd M₃] (f : M →L[R] M₃) (g : M₂ →L[R] M₃)
    (hd : Disjoint (range f) (range g)) :
    LinearMap.ker (f.coprod g) = (LinearMap.ker f).prod (LinearMap.ker g) :=
  LinearMap.ker_coprod_of_disjoint_range f.toLinearMap g.toLinearMap hd
#align continuous_linear_map.ker_coprod_of_disjoint_range ContinuousLinearMap.ker_coprod_of_disjoint_range

end

section

variable [TopologicalAddGroup M₂]

instance neg : Neg (M →SL[σ₁₂] M₂) :=
  ⟨fun f => ⟨-f, f.2.neg⟩⟩
#align continuous_linear_map.has_neg ContinuousLinearMap.neg

@[simp]
theorem neg_apply (f : M →SL[σ₁₂] M₂) (x : M) : (-f) x = -f x :=
  rfl
#align continuous_linear_map.neg_apply ContinuousLinearMap.neg_apply

@[simp, norm_cast]
theorem coe_neg (f : M →SL[σ₁₂] M₂) : (↑(-f) : M →ₛₗ[σ₁₂] M₂) = -f :=
  rfl
#align continuous_linear_map.coe_neg ContinuousLinearMap.coe_neg

@[norm_cast]
theorem coe_neg' (f : M →SL[σ₁₂] M₂) : ⇑(-f) = -f :=
  rfl
#align continuous_linear_map.coe_neg' ContinuousLinearMap.coe_neg'

instance sub : Sub (M →SL[σ₁₂] M₂) :=
  ⟨fun f g => ⟨f - g, f.2.sub g.2⟩⟩
#align continuous_linear_map.has_sub ContinuousLinearMap.sub

instance addCommGroup : AddCommGroup (M →SL[σ₁₂] M₂) := by
  refine'
    { ContinuousLinearMap.addCommMonoid with
      neg := (-·)
      sub := (· - ·)
      sub_eq_add_neg := _
      nsmul := (· • ·)
      zsmul := (· • ·)
      zsmul_zero' := fun f => by ext; simp
      zsmul_succ' := fun n f => by ext; simp [add_smul, add_comm]
      zsmul_neg' := fun n f => by ext; simp [Nat.succ_eq_add_one, add_smul]
      .. } <;>
    { intros
      ext
      apply_rules [zero_add, add_assoc, add_zero, add_left_neg, add_comm, sub_eq_add_neg] }
#align continuous_linear_map.add_comm_group ContinuousLinearMap.addCommGroup

theorem sub_apply (f g : M →SL[σ₁₂] M₂) (x : M) : (f - g) x = f x - g x :=
  rfl
#align continuous_linear_map.sub_apply ContinuousLinearMap.sub_apply

@[simp, norm_cast]
theorem coe_sub (f g : M →SL[σ₁₂] M₂) : (↑(f - g) : M →ₛₗ[σ₁₂] M₂) = f - g :=
  rfl
#align continuous_linear_map.coe_sub ContinuousLinearMap.coe_sub

@[simp, norm_cast]
theorem coe_sub' (f g : M →SL[σ₁₂] M₂) : ⇑(f - g) = f - g :=
  rfl
#align continuous_linear_map.coe_sub' ContinuousLinearMap.coe_sub'

end

@[simp]
theorem comp_neg [RingHomCompTriple σ₁₂ σ₂₃ σ₁₃] [TopologicalAddGroup M₂] [TopologicalAddGroup M₃]
    (g : M₂ →SL[σ₂₃] M₃) (f : M →SL[σ₁₂] M₂) : g.comp (-f) = -g.comp f := by
  ext x
  simp
#align continuous_linear_map.comp_neg ContinuousLinearMap.comp_neg

@[simp]
theorem neg_comp [RingHomCompTriple σ₁₂ σ₂₃ σ₁₃] [TopologicalAddGroup M₃] (g : M₂ →SL[σ₂₃] M₃)
    (f : M →SL[σ₁₂] M₂) : (-g).comp f = -g.comp f := by
  ext
  simp
#align continuous_linear_map.neg_comp ContinuousLinearMap.neg_comp

@[simp]
theorem comp_sub [RingHomCompTriple σ₁₂ σ₂₃ σ₁₃] [TopologicalAddGroup M₂] [TopologicalAddGroup M₃]
    (g : M₂ →SL[σ₂₃] M₃) (f₁ f₂ : M →SL[σ₁₂] M₂) : g.comp (f₁ - f₂) = g.comp f₁ - g.comp f₂ := by
  ext
  simp
#align continuous_linear_map.comp_sub ContinuousLinearMap.comp_sub

@[simp]
theorem sub_comp [RingHomCompTriple σ₁₂ σ₂₃ σ₁₃] [TopologicalAddGroup M₃] (g₁ g₂ : M₂ →SL[σ₂₃] M₃)
    (f : M →SL[σ₁₂] M₂) : (g₁ - g₂).comp f = g₁.comp f - g₂.comp f := by
  ext
  simp
#align continuous_linear_map.sub_comp ContinuousLinearMap.sub_comp

instance ring [TopologicalAddGroup M] : Ring (M →L[R] M) where
  __ := ContinuousLinearMap.semiring
  __ := ContinuousLinearMap.addCommGroup
  intCast z := z • (1 : M →L[R] M)
  intCast_ofNat := ofNat_zsmul _
  intCast_negSucc := negSucc_zsmul _
#align continuous_linear_map.ring ContinuousLinearMap.ring

@[simp]
theorem intCast_apply [TopologicalAddGroup M] (z : ℤ) (m : M) : (↑z : M →L[R] M) m = z • m :=
  rfl

theorem smulRight_one_pow [TopologicalSpace R] [TopologicalRing R] (c : R) (n : ℕ) :
    smulRight (1 : R →L[R] R) c ^ n = smulRight (1 : R →L[R] R) (c ^ n) := by
  induction' n with n ihn
  · ext
    simp
  · rw [pow_succ, ihn, mul_def, smulRight_comp, smul_eq_mul, pow_succ']
#align continuous_linear_map.smul_right_one_pow ContinuousLinearMap.smulRight_one_pow

section

variable {σ₂₁ : R₂ →+* R} [RingHomInvPair σ₁₂ σ₂₁]


/-- Given a right inverse `f₂ : M₂ →L[R] M` to `f₁ : M →L[R] M₂`,
`projKerOfRightInverse f₁ f₂ h` is the projection `M →L[R] LinearMap.ker f₁` along
`LinearMap.range f₂`. -/
def projKerOfRightInverse [TopologicalAddGroup M] (f₁ : M →SL[σ₁₂] M₂) (f₂ : M₂ →SL[σ₂₁] M)
    (h : Function.RightInverse f₂ f₁) : M →L[R] LinearMap.ker f₁ :=
  (id R M - f₂.comp f₁).codRestrict (LinearMap.ker f₁) fun x => by simp [h (f₁ x)]
#align continuous_linear_map.proj_ker_of_right_inverse ContinuousLinearMap.projKerOfRightInverse

@[simp]
theorem coe_projKerOfRightInverse_apply [TopologicalAddGroup M] (f₁ : M →SL[σ₁₂] M₂)
    (f₂ : M₂ →SL[σ₂₁] M) (h : Function.RightInverse f₂ f₁) (x : M) :
    (f₁.projKerOfRightInverse f₂ h x : M) = x - f₂ (f₁ x) :=
  rfl
#align continuous_linear_map.coe_proj_ker_of_right_inverse_apply ContinuousLinearMap.coe_projKerOfRightInverse_apply

@[simp]
theorem projKerOfRightInverse_apply_idem [TopologicalAddGroup M] (f₁ : M →SL[σ₁₂] M₂)
    (f₂ : M₂ →SL[σ₂₁] M) (h : Function.RightInverse f₂ f₁) (x : LinearMap.ker f₁) :
    f₁.projKerOfRightInverse f₂ h x = x := by
  ext1
  simp
#align continuous_linear_map.proj_ker_of_right_inverse_apply_idem ContinuousLinearMap.projKerOfRightInverse_apply_idem

@[simp]
theorem projKerOfRightInverse_comp_inv [TopologicalAddGroup M] (f₁ : M →SL[σ₁₂] M₂)
    (f₂ : M₂ →SL[σ₂₁] M) (h : Function.RightInverse f₂ f₁) (y : M₂) :
    f₁.projKerOfRightInverse f₂ h (f₂ y) = 0 :=
  Subtype.ext_iff_val.2 <| by simp [h y]
#align continuous_linear_map.proj_ker_of_right_inverse_comp_inv ContinuousLinearMap.projKerOfRightInverse_comp_inv

end

end Ring

section DivisionMonoid

variable {R M : Type*}

/-- A nonzero continuous linear functional is open. -/
protected theorem isOpenMap_of_ne_zero [TopologicalSpace R] [DivisionRing R] [ContinuousSub R]
    [AddCommGroup M] [TopologicalSpace M] [ContinuousAdd M] [Module R M] [ContinuousSMul R M]
    (f : M →L[R] R) (hf : f ≠ 0) : IsOpenMap f :=
  let ⟨x, hx⟩ := exists_ne_zero hf
  IsOpenMap.of_sections fun y =>
    ⟨fun a => y + (a - f y) • (f x)⁻¹ • x, Continuous.continuousAt <| by continuity, by simp,
      fun a => by simp [hx]⟩
#align continuous_linear_map.is_open_map_of_ne_zero ContinuousLinearMap.isOpenMap_of_ne_zero

end DivisionMonoid

section SMulMonoid

-- The M's are used for semilinear maps, and the N's for plain linear maps
variable {R R₂ R₃ S S₃ : Type*} [Semiring R] [Semiring R₂] [Semiring R₃] [Monoid S] [Monoid S₃]
  {M : Type*} [TopologicalSpace M] [AddCommMonoid M] [Module R M] {M₂ : Type*}
  [TopologicalSpace M₂] [AddCommMonoid M₂] [Module R₂ M₂] {M₃ : Type*} [TopologicalSpace M₃]
  [AddCommMonoid M₃] [Module R₃ M₃] {N₂ : Type*} [TopologicalSpace N₂] [AddCommMonoid N₂]
  [Module R N₂] {N₃ : Type*} [TopologicalSpace N₃] [AddCommMonoid N₃] [Module R N₃]
  [DistribMulAction S₃ M₃] [SMulCommClass R₃ S₃ M₃] [ContinuousConstSMul S₃ M₃]
  [DistribMulAction S N₃] [SMulCommClass R S N₃] [ContinuousConstSMul S N₃] {σ₁₂ : R →+* R₂}
  {σ₂₃ : R₂ →+* R₃} {σ₁₃ : R →+* R₃} [RingHomCompTriple σ₁₂ σ₂₃ σ₁₃]

@[simp]
theorem smul_comp (c : S₃) (h : M₂ →SL[σ₂₃] M₃) (f : M →SL[σ₁₂] M₂) :
    (c • h).comp f = c • h.comp f :=
  rfl
#align continuous_linear_map.smul_comp ContinuousLinearMap.smul_comp

variable [DistribMulAction S₃ M₂] [ContinuousConstSMul S₃ M₂] [SMulCommClass R₂ S₃ M₂]

variable [DistribMulAction S N₂] [ContinuousConstSMul S N₂] [SMulCommClass R S N₂]

@[simp]
theorem comp_smul [LinearMap.CompatibleSMul N₂ N₃ S R] (hₗ : N₂ →L[R] N₃) (c : S)
    (fₗ : M →L[R] N₂) : hₗ.comp (c • fₗ) = c • hₗ.comp fₗ := by
  ext x
  exact hₗ.map_smul_of_tower c (fₗ x)
#align continuous_linear_map.comp_smul ContinuousLinearMap.comp_smul

@[simp]
theorem comp_smulₛₗ [SMulCommClass R₂ R₂ M₂] [SMulCommClass R₃ R₃ M₃] [ContinuousConstSMul R₂ M₂]
    [ContinuousConstSMul R₃ M₃] (h : M₂ →SL[σ₂₃] M₃) (c : R₂) (f : M →SL[σ₁₂] M₂) :
    h.comp (c • f) = σ₂₃ c • h.comp f := by
  ext x
  simp only [coe_smul', coe_comp', Function.comp_apply, Pi.smul_apply,
    ContinuousLinearMap.map_smulₛₗ]
#align continuous_linear_map.comp_smulₛₗ ContinuousLinearMap.comp_smulₛₗ

instance distribMulAction [ContinuousAdd M₂] : DistribMulAction S₃ (M →SL[σ₁₂] M₂) where
  smul_add a f g := ext fun x => smul_add a (f x) (g x)
  smul_zero _a := ext fun _x => smul_zero _
#align continuous_linear_map.distrib_mul_action ContinuousLinearMap.distribMulAction

end SMulMonoid

section SMul

-- The M's are used for semilinear maps, and the N's for plain linear maps
variable {R R₂ R₃ S S₃ : Type*} [Semiring R] [Semiring R₂] [Semiring R₃] [Semiring S] [Semiring S₃]
  {M : Type*} [TopologicalSpace M] [AddCommMonoid M] [Module R M] {M₂ : Type*}
  [TopologicalSpace M₂] [AddCommMonoid M₂] [Module R₂ M₂] {M₃ : Type*} [TopologicalSpace M₃]
  [AddCommMonoid M₃] [Module R₃ M₃] {N₂ : Type*} [TopologicalSpace N₂] [AddCommMonoid N₂]
  [Module R N₂] {N₃ : Type*} [TopologicalSpace N₃] [AddCommMonoid N₃] [Module R N₃] [Module S₃ M₃]
  [SMulCommClass R₃ S₃ M₃] [ContinuousConstSMul S₃ M₃] [Module S N₂] [ContinuousConstSMul S N₂]
  [SMulCommClass R S N₂] [Module S N₃] [SMulCommClass R S N₃] [ContinuousConstSMul S N₃]
  {σ₁₂ : R →+* R₂} {σ₂₃ : R₂ →+* R₃} {σ₁₃ : R →+* R₃} [RingHomCompTriple σ₁₂ σ₂₃ σ₁₃] (c : S)
  (h : M₂ →SL[σ₂₃] M₃) (f g : M →SL[σ₁₂] M₂) (x y z : M)

/-- `ContinuousLinearMap.prod` as an `Equiv`. -/
@[simps apply]
def prodEquiv : (M →L[R] N₂) × (M →L[R] N₃) ≃ (M →L[R] N₂ × N₃) where
  toFun f := f.1.prod f.2
  invFun f := ⟨(fst _ _ _).comp f, (snd _ _ _).comp f⟩
  left_inv f := by ext <;> rfl
  right_inv f := by ext <;> rfl
#align continuous_linear_map.prod_equiv ContinuousLinearMap.prodEquiv
#align continuous_linear_map.prod_equiv_apply ContinuousLinearMap.prodEquiv_apply

theorem prod_ext_iff {f g : M × N₂ →L[R] N₃} :
    f = g ↔ f.comp (inl _ _ _) = g.comp (inl _ _ _) ∧ f.comp (inr _ _ _) = g.comp (inr _ _ _) := by
  simp only [← coe_inj, LinearMap.prod_ext_iff]
  rfl
#align continuous_linear_map.prod_ext_iff ContinuousLinearMap.prod_ext_iff

@[ext]
theorem prod_ext {f g : M × N₂ →L[R] N₃} (hl : f.comp (inl _ _ _) = g.comp (inl _ _ _))
    (hr : f.comp (inr _ _ _) = g.comp (inr _ _ _)) : f = g :=
  prod_ext_iff.2 ⟨hl, hr⟩
#align continuous_linear_map.prod_ext ContinuousLinearMap.prod_ext

variable [ContinuousAdd M₂] [ContinuousAdd M₃] [ContinuousAdd N₂]

instance module : Module S₃ (M →SL[σ₁₃] M₃) where
  zero_smul _ := ext fun _ => zero_smul _ _
  add_smul _ _ _ := ext fun _ => add_smul _ _ _
#align continuous_linear_map.module ContinuousLinearMap.module

instance isCentralScalar [Module S₃ᵐᵒᵖ M₃] [IsCentralScalar S₃ M₃] :
    IsCentralScalar S₃ (M →SL[σ₁₃] M₃) where
  op_smul_eq_smul _ _ := ext fun _ => op_smul_eq_smul _ _
#align continuous_linear_map.is_central_scalar ContinuousLinearMap.isCentralScalar

variable (S) [ContinuousAdd N₃]

/-- `ContinuousLinearMap.prod` as a `LinearEquiv`. -/
@[simps apply]
def prodₗ : ((M →L[R] N₂) × (M →L[R] N₃)) ≃ₗ[S] M →L[R] N₂ × N₃ :=
  { prodEquiv with
    map_add' := fun _f _g => rfl
    map_smul' := fun _c _f => rfl }
#align continuous_linear_map.prodₗ ContinuousLinearMap.prodₗ
#align continuous_linear_map.prodₗ_apply ContinuousLinearMap.prodₗ_apply

/-- The coercion from `M →L[R] M₂` to `M →ₗ[R] M₂`, as a linear map. -/
@[simps]
def coeLM : (M →L[R] N₃) →ₗ[S] M →ₗ[R] N₃ where
  toFun := (↑)
  map_add' f g := coe_add f g
  map_smul' c f := coe_smul c f
#align continuous_linear_map.coe_lm ContinuousLinearMap.coeLM
#align continuous_linear_map.coe_lm_apply ContinuousLinearMap.coeLM_apply

variable {S} (σ₁₃)

/-- The coercion from `M →SL[σ] M₂` to `M →ₛₗ[σ] M₂`, as a linear map. -/
@[simps]
def coeLMₛₗ : (M →SL[σ₁₃] M₃) →ₗ[S₃] M →ₛₗ[σ₁₃] M₃ where
  toFun := (↑)
  map_add' f g := coe_add f g
  map_smul' c f := coe_smul c f
#align continuous_linear_map.coe_lmₛₗ ContinuousLinearMap.coeLMₛₗ
#align continuous_linear_map.coe_lmₛₗ_apply ContinuousLinearMap.coeLMₛₗ_apply

end SMul

section SMulRightₗ

variable {R S T M M₂ : Type*} [Semiring R] [Semiring S] [Semiring T] [Module R S]
  [AddCommMonoid M₂] [Module R M₂] [Module S M₂] [IsScalarTower R S M₂] [TopologicalSpace S]
  [TopologicalSpace M₂] [ContinuousSMul S M₂] [TopologicalSpace M] [AddCommMonoid M] [Module R M]
  [ContinuousAdd M₂] [Module T M₂] [ContinuousConstSMul T M₂] [SMulCommClass R T M₂]
  [SMulCommClass S T M₂]

/-- Given `c : E →L[𝕜] 𝕜`, `c.smulRightₗ` is the linear map from `F` to `E →L[𝕜] F`
sending `f` to `fun e => c e • f`. See also `ContinuousLinearMap.smulRightL`. -/
def smulRightₗ (c : M →L[R] S) : M₂ →ₗ[T] M →L[R] M₂ where
  toFun := c.smulRight
  map_add' x y := by
    ext e
    apply smul_add
  map_smul' a x := by
    ext e
    dsimp
    apply smul_comm
#align continuous_linear_map.smul_rightₗ ContinuousLinearMap.smulRightₗ

@[simp]
theorem coe_smulRightₗ (c : M →L[R] S) : ⇑(smulRightₗ c : M₂ →ₗ[T] M →L[R] M₂) = c.smulRight :=
  rfl
#align continuous_linear_map.coe_smul_rightₗ ContinuousLinearMap.coe_smulRightₗ

end SMulRightₗ

section CommRing

variable {R : Type*} [CommRing R] {M : Type*} [TopologicalSpace M] [AddCommGroup M] {M₂ : Type*}
  [TopologicalSpace M₂] [AddCommGroup M₂] {M₃ : Type*} [TopologicalSpace M₃] [AddCommGroup M₃]
  [Module R M] [Module R M₂] [Module R M₃] [ContinuousConstSMul R M₃]

variable [TopologicalAddGroup M₂] [ContinuousConstSMul R M₂]

instance algebra : Algebra R (M₂ →L[R] M₂) :=
  Algebra.ofModule smul_comp fun _ _ _ => comp_smul _ _ _
#align continuous_linear_map.algebra ContinuousLinearMap.algebra

@[simp] theorem algebraMap_apply (r : R) (m : M₂) : algebraMap R (M₂ →L[R] M₂) r m = r • m := rfl

end CommRing

section RestrictScalars

variable {A M M₂ : Type*} [Ring A] [AddCommGroup M] [AddCommGroup M₂] [Module A M] [Module A M₂]
  [TopologicalSpace M] [TopologicalSpace M₂] (R : Type*) [Ring R] [Module R M] [Module R M₂]
  [LinearMap.CompatibleSMul M M₂ R A]

/-- If `A` is an `R`-algebra, then a continuous `A`-linear map can be interpreted as a continuous
`R`-linear map. We assume `LinearMap.CompatibleSMul M M₂ R A` to match assumptions of
`LinearMap.map_smul_of_tower`. -/
def restrictScalars (f : M →L[A] M₂) : M →L[R] M₂ :=
  ⟨(f : M →ₗ[A] M₂).restrictScalars R, f.continuous⟩
#align continuous_linear_map.restrict_scalars ContinuousLinearMap.restrictScalars

variable {R}

@[simp] -- @[norm_cast] -- Porting note: This theorem can't be a `norm_cast` theorem.
theorem coe_restrictScalars (f : M →L[A] M₂) :
    (f.restrictScalars R : M →ₗ[R] M₂) = (f : M →ₗ[A] M₂).restrictScalars R :=
  rfl
#align continuous_linear_map.coe_restrict_scalars ContinuousLinearMap.coe_restrictScalars

@[simp]
theorem coe_restrictScalars' (f : M →L[A] M₂) : ⇑(f.restrictScalars R) = f :=
  rfl
#align continuous_linear_map.coe_restrict_scalars' ContinuousLinearMap.coe_restrictScalars'

@[simp]
theorem restrictScalars_zero : (0 : M →L[A] M₂).restrictScalars R = 0 :=
  rfl
#align continuous_linear_map.restrict_scalars_zero ContinuousLinearMap.restrictScalars_zero

section

variable [TopologicalAddGroup M₂]

@[simp]
theorem restrictScalars_add (f g : M →L[A] M₂) :
    (f + g).restrictScalars R = f.restrictScalars R + g.restrictScalars R :=
  rfl
#align continuous_linear_map.restrict_scalars_add ContinuousLinearMap.restrictScalars_add

@[simp]
theorem restrictScalars_neg (f : M →L[A] M₂) : (-f).restrictScalars R = -f.restrictScalars R :=
  rfl
#align continuous_linear_map.restrict_scalars_neg ContinuousLinearMap.restrictScalars_neg

end

variable {S : Type*}
variable [Ring S] [Module S M₂] [ContinuousConstSMul S M₂] [SMulCommClass A S M₂]
  [SMulCommClass R S M₂]

@[simp]
theorem restrictScalars_smul (c : S) (f : M →L[A] M₂) :
    (c • f).restrictScalars R = c • f.restrictScalars R :=
  rfl
#align continuous_linear_map.restrict_scalars_smul ContinuousLinearMap.restrictScalars_smul

variable (A M M₂ R S)
variable [TopologicalAddGroup M₂]

/-- `ContinuousLinearMap.restrictScalars` as a `LinearMap`. See also
`ContinuousLinearMap.restrictScalarsL`. -/
def restrictScalarsₗ : (M →L[A] M₂) →ₗ[S] M →L[R] M₂ where
  toFun := restrictScalars R
  map_add' := restrictScalars_add
  map_smul' := restrictScalars_smul
#align continuous_linear_map.restrict_scalarsₗ ContinuousLinearMap.restrictScalarsₗ

variable {A M M₂ R S}

@[simp]
theorem coe_restrictScalarsₗ : ⇑(restrictScalarsₗ A M M₂ R S) = restrictScalars R :=
  rfl
#align continuous_linear_map.coe_restrict_scalarsₗ ContinuousLinearMap.coe_restrictScalarsₗ

end RestrictScalars

end ContinuousLinearMap

namespace ContinuousLinearEquiv

section AddCommMonoid

variable {R₁ : Type*} {R₂ : Type*} {R₃ : Type*} [Semiring R₁] [Semiring R₂] [Semiring R₃]
  {σ₁₂ : R₁ →+* R₂} {σ₂₁ : R₂ →+* R₁} [RingHomInvPair σ₁₂ σ₂₁] [RingHomInvPair σ₂₁ σ₁₂]
  {σ₂₃ : R₂ →+* R₃} {σ₃₂ : R₃ →+* R₂} [RingHomInvPair σ₂₃ σ₃₂] [RingHomInvPair σ₃₂ σ₂₃]
  {σ₁₃ : R₁ →+* R₃} {σ₃₁ : R₃ →+* R₁} [RingHomInvPair σ₁₃ σ₃₁] [RingHomInvPair σ₃₁ σ₁₃]
  [RingHomCompTriple σ₁₂ σ₂₃ σ₁₃] [RingHomCompTriple σ₃₂ σ₂₁ σ₃₁] {M₁ : Type*}
  [TopologicalSpace M₁] [AddCommMonoid M₁] {M'₁ : Type*} [TopologicalSpace M'₁] [AddCommMonoid M'₁]
  {M₂ : Type*} [TopologicalSpace M₂] [AddCommMonoid M₂] {M₃ : Type*} [TopologicalSpace M₃]
  [AddCommMonoid M₃] {M₄ : Type*} [TopologicalSpace M₄] [AddCommMonoid M₄] [Module R₁ M₁]
  [Module R₁ M'₁] [Module R₂ M₂] [Module R₃ M₃]

/-- A continuous linear equivalence induces a continuous linear map. -/
@[coe]
def toContinuousLinearMap (e : M₁ ≃SL[σ₁₂] M₂) : M₁ →SL[σ₁₂] M₂ :=
  { e.toLinearEquiv.toLinearMap with cont := e.continuous_toFun }
#align continuous_linear_equiv.to_continuous_linear_map ContinuousLinearEquiv.toContinuousLinearMap

/-- Coerce continuous linear equivs to continuous linear maps. -/
instance ContinuousLinearMap.coe : Coe (M₁ ≃SL[σ₁₂] M₂) (M₁ →SL[σ₁₂] M₂) :=
  ⟨toContinuousLinearMap⟩
#align continuous_linear_equiv.continuous_linear_map.has_coe ContinuousLinearEquiv.ContinuousLinearMap.coe

instance equivLike :
    EquivLike (M₁ ≃SL[σ₁₂] M₂) M₁ M₂ where
  coe f := f.toFun
  inv f := f.invFun
  coe_injective' f g h₁ h₂ := by
    cases' f with f' _
    cases' g with g' _
    rcases f' with ⟨⟨⟨_, _⟩, _⟩, _⟩
    rcases g' with ⟨⟨⟨_, _⟩, _⟩, _⟩
    congr
  left_inv f := f.left_inv
  right_inv f := f.right_inv

instance continuousSemilinearEquivClass :
    ContinuousSemilinearEquivClass (M₁ ≃SL[σ₁₂] M₂) σ₁₂ M₁ M₂ where
  map_add f := f.map_add'
  map_smulₛₗ f := f.map_smul'
  map_continuous := continuous_toFun
  inv_continuous := continuous_invFun
#align continuous_linear_equiv.continuous_semilinear_equiv_class ContinuousLinearEquiv.continuousSemilinearEquivClass

-- see Note [function coercion]
-- /-- Coerce continuous linear equivs to maps. -/
-- instance : CoeFun (M₁ ≃SL[σ₁₂] M₂) fun _ => M₁ → M₂ :=
-- ⟨fun f => f⟩

-- Porting note: Syntactic tautology.
#noalign continuous_linear_equiv.coe_def_rev

theorem coe_apply (e : M₁ ≃SL[σ₁₂] M₂) (b : M₁) : (e : M₁ →SL[σ₁₂] M₂) b = e b :=
  rfl
#align continuous_linear_equiv.coe_apply ContinuousLinearEquiv.coe_apply

@[simp]
theorem coe_toLinearEquiv (f : M₁ ≃SL[σ₁₂] M₂) : ⇑f.toLinearEquiv = f :=
  rfl
#align continuous_linear_equiv.coe_to_linear_equiv ContinuousLinearEquiv.coe_toLinearEquiv

@[simp, norm_cast]
theorem coe_coe (e : M₁ ≃SL[σ₁₂] M₂) : ⇑(e : M₁ →SL[σ₁₂] M₂) = e :=
  rfl
#align continuous_linear_equiv.coe_coe ContinuousLinearEquiv.coe_coe

theorem toLinearEquiv_injective :
    Function.Injective (toLinearEquiv : (M₁ ≃SL[σ₁₂] M₂) → M₁ ≃ₛₗ[σ₁₂] M₂) := by
  rintro ⟨e, _, _⟩ ⟨e', _, _⟩ rfl
  rfl
#align continuous_linear_equiv.to_linear_equiv_injective ContinuousLinearEquiv.toLinearEquiv_injective

@[ext]
theorem ext {f g : M₁ ≃SL[σ₁₂] M₂} (h : (f : M₁ → M₂) = g) : f = g :=
  toLinearEquiv_injective <| LinearEquiv.ext <| congr_fun h
#align continuous_linear_equiv.ext ContinuousLinearEquiv.ext

theorem coe_injective : Function.Injective ((↑) : (M₁ ≃SL[σ₁₂] M₂) → M₁ →SL[σ₁₂] M₂) :=
  fun _e _e' h => ext <| funext <| ContinuousLinearMap.ext_iff.1 h
#align continuous_linear_equiv.coe_injective ContinuousLinearEquiv.coe_injective

@[simp, norm_cast]
theorem coe_inj {e e' : M₁ ≃SL[σ₁₂] M₂} : (e : M₁ →SL[σ₁₂] M₂) = e' ↔ e = e' :=
  coe_injective.eq_iff
#align continuous_linear_equiv.coe_inj ContinuousLinearEquiv.coe_inj

/-- A continuous linear equivalence induces a homeomorphism. -/
def toHomeomorph (e : M₁ ≃SL[σ₁₂] M₂) : M₁ ≃ₜ M₂ :=
  { e with toEquiv := e.toLinearEquiv.toEquiv }
#align continuous_linear_equiv.to_homeomorph ContinuousLinearEquiv.toHomeomorph

@[simp]
theorem coe_toHomeomorph (e : M₁ ≃SL[σ₁₂] M₂) : ⇑e.toHomeomorph = e :=
  rfl
#align continuous_linear_equiv.coe_to_homeomorph ContinuousLinearEquiv.coe_toHomeomorph

theorem isOpenMap (e : M₁ ≃SL[σ₁₂] M₂) : IsOpenMap e :=
  (ContinuousLinearEquiv.toHomeomorph e).isOpenMap

theorem image_closure (e : M₁ ≃SL[σ₁₂] M₂) (s : Set M₁) : e '' closure s = closure (e '' s) :=
  e.toHomeomorph.image_closure s
#align continuous_linear_equiv.image_closure ContinuousLinearEquiv.image_closure

theorem preimage_closure (e : M₁ ≃SL[σ₁₂] M₂) (s : Set M₂) : e ⁻¹' closure s = closure (e ⁻¹' s) :=
  e.toHomeomorph.preimage_closure s
#align continuous_linear_equiv.preimage_closure ContinuousLinearEquiv.preimage_closure

@[simp]
theorem isClosed_image (e : M₁ ≃SL[σ₁₂] M₂) {s : Set M₁} : IsClosed (e '' s) ↔ IsClosed s :=
  e.toHomeomorph.isClosed_image
#align continuous_linear_equiv.is_closed_image ContinuousLinearEquiv.isClosed_image

theorem map_nhds_eq (e : M₁ ≃SL[σ₁₂] M₂) (x : M₁) : map e (𝓝 x) = 𝓝 (e x) :=
  e.toHomeomorph.map_nhds_eq x
#align continuous_linear_equiv.map_nhds_eq ContinuousLinearEquiv.map_nhds_eq

-- Make some straightforward lemmas available to `simp`.
-- @[simp] -- Porting note: simp can prove this
theorem map_zero (e : M₁ ≃SL[σ₁₂] M₂) : e (0 : M₁) = 0 :=
  (e : M₁ →SL[σ₁₂] M₂).map_zero
#align continuous_linear_equiv.map_zero ContinuousLinearEquiv.map_zero

-- @[simp] -- Porting note: simp can prove this
theorem map_add (e : M₁ ≃SL[σ₁₂] M₂) (x y : M₁) : e (x + y) = e x + e y :=
  (e : M₁ →SL[σ₁₂] M₂).map_add x y
#align continuous_linear_equiv.map_add ContinuousLinearEquiv.map_add

-- @[simp] -- Porting note: simp can prove this
theorem map_smulₛₗ (e : M₁ ≃SL[σ₁₂] M₂) (c : R₁) (x : M₁) : e (c • x) = σ₁₂ c • e x :=
  (e : M₁ →SL[σ₁₂] M₂).map_smulₛₗ c x
#align continuous_linear_equiv.map_smulₛₗ ContinuousLinearEquiv.map_smulₛₗ

-- @[simp] -- Porting note: simp can prove this
theorem map_smul [Module R₁ M₂] (e : M₁ ≃L[R₁] M₂) (c : R₁) (x : M₁) : e (c • x) = c • e x :=
  (e : M₁ →L[R₁] M₂).map_smul c x
#align continuous_linear_equiv.map_smul ContinuousLinearEquiv.map_smul

-- @[simp] -- Porting note: simp can prove this
theorem map_eq_zero_iff (e : M₁ ≃SL[σ₁₂] M₂) {x : M₁} : e x = 0 ↔ x = 0 :=
  e.toLinearEquiv.map_eq_zero_iff
#align continuous_linear_equiv.map_eq_zero_iff ContinuousLinearEquiv.map_eq_zero_iff

attribute [continuity]
  ContinuousLinearEquiv.continuous_toFun ContinuousLinearEquiv.continuous_invFun

@[continuity]
protected theorem continuous (e : M₁ ≃SL[σ₁₂] M₂) : Continuous (e : M₁ → M₂) :=
  e.continuous_toFun
#align continuous_linear_equiv.continuous ContinuousLinearEquiv.continuous

protected theorem continuousOn (e : M₁ ≃SL[σ₁₂] M₂) {s : Set M₁} : ContinuousOn (e : M₁ → M₂) s :=
  e.continuous.continuousOn
#align continuous_linear_equiv.continuous_on ContinuousLinearEquiv.continuousOn

protected theorem continuousAt (e : M₁ ≃SL[σ₁₂] M₂) {x : M₁} : ContinuousAt (e : M₁ → M₂) x :=
  e.continuous.continuousAt
#align continuous_linear_equiv.continuous_at ContinuousLinearEquiv.continuousAt

protected theorem continuousWithinAt (e : M₁ ≃SL[σ₁₂] M₂) {s : Set M₁} {x : M₁} :
    ContinuousWithinAt (e : M₁ → M₂) s x :=
  e.continuous.continuousWithinAt
#align continuous_linear_equiv.continuous_within_at ContinuousLinearEquiv.continuousWithinAt

theorem comp_continuousOn_iff {α : Type*} [TopologicalSpace α] (e : M₁ ≃SL[σ₁₂] M₂) {f : α → M₁}
    {s : Set α} : ContinuousOn (e ∘ f) s ↔ ContinuousOn f s :=
  e.toHomeomorph.comp_continuousOn_iff _ _
#align continuous_linear_equiv.comp_continuous_on_iff ContinuousLinearEquiv.comp_continuousOn_iff

theorem comp_continuous_iff {α : Type*} [TopologicalSpace α] (e : M₁ ≃SL[σ₁₂] M₂) {f : α → M₁} :
    Continuous (e ∘ f) ↔ Continuous f :=
  e.toHomeomorph.comp_continuous_iff
#align continuous_linear_equiv.comp_continuous_iff ContinuousLinearEquiv.comp_continuous_iff

/-- An extensionality lemma for `R ≃L[R] M`. -/
theorem ext₁ [TopologicalSpace R₁] {f g : R₁ ≃L[R₁] M₁} (h : f 1 = g 1) : f = g :=
  ext <| funext fun x => mul_one x ▸ by rw [← smul_eq_mul, map_smul, h, map_smul]
#align continuous_linear_equiv.ext₁ ContinuousLinearEquiv.ext₁

section

variable (R₁ M₁)

/-- The identity map as a continuous linear equivalence. -/
@[refl]
protected def refl : M₁ ≃L[R₁] M₁ :=
  { LinearEquiv.refl R₁ M₁ with
    continuous_toFun := continuous_id
    continuous_invFun := continuous_id }
#align continuous_linear_equiv.refl ContinuousLinearEquiv.refl

end

@[simp, norm_cast]
theorem coe_refl : ↑(ContinuousLinearEquiv.refl R₁ M₁) = ContinuousLinearMap.id R₁ M₁ :=
  rfl
#align continuous_linear_equiv.coe_refl ContinuousLinearEquiv.coe_refl

@[simp, norm_cast]
theorem coe_refl' : ⇑(ContinuousLinearEquiv.refl R₁ M₁) = id :=
  rfl
#align continuous_linear_equiv.coe_refl' ContinuousLinearEquiv.coe_refl'

/-- The inverse of a continuous linear equivalence as a continuous linear equivalence-/
@[symm]
protected def symm (e : M₁ ≃SL[σ₁₂] M₂) : M₂ ≃SL[σ₂₁] M₁ :=
  { e.toLinearEquiv.symm with
    continuous_toFun := e.continuous_invFun
    continuous_invFun := e.continuous_toFun }
#align continuous_linear_equiv.symm ContinuousLinearEquiv.symm

@[simp]
theorem symm_toLinearEquiv (e : M₁ ≃SL[σ₁₂] M₂) : e.symm.toLinearEquiv = e.toLinearEquiv.symm := by
  ext
  rfl
#align continuous_linear_equiv.symm_to_linear_equiv ContinuousLinearEquiv.symm_toLinearEquiv

@[simp]
theorem symm_toHomeomorph (e : M₁ ≃SL[σ₁₂] M₂) : e.toHomeomorph.symm = e.symm.toHomeomorph :=
  rfl
#align continuous_linear_equiv.symm_to_homeomorph ContinuousLinearEquiv.symm_toHomeomorph

/-- See Note [custom simps projection]. We need to specify this projection explicitly in this case,
  because it is a composition of multiple projections. -/
def Simps.apply (h : M₁ ≃SL[σ₁₂] M₂) : M₁ → M₂ :=
  h
#align continuous_linear_equiv.simps.apply ContinuousLinearEquiv.Simps.apply

/-- See Note [custom simps projection] -/
def Simps.symm_apply (h : M₁ ≃SL[σ₁₂] M₂) : M₂ → M₁ :=
  h.symm
#align continuous_linear_equiv.simps.symm_apply ContinuousLinearEquiv.Simps.symm_apply

initialize_simps_projections ContinuousLinearEquiv (toFun → apply, invFun → symm_apply)

theorem symm_map_nhds_eq (e : M₁ ≃SL[σ₁₂] M₂) (x : M₁) : map e.symm (𝓝 (e x)) = 𝓝 x :=
  e.toHomeomorph.symm_map_nhds_eq x
#align continuous_linear_equiv.symm_map_nhds_eq ContinuousLinearEquiv.symm_map_nhds_eq

/-- The composition of two continuous linear equivalences as a continuous linear equivalence. -/
@[trans]
protected def trans (e₁ : M₁ ≃SL[σ₁₂] M₂) (e₂ : M₂ ≃SL[σ₂₃] M₃) : M₁ ≃SL[σ₁₃] M₃ :=
  { e₁.toLinearEquiv.trans e₂.toLinearEquiv with
    continuous_toFun := e₂.continuous_toFun.comp e₁.continuous_toFun
    continuous_invFun := e₁.continuous_invFun.comp e₂.continuous_invFun }
#align continuous_linear_equiv.trans ContinuousLinearEquiv.trans

@[simp]
theorem trans_toLinearEquiv (e₁ : M₁ ≃SL[σ₁₂] M₂) (e₂ : M₂ ≃SL[σ₂₃] M₃) :
    (e₁.trans e₂).toLinearEquiv = e₁.toLinearEquiv.trans e₂.toLinearEquiv := by
  ext
  rfl
#align continuous_linear_equiv.trans_to_linear_equiv ContinuousLinearEquiv.trans_toLinearEquiv

/-- Product of two continuous linear equivalences. The map comes from `Equiv.prodCongr`. -/
def prod [Module R₁ M₂] [Module R₁ M₃] [Module R₁ M₄] (e : M₁ ≃L[R₁] M₂) (e' : M₃ ≃L[R₁] M₄) :
    (M₁ × M₃) ≃L[R₁] M₂ × M₄ :=
  { e.toLinearEquiv.prod e'.toLinearEquiv with
    continuous_toFun := e.continuous_toFun.prod_map e'.continuous_toFun
    continuous_invFun := e.continuous_invFun.prod_map e'.continuous_invFun }
#align continuous_linear_equiv.prod ContinuousLinearEquiv.prod

@[simp, norm_cast]
theorem prod_apply [Module R₁ M₂] [Module R₁ M₃] [Module R₁ M₄] (e : M₁ ≃L[R₁] M₂)
    (e' : M₃ ≃L[R₁] M₄) (x) : e.prod e' x = (e x.1, e' x.2) :=
  rfl
#align continuous_linear_equiv.prod_apply ContinuousLinearEquiv.prod_apply

@[simp, norm_cast]
theorem coe_prod [Module R₁ M₂] [Module R₁ M₃] [Module R₁ M₄] (e : M₁ ≃L[R₁] M₂)
    (e' : M₃ ≃L[R₁] M₄) :
    (e.prod e' : M₁ × M₃ →L[R₁] M₂ × M₄) = (e : M₁ →L[R₁] M₂).prodMap (e' : M₃ →L[R₁] M₄) :=
  rfl
#align continuous_linear_equiv.coe_prod ContinuousLinearEquiv.coe_prod

theorem prod_symm [Module R₁ M₂] [Module R₁ M₃] [Module R₁ M₄] (e : M₁ ≃L[R₁] M₂)
    (e' : M₃ ≃L[R₁] M₄) : (e.prod e').symm = e.symm.prod e'.symm :=
  rfl
#align continuous_linear_equiv.prod_symm ContinuousLinearEquiv.prod_symm

variable (R₁ M₁ M₂)

/-- Product of modules is commutative up to continuous linear isomorphism. -/
@[simps! apply toLinearEquiv]
def prodComm [Module R₁ M₂] : (M₁ × M₂) ≃L[R₁] M₂ × M₁ :=
  { LinearEquiv.prodComm R₁ M₁ M₂ with
    continuous_toFun := continuous_swap
    continuous_invFun := continuous_swap }

@[simp] lemma prodComm_symm [Module R₁ M₂] : (prodComm R₁ M₁ M₂).symm = prodComm R₁ M₂ M₁ := rfl

variable {R₁ M₁ M₂}

protected theorem bijective (e : M₁ ≃SL[σ₁₂] M₂) : Function.Bijective e :=
  e.toLinearEquiv.toEquiv.bijective
#align continuous_linear_equiv.bijective ContinuousLinearEquiv.bijective

protected theorem injective (e : M₁ ≃SL[σ₁₂] M₂) : Function.Injective e :=
  e.toLinearEquiv.toEquiv.injective
#align continuous_linear_equiv.injective ContinuousLinearEquiv.injective

protected theorem surjective (e : M₁ ≃SL[σ₁₂] M₂) : Function.Surjective e :=
  e.toLinearEquiv.toEquiv.surjective
#align continuous_linear_equiv.surjective ContinuousLinearEquiv.surjective

@[simp]
theorem trans_apply (e₁ : M₁ ≃SL[σ₁₂] M₂) (e₂ : M₂ ≃SL[σ₂₃] M₃) (c : M₁) :
    (e₁.trans e₂) c = e₂ (e₁ c) :=
  rfl
#align continuous_linear_equiv.trans_apply ContinuousLinearEquiv.trans_apply

@[simp]
theorem apply_symm_apply (e : M₁ ≃SL[σ₁₂] M₂) (c : M₂) : e (e.symm c) = c :=
  e.1.right_inv c
#align continuous_linear_equiv.apply_symm_apply ContinuousLinearEquiv.apply_symm_apply

@[simp]
theorem symm_apply_apply (e : M₁ ≃SL[σ₁₂] M₂) (b : M₁) : e.symm (e b) = b :=
  e.1.left_inv b
#align continuous_linear_equiv.symm_apply_apply ContinuousLinearEquiv.symm_apply_apply

@[simp]
theorem symm_trans_apply (e₁ : M₂ ≃SL[σ₂₁] M₁) (e₂ : M₃ ≃SL[σ₃₂] M₂) (c : M₁) :
    (e₂.trans e₁).symm c = e₂.symm (e₁.symm c) :=
  rfl
#align continuous_linear_equiv.symm_trans_apply ContinuousLinearEquiv.symm_trans_apply

@[simp]
theorem symm_image_image (e : M₁ ≃SL[σ₁₂] M₂) (s : Set M₁) : e.symm '' (e '' s) = s :=
  e.toLinearEquiv.toEquiv.symm_image_image s
#align continuous_linear_equiv.symm_image_image ContinuousLinearEquiv.symm_image_image

@[simp]
theorem image_symm_image (e : M₁ ≃SL[σ₁₂] M₂) (s : Set M₂) : e '' (e.symm '' s) = s :=
  e.symm.symm_image_image s
#align continuous_linear_equiv.image_symm_image ContinuousLinearEquiv.image_symm_image

@[simp, norm_cast]
theorem comp_coe (f : M₁ ≃SL[σ₁₂] M₂) (f' : M₂ ≃SL[σ₂₃] M₃) :
    (f' : M₂ →SL[σ₂₃] M₃).comp (f : M₁ →SL[σ₁₂] M₂) = (f.trans f' : M₁ →SL[σ₁₃] M₃) :=
  rfl
#align continuous_linear_equiv.comp_coe ContinuousLinearEquiv.comp_coe

-- Porting note: The priority should be higher than `comp_coe`.
@[simp high]
theorem coe_comp_coe_symm (e : M₁ ≃SL[σ₁₂] M₂) :
    (e : M₁ →SL[σ₁₂] M₂).comp (e.symm : M₂ →SL[σ₂₁] M₁) = ContinuousLinearMap.id R₂ M₂ :=
  ContinuousLinearMap.ext e.apply_symm_apply
#align continuous_linear_equiv.coe_comp_coe_symm ContinuousLinearEquiv.coe_comp_coe_symm

-- Porting note: The priority should be higher than `comp_coe`.
@[simp high]
theorem coe_symm_comp_coe (e : M₁ ≃SL[σ₁₂] M₂) :
    (e.symm : M₂ →SL[σ₂₁] M₁).comp (e : M₁ →SL[σ₁₂] M₂) = ContinuousLinearMap.id R₁ M₁ :=
  ContinuousLinearMap.ext e.symm_apply_apply
#align continuous_linear_equiv.coe_symm_comp_coe ContinuousLinearEquiv.coe_symm_comp_coe

@[simp]
theorem symm_comp_self (e : M₁ ≃SL[σ₁₂] M₂) : (e.symm : M₂ → M₁) ∘ (e : M₁ → M₂) = id := by
  ext x
  exact symm_apply_apply e x
#align continuous_linear_equiv.symm_comp_self ContinuousLinearEquiv.symm_comp_self

@[simp]
theorem self_comp_symm (e : M₁ ≃SL[σ₁₂] M₂) : (e : M₁ → M₂) ∘ (e.symm : M₂ → M₁) = id := by
  ext x
  exact apply_symm_apply e x
#align continuous_linear_equiv.self_comp_symm ContinuousLinearEquiv.self_comp_symm

@[simp]
theorem symm_symm (e : M₁ ≃SL[σ₁₂] M₂) : e.symm.symm = e := by
  ext x
  rfl
#align continuous_linear_equiv.symm_symm ContinuousLinearEquiv.symm_symm

@[simp]
theorem refl_symm : (ContinuousLinearEquiv.refl R₁ M₁).symm = ContinuousLinearEquiv.refl R₁ M₁ :=
  rfl
#align continuous_linear_equiv.refl_symm ContinuousLinearEquiv.refl_symm

theorem symm_symm_apply (e : M₁ ≃SL[σ₁₂] M₂) (x : M₁) : e.symm.symm x = e x :=
  rfl
#align continuous_linear_equiv.symm_symm_apply ContinuousLinearEquiv.symm_symm_apply

theorem symm_apply_eq (e : M₁ ≃SL[σ₁₂] M₂) {x y} : e.symm x = y ↔ x = e y :=
  e.toLinearEquiv.symm_apply_eq
#align continuous_linear_equiv.symm_apply_eq ContinuousLinearEquiv.symm_apply_eq

theorem eq_symm_apply (e : M₁ ≃SL[σ₁₂] M₂) {x y} : y = e.symm x ↔ e y = x :=
  e.toLinearEquiv.eq_symm_apply
#align continuous_linear_equiv.eq_symm_apply ContinuousLinearEquiv.eq_symm_apply

protected theorem image_eq_preimage (e : M₁ ≃SL[σ₁₂] M₂) (s : Set M₁) : e '' s = e.symm ⁻¹' s :=
  e.toLinearEquiv.toEquiv.image_eq_preimage s
#align continuous_linear_equiv.image_eq_preimage ContinuousLinearEquiv.image_eq_preimage

protected theorem image_symm_eq_preimage (e : M₁ ≃SL[σ₁₂] M₂) (s : Set M₂) :
    e.symm '' s = e ⁻¹' s := by rw [e.symm.image_eq_preimage, e.symm_symm]
#align continuous_linear_equiv.image_symm_eq_preimage ContinuousLinearEquiv.image_symm_eq_preimage

@[simp]
protected theorem symm_preimage_preimage (e : M₁ ≃SL[σ₁₂] M₂) (s : Set M₂) :
    e.symm ⁻¹' (e ⁻¹' s) = s :=
  e.toLinearEquiv.toEquiv.symm_preimage_preimage s
#align continuous_linear_equiv.symm_preimage_preimage ContinuousLinearEquiv.symm_preimage_preimage

@[simp]
protected theorem preimage_symm_preimage (e : M₁ ≃SL[σ₁₂] M₂) (s : Set M₁) :
    e ⁻¹' (e.symm ⁻¹' s) = s :=
  e.symm.symm_preimage_preimage s
#align continuous_linear_equiv.preimage_symm_preimage ContinuousLinearEquiv.preimage_symm_preimage

protected theorem uniformEmbedding {E₁ E₂ : Type*} [UniformSpace E₁] [UniformSpace E₂]
    [AddCommGroup E₁] [AddCommGroup E₂] [Module R₁ E₁] [Module R₂ E₂] [UniformAddGroup E₁]
    [UniformAddGroup E₂] (e : E₁ ≃SL[σ₁₂] E₂) : UniformEmbedding e :=
  e.toLinearEquiv.toEquiv.uniformEmbedding e.toContinuousLinearMap.uniformContinuous
    e.symm.toContinuousLinearMap.uniformContinuous
#align continuous_linear_equiv.uniform_embedding ContinuousLinearEquiv.uniformEmbedding

protected theorem _root_.LinearEquiv.uniformEmbedding {E₁ E₂ : Type*} [UniformSpace E₁]
    [UniformSpace E₂] [AddCommGroup E₁] [AddCommGroup E₂] [Module R₁ E₁] [Module R₂ E₂]
    [UniformAddGroup E₁] [UniformAddGroup E₂] (e : E₁ ≃ₛₗ[σ₁₂] E₂)
    (h₁ : Continuous e) (h₂ : Continuous e.symm) : UniformEmbedding e :=
  ContinuousLinearEquiv.uniformEmbedding
    ({ e with
        continuous_toFun := h₁
        continuous_invFun := h₂ } :
      E₁ ≃SL[σ₁₂] E₂)
#align linear_equiv.uniform_embedding LinearEquiv.uniformEmbedding

/-- Create a `ContinuousLinearEquiv` from two `ContinuousLinearMap`s that are
inverse of each other. -/
def equivOfInverse (f₁ : M₁ →SL[σ₁₂] M₂) (f₂ : M₂ →SL[σ₂₁] M₁) (h₁ : Function.LeftInverse f₂ f₁)
    (h₂ : Function.RightInverse f₂ f₁) : M₁ ≃SL[σ₁₂] M₂ :=
  { f₁ with
    continuous_toFun := f₁.continuous
    invFun := f₂
    continuous_invFun := f₂.continuous
    left_inv := h₁
    right_inv := h₂ }
#align continuous_linear_equiv.equiv_of_inverse ContinuousLinearEquiv.equivOfInverse

@[simp]
theorem equivOfInverse_apply (f₁ : M₁ →SL[σ₁₂] M₂) (f₂ h₁ h₂ x) :
    equivOfInverse f₁ f₂ h₁ h₂ x = f₁ x :=
  rfl
#align continuous_linear_equiv.equiv_of_inverse_apply ContinuousLinearEquiv.equivOfInverse_apply

@[simp]
theorem symm_equivOfInverse (f₁ : M₁ →SL[σ₁₂] M₂) (f₂ h₁ h₂) :
    (equivOfInverse f₁ f₂ h₁ h₂).symm = equivOfInverse f₂ f₁ h₂ h₁ :=
  rfl
#align continuous_linear_equiv.symm_equiv_of_inverse ContinuousLinearEquiv.symm_equivOfInverse

variable (M₁)

/-- The continuous linear equivalences from `M` to itself form a group under composition. -/
instance automorphismGroup : Group (M₁ ≃L[R₁] M₁) where
  mul f g := g.trans f
  one := ContinuousLinearEquiv.refl R₁ M₁
  inv f := f.symm
  mul_assoc f g h := by
    ext
    rfl
  mul_one f := by
    ext
    rfl
  one_mul f := by
    ext
    rfl
  mul_left_inv f := by
    ext x
    exact f.left_inv x
#align continuous_linear_equiv.automorphism_group ContinuousLinearEquiv.automorphismGroup

variable {M₁} {R₄ : Type*} [Semiring R₄] [Module R₄ M₄] {σ₃₄ : R₃ →+* R₄} {σ₄₃ : R₄ →+* R₃}
  [RingHomInvPair σ₃₄ σ₄₃] [RingHomInvPair σ₄₃ σ₃₄] {σ₂₄ : R₂ →+* R₄} {σ₁₄ : R₁ →+* R₄}
  [RingHomCompTriple σ₂₁ σ₁₄ σ₂₄] [RingHomCompTriple σ₂₄ σ₄₃ σ₂₃] [RingHomCompTriple σ₁₃ σ₃₄ σ₁₄]

/-- The continuous linear equivalence between `ULift M₁` and `M₁`.

This is a continuous version of `ULift.moduleEquiv`. -/
def ulift : ULift M₁ ≃L[R₁] M₁ :=
  { ULift.moduleEquiv with
    continuous_toFun := continuous_uLift_down
    continuous_invFun := continuous_uLift_up }
#align continuous_linear_equiv.ulift ContinuousLinearEquiv.ulift

/-- A pair of continuous (semi)linear equivalences generates an equivalence between the spaces of
continuous linear maps. See also `ContinuousLinearEquiv.arrowCongr`. -/
@[simps]
def arrowCongrEquiv (e₁₂ : M₁ ≃SL[σ₁₂] M₂) (e₄₃ : M₄ ≃SL[σ₄₃] M₃) :
    (M₁ →SL[σ₁₄] M₄) ≃ (M₂ →SL[σ₂₃] M₃) where
  toFun f := (e₄₃ : M₄ →SL[σ₄₃] M₃).comp (f.comp (e₁₂.symm : M₂ →SL[σ₂₁] M₁))
  invFun f := (e₄₃.symm : M₃ →SL[σ₃₄] M₄).comp (f.comp (e₁₂ : M₁ →SL[σ₁₂] M₂))
  left_inv f :=
    ContinuousLinearMap.ext fun x => by
      simp only [ContinuousLinearMap.comp_apply, symm_apply_apply, coe_coe]
  right_inv f :=
    ContinuousLinearMap.ext fun x => by
      simp only [ContinuousLinearMap.comp_apply, apply_symm_apply, coe_coe]
#align continuous_linear_equiv.arrow_congr_equiv ContinuousLinearEquiv.arrowCongrEquiv
#align continuous_linear_equiv.arrow_congr_equiv_apply ContinuousLinearEquiv.arrowCongrEquiv_apply
#align continuous_linear_equiv.arrow_congr_equiv_symm_apply ContinuousLinearEquiv.arrowCongrEquiv_symm_apply

end AddCommMonoid

section AddCommGroup

variable {R : Type*} [Semiring R] {M : Type*} [TopologicalSpace M] [AddCommGroup M] {M₂ : Type*}
  [TopologicalSpace M₂] [AddCommGroup M₂] {M₃ : Type*} [TopologicalSpace M₃] [AddCommGroup M₃]
  {M₄ : Type*} [TopologicalSpace M₄] [AddCommGroup M₄] [Module R M] [Module R M₂] [Module R M₃]
  [Module R M₄]

variable [TopologicalAddGroup M₄]

/-- Equivalence given by a block lower diagonal matrix. `e` and `e'` are diagonal square blocks,
  and `f` is a rectangular block below the diagonal. -/
def skewProd (e : M ≃L[R] M₂) (e' : M₃ ≃L[R] M₄) (f : M →L[R] M₄) : (M × M₃) ≃L[R] M₂ × M₄ :=
  {
    e.toLinearEquiv.skewProd e'.toLinearEquiv
      ↑f with
    continuous_toFun :=
      (e.continuous_toFun.comp continuous_fst).prod_mk
        ((e'.continuous_toFun.comp continuous_snd).add <| f.continuous.comp continuous_fst)
    continuous_invFun :=
      (e.continuous_invFun.comp continuous_fst).prod_mk
        (e'.continuous_invFun.comp <|
          continuous_snd.sub <| f.continuous.comp <| e.continuous_invFun.comp continuous_fst) }
#align continuous_linear_equiv.skew_prod ContinuousLinearEquiv.skewProd

@[simp]
theorem skewProd_apply (e : M ≃L[R] M₂) (e' : M₃ ≃L[R] M₄) (f : M →L[R] M₄) (x) :
    e.skewProd e' f x = (e x.1, e' x.2 + f x.1) :=
  rfl
#align continuous_linear_equiv.skew_prod_apply ContinuousLinearEquiv.skewProd_apply

@[simp]
theorem skewProd_symm_apply (e : M ≃L[R] M₂) (e' : M₃ ≃L[R] M₄) (f : M →L[R] M₄) (x) :
    (e.skewProd e' f).symm x = (e.symm x.1, e'.symm (x.2 - f (e.symm x.1))) :=
  rfl
#align continuous_linear_equiv.skew_prod_symm_apply ContinuousLinearEquiv.skewProd_symm_apply

end AddCommGroup

section Ring

variable {R : Type*} [Ring R] {R₂ : Type*} [Ring R₂] {M : Type*} [TopologicalSpace M]
  [AddCommGroup M] [Module R M] {M₂ : Type*} [TopologicalSpace M₂] [AddCommGroup M₂] [Module R₂ M₂]

variable {σ₁₂ : R →+* R₂} {σ₂₁ : R₂ →+* R} [RingHomInvPair σ₁₂ σ₂₁] [RingHomInvPair σ₂₁ σ₁₂]

-- @[simp] -- Porting note: simp can prove this
theorem map_sub (e : M ≃SL[σ₁₂] M₂) (x y : M) : e (x - y) = e x - e y :=
  (e : M →SL[σ₁₂] M₂).map_sub x y
#align continuous_linear_equiv.map_sub ContinuousLinearEquiv.map_sub

-- @[simp] -- Porting note: simp can prove this
theorem map_neg (e : M ≃SL[σ₁₂] M₂) (x : M) : e (-x) = -e x :=
  (e : M →SL[σ₁₂] M₂).map_neg x
#align continuous_linear_equiv.map_neg ContinuousLinearEquiv.map_neg

section

/-! The next theorems cover the identification between `M ≃L[𝕜] M`and the group of units of the ring
`M →L[R] M`. -/


variable [TopologicalAddGroup M]

/-- An invertible continuous linear map `f` determines a continuous equivalence from `M` to itself.
-/
def ofUnit (f : (M →L[R] M)ˣ) : M ≃L[R] M where
  toLinearEquiv :=
    { toFun := f.val
      map_add' := by simp
      map_smul' := by simp
      invFun := f.inv
      left_inv := fun x =>
        show (f.inv * f.val) x = x by
          rw [f.inv_val]
          simp
      right_inv := fun x =>
        show (f.val * f.inv) x = x by
          rw [f.val_inv]
          simp }
  continuous_toFun := f.val.continuous
  continuous_invFun := f.inv.continuous
#align continuous_linear_equiv.of_unit ContinuousLinearEquiv.ofUnit

/-- A continuous equivalence from `M` to itself determines an invertible continuous linear map. -/
def toUnit (f : M ≃L[R] M) : (M →L[R] M)ˣ where
  val := f
  inv := f.symm
  val_inv := by
    ext
    simp
  inv_val := by
    ext
    simp
#align continuous_linear_equiv.to_unit ContinuousLinearEquiv.toUnit

variable (R M)

/-- The units of the algebra of continuous `R`-linear endomorphisms of `M` is multiplicatively
equivalent to the type of continuous linear equivalences between `M` and itself. -/
def unitsEquiv : (M →L[R] M)ˣ ≃* M ≃L[R] M where
  toFun := ofUnit
  invFun := toUnit
  left_inv f := by
    ext
    rfl
  right_inv f := by
    ext
    rfl
  map_mul' x y := by
    ext
    rfl
#align continuous_linear_equiv.units_equiv ContinuousLinearEquiv.unitsEquiv

@[simp]
theorem unitsEquiv_apply (f : (M →L[R] M)ˣ) (x : M) : unitsEquiv R M f x = (f : M →L[R] M) x :=
  rfl
#align continuous_linear_equiv.units_equiv_apply ContinuousLinearEquiv.unitsEquiv_apply

end

section

variable (R) [TopologicalSpace R]
variable [ContinuousMul R]

/-- Continuous linear equivalences `R ≃L[R] R` are enumerated by `Rˣ`. -/
def unitsEquivAut : Rˣ ≃ R ≃L[R] R where
  toFun u :=
    equivOfInverse (ContinuousLinearMap.smulRight (1 : R →L[R] R) ↑u)
      (ContinuousLinearMap.smulRight (1 : R →L[R] R) ↑u⁻¹) (fun x => by simp) fun x => by simp
  invFun e :=
    ⟨e 1, e.symm 1, by rw [← smul_eq_mul, ← map_smul, smul_eq_mul, mul_one, symm_apply_apply], by
      rw [← smul_eq_mul, ← map_smul, smul_eq_mul, mul_one, apply_symm_apply]⟩
  left_inv u := Units.ext <| by simp
  right_inv e := ext₁ <| by simp
#align continuous_linear_equiv.units_equiv_aut ContinuousLinearEquiv.unitsEquivAut

variable {R}

@[simp]
theorem unitsEquivAut_apply (u : Rˣ) (x : R) : unitsEquivAut R u x = x * u :=
  rfl
#align continuous_linear_equiv.units_equiv_aut_apply ContinuousLinearEquiv.unitsEquivAut_apply

@[simp]
theorem unitsEquivAut_apply_symm (u : Rˣ) (x : R) : (unitsEquivAut R u).symm x = x * ↑u⁻¹ :=
  rfl
#align continuous_linear_equiv.units_equiv_aut_apply_symm ContinuousLinearEquiv.unitsEquivAut_apply_symm

@[simp]
theorem unitsEquivAut_symm_apply (e : R ≃L[R] R) : ↑((unitsEquivAut R).symm e) = e 1 :=
  rfl
#align continuous_linear_equiv.units_equiv_aut_symm_apply ContinuousLinearEquiv.unitsEquivAut_symm_apply

end

variable [Module R M₂] [TopologicalAddGroup M]

/-- A pair of continuous linear maps such that `f₁ ∘ f₂ = id` generates a continuous
linear equivalence `e` between `M` and `M₂ × f₁.ker` such that `(e x).2 = x` for `x ∈ f₁.ker`,
`(e x).1 = f₁ x`, and `(e (f₂ y)).2 = 0`. The map is given by `e x = (f₁ x, x - f₂ (f₁ x))`. -/
def equivOfRightInverse (f₁ : M →L[R] M₂) (f₂ : M₂ →L[R] M) (h : Function.RightInverse f₂ f₁) :
    M ≃L[R] M₂ × ker f₁ :=
  equivOfInverse (f₁.prod (f₁.projKerOfRightInverse f₂ h)) (f₂.coprod (ker f₁).subtypeL)
    (fun x => by simp) fun ⟨x, y⟩ => by
      -- Porting note: `simp` timeouts.
      rw [ContinuousLinearMap.coprod_apply,
        Submodule.subtypeL_apply, _root_.map_add, ContinuousLinearMap.prod_apply, h x,
        ContinuousLinearMap.projKerOfRightInverse_comp_inv,
        ContinuousLinearMap.prod_apply, LinearMap.map_coe_ker,
        ContinuousLinearMap.projKerOfRightInverse_apply_idem, Prod.mk_add_mk, add_zero, zero_add]
#align continuous_linear_equiv.equiv_of_right_inverse ContinuousLinearEquiv.equivOfRightInverse

@[simp]
theorem fst_equivOfRightInverse (f₁ : M →L[R] M₂) (f₂ : M₂ →L[R] M)
    (h : Function.RightInverse f₂ f₁) (x : M) : (equivOfRightInverse f₁ f₂ h x).1 = f₁ x :=
  rfl
#align continuous_linear_equiv.fst_equiv_of_right_inverse ContinuousLinearEquiv.fst_equivOfRightInverse

@[simp]
theorem snd_equivOfRightInverse (f₁ : M →L[R] M₂) (f₂ : M₂ →L[R] M)
    (h : Function.RightInverse f₂ f₁) (x : M) :
    ((equivOfRightInverse f₁ f₂ h x).2 : M) = x - f₂ (f₁ x) :=
  rfl
#align continuous_linear_equiv.snd_equiv_of_right_inverse ContinuousLinearEquiv.snd_equivOfRightInverse

@[simp]
theorem equivOfRightInverse_symm_apply (f₁ : M →L[R] M₂) (f₂ : M₂ →L[R] M)
    (h : Function.RightInverse f₂ f₁) (y : M₂ × ker f₁) :
    (equivOfRightInverse f₁ f₂ h).symm y = f₂ y.1 + y.2 :=
  rfl
#align continuous_linear_equiv.equiv_of_right_inverse_symm_apply ContinuousLinearEquiv.equivOfRightInverse_symm_apply

end Ring

section

variable (ι R M : Type*) [Unique ι] [Semiring R] [AddCommMonoid M] [Module R M]
  [TopologicalSpace M]

/-- If `ι` has a unique element, then `ι → M` is continuously linear equivalent to `M`. -/
def funUnique : (ι → M) ≃L[R] M :=
  { Homeomorph.funUnique ι M with toLinearEquiv := LinearEquiv.funUnique ι R M }
#align continuous_linear_equiv.fun_unique ContinuousLinearEquiv.funUnique

variable {ι R M}

@[simp]
theorem coe_funUnique : ⇑(funUnique ι R M) = Function.eval default :=
  rfl
#align continuous_linear_equiv.coe_fun_unique ContinuousLinearEquiv.coe_funUnique

@[simp]
theorem coe_funUnique_symm : ⇑(funUnique ι R M).symm = Function.const ι :=
  rfl
#align continuous_linear_equiv.coe_fun_unique_symm ContinuousLinearEquiv.coe_funUnique_symm

variable (R M)

/-- Continuous linear equivalence between dependent functions `(i : Fin 2) → M i` and `M 0 × M 1`.
-/
@[simps! (config := .asFn) apply symm_apply]
def piFinTwo (M : Fin 2 → Type*) [∀ i, AddCommMonoid (M i)] [∀ i, Module R (M i)]
    [∀ i, TopologicalSpace (M i)] : ((i : _) → M i) ≃L[R] M 0 × M 1 :=
  { Homeomorph.piFinTwo M with toLinearEquiv := LinearEquiv.piFinTwo R M }
#align continuous_linear_equiv.pi_fin_two ContinuousLinearEquiv.piFinTwo
#align continuous_linear_equiv.pi_fin_two_apply ContinuousLinearEquiv.piFinTwo_apply
#align continuous_linear_equiv.pi_fin_two_symm_apply ContinuousLinearEquiv.piFinTwo_symm_apply

/-- Continuous linear equivalence between vectors in `M² = Fin 2 → M` and `M × M`. -/
@[simps! (config := .asFn) apply symm_apply]
def finTwoArrow : (Fin 2 → M) ≃L[R] M × M :=
  { piFinTwo R fun _ => M with toLinearEquiv := LinearEquiv.finTwoArrow R M }
#align continuous_linear_equiv.fin_two_arrow ContinuousLinearEquiv.finTwoArrow
#align continuous_linear_equiv.fin_two_arrow_apply ContinuousLinearEquiv.finTwoArrow_apply
#align continuous_linear_equiv.fin_two_arrow_symm_apply ContinuousLinearEquiv.finTwoArrow_symm_apply

end

end ContinuousLinearEquiv

namespace ContinuousLinearMap

open Classical

variable {R : Type*} {M : Type*} {M₂ : Type*} [TopologicalSpace M] [TopologicalSpace M₂]

section

variable [Semiring R]

variable [AddCommMonoid M₂] [Module R M₂]

variable [AddCommMonoid M] [Module R M]

/-- Introduce a function `inverse` from `M →L[R] M₂` to `M₂ →L[R] M`, which sends `f` to `f.symm` if
`f` is a continuous linear equivalence and to `0` otherwise.  This definition is somewhat ad hoc,
but one needs a fully (rather than partially) defined inverse function for some purposes, including
for calculus. -/
noncomputable def inverse : (M →L[R] M₂) → M₂ →L[R] M := fun f =>
  if h : ∃ e : M ≃L[R] M₂, (e : M →L[R] M₂) = f then ((Classical.choose h).symm : M₂ →L[R] M) else 0
#align continuous_linear_map.inverse ContinuousLinearMap.inverse

/-- By definition, if `f` is invertible then `inverse f = f.symm`. -/
@[simp]
theorem inverse_equiv (e : M ≃L[R] M₂) : inverse (e : M →L[R] M₂) = e.symm := by
  have h : ∃ e' : M ≃L[R] M₂, (e' : M →L[R] M₂) = ↑e := ⟨e, rfl⟩
  simp only [inverse, dif_pos h]
  congr
  exact mod_cast Classical.choose_spec h
#align continuous_linear_map.inverse_equiv ContinuousLinearMap.inverse_equiv

/-- By definition, if `f` is not invertible then `inverse f = 0`. -/
@[simp]
theorem inverse_non_equiv (f : M →L[R] M₂) (h : ¬∃ e' : M ≃L[R] M₂, ↑e' = f) : inverse f = 0 :=
  dif_neg h
#align continuous_linear_map.inverse_non_equiv ContinuousLinearMap.inverse_non_equiv

end

section

variable [Ring R]

variable [AddCommGroup M] [TopologicalAddGroup M] [Module R M]

variable [AddCommGroup M₂] [Module R M₂]

@[simp]
theorem ring_inverse_equiv (e : M ≃L[R] M) : Ring.inverse ↑e = inverse (e : M →L[R] M) := by
  suffices Ring.inverse ((ContinuousLinearEquiv.unitsEquiv _ _).symm e : M →L[R] M) = inverse ↑e by
    convert this
  simp
  rfl
#align continuous_linear_map.ring_inverse_equiv ContinuousLinearMap.ring_inverse_equiv

/-- The function `ContinuousLinearEquiv.inverse` can be written in terms of `Ring.inverse` for the
ring of self-maps of the domain. -/
theorem to_ring_inverse (e : M ≃L[R] M₂) (f : M →L[R] M₂) :
    inverse f = Ring.inverse ((e.symm : M₂ →L[R] M).comp f) ∘L e.symm := by
  by_cases h₁ : ∃ e' : M ≃L[R] M₂, e' = f
  · obtain ⟨e', he'⟩ := h₁
    rw [← he']
    change _ = Ring.inverse (e'.trans e.symm : M →L[R] M) ∘L (e.symm : M₂ →L[R] M)
    ext
    simp
  · suffices ¬IsUnit ((e.symm : M₂ →L[R] M).comp f) by simp [this, h₁]
    contrapose! h₁
    rcases h₁ with ⟨F, hF⟩
    use (ContinuousLinearEquiv.unitsEquiv _ _ F).trans e
    ext
    dsimp
    rw [hF]
    simp
#align continuous_linear_map.to_ring_inverse ContinuousLinearMap.to_ring_inverse

theorem ring_inverse_eq_map_inverse : Ring.inverse = @inverse R M M _ _ _ _ _ _ _ := by
  ext
  simp [to_ring_inverse (ContinuousLinearEquiv.refl R M)]
#align continuous_linear_map.ring_inverse_eq_map_inverse ContinuousLinearMap.ring_inverse_eq_map_inverse

end

end ContinuousLinearMap

namespace Submodule

variable {R : Type*} [Ring R] {M : Type*} [TopologicalSpace M] [AddCommGroup M] [Module R M]
  {M₂ : Type*} [TopologicalSpace M₂] [AddCommGroup M₂] [Module R M₂]

open ContinuousLinearMap

/-- A submodule `p` is called *complemented* if there exists a continuous projection `M →ₗ[R] p`. -/
def ClosedComplemented (p : Submodule R M) : Prop :=
  ∃ f : M →L[R] p, ∀ x : p, f x = x
#align submodule.closed_complemented Submodule.ClosedComplemented

theorem ClosedComplemented.exists_isClosed_isCompl {p : Submodule R M} [T1Space p]
    (h : ClosedComplemented p) :
    ∃ q : Submodule R M, IsClosed (q : Set M) ∧ IsCompl p q :=
  Exists.elim h fun f hf => ⟨ker f, isClosed_ker f, LinearMap.isCompl_of_proj hf⟩
#align submodule.closed_complemented.has_closed_complement Submodule.ClosedComplemented.exists_isClosed_isCompl

protected theorem ClosedComplemented.isClosed [TopologicalAddGroup M] [T1Space M]
    {p : Submodule R M} (h : ClosedComplemented p) : IsClosed (p : Set M) := by
  rcases h with ⟨f, hf⟩
  have : ker (id R M - p.subtypeL.comp f) = p := LinearMap.ker_id_sub_eq_of_proj hf
  exact this ▸ isClosed_ker _
#align submodule.closed_complemented.is_closed Submodule.ClosedComplemented.isClosed

@[simp]
theorem closedComplemented_bot : ClosedComplemented (⊥ : Submodule R M) :=
  ⟨0, fun x => by simp only [zero_apply, eq_zero_of_bot_submodule x]⟩
#align submodule.closed_complemented_bot Submodule.closedComplemented_bot

@[simp]
theorem closedComplemented_top : ClosedComplemented (⊤ : Submodule R M) :=
  ⟨(id R M).codRestrict ⊤ fun _x => trivial, fun x => Subtype.ext_iff_val.2 <| by simp⟩
#align submodule.closed_complemented_top Submodule.closedComplemented_top

/-- If `p` is a closed complemented submodule,
then there exists a submodule `q` and a continuous linear equivalence `M ≃L[R] (p × q)` such that
`e (x : p) = (x, 0)`, `e (y : q) = (0, y)`, and `e.symm x = x.1 + x.2`.

In fact, the properties of `e` imply the properties of `e.symm` and vice versa,
but we provide both for convenience. -/
lemma ClosedComplemented.exists_submodule_equiv_prod [TopologicalAddGroup M]
    {p : Submodule R M} (hp : p.ClosedComplemented) :
    ∃ (q : Submodule R M) (e : M ≃L[R] (p × q)),
      (∀ x : p, e x = (x, 0)) ∧ (∀ y : q, e y = (0, y)) ∧ (∀ x, e.symm x = x.1 + x.2) :=
  let ⟨f, hf⟩ := hp
  ⟨LinearMap.ker f, .equivOfRightInverse _ p.subtypeL hf,
    fun _ ↦ by ext <;> simp [hf], fun _ ↦ by ext <;> simp [hf], fun _ ↦ rfl⟩

end Submodule

theorem ContinuousLinearMap.closedComplemented_ker_of_rightInverse {R : Type*} [Ring R]
    {M : Type*} [TopologicalSpace M] [AddCommGroup M] {M₂ : Type*} [TopologicalSpace M₂]
    [AddCommGroup M₂] [Module R M] [Module R M₂] [TopologicalAddGroup M] (f₁ : M →L[R] M₂)
    (f₂ : M₂ →L[R] M) (h : Function.RightInverse f₂ f₁) : (ker f₁).ClosedComplemented :=
  ⟨f₁.projKerOfRightInverse f₂ h, f₁.projKerOfRightInverse_apply_idem f₂ h⟩
#align continuous_linear_map.closed_complemented_ker_of_right_inverse ContinuousLinearMap.closedComplemented_ker_of_rightInverse

section Quotient

namespace Submodule

variable {R M : Type*} [Ring R] [AddCommGroup M] [Module R M] [TopologicalSpace M]
  (S : Submodule R M)

-- Porting note: This is required in Lean4.
instance _root_.QuotientModule.Quotient.topologicalSpace : TopologicalSpace (M ⧸ S) :=
  inferInstanceAs (TopologicalSpace (Quotient S.quotientRel))

theorem isOpenMap_mkQ [TopologicalAddGroup M] : IsOpenMap S.mkQ :=
  QuotientAddGroup.isOpenMap_coe S.toAddSubgroup
#align submodule.is_open_map_mkq Submodule.isOpenMap_mkQ

instance topologicalAddGroup_quotient [TopologicalAddGroup M] : TopologicalAddGroup (M ⧸ S) :=
  _root_.topologicalAddGroup_quotient S.toAddSubgroup
#align submodule.topological_add_group_quotient Submodule.topologicalAddGroup_quotient

instance continuousSMul_quotient [TopologicalSpace R] [TopologicalAddGroup M] [ContinuousSMul R M] :
    ContinuousSMul R (M ⧸ S) := by
  constructor
  have quot : QuotientMap fun au : R × M => (au.1, S.mkQ au.2) :=
    IsOpenMap.to_quotientMap (IsOpenMap.id.prod S.isOpenMap_mkQ)
      (continuous_id.prod_map continuous_quot_mk)
      (Function.surjective_id.Prod_map <| surjective_quot_mk _)
  rw [quot.continuous_iff]
  exact continuous_quot_mk.comp continuous_smul
#align submodule.has_continuous_smul_quotient Submodule.continuousSMul_quotient

instance t3_quotient_of_isClosed [TopologicalAddGroup M] [IsClosed (S : Set M)] :
    T3Space (M ⧸ S) :=
  letI : IsClosed (S.toAddSubgroup : Set M) := ‹_›
  S.toAddSubgroup.t3_quotient_of_isClosed
#align submodule.t3_quotient_of_is_closed Submodule.t3_quotient_of_isClosed

end Submodule

end Quotient<|MERGE_RESOLUTION|>--- conflicted
+++ resolved
@@ -266,7 +266,7 @@
 class ContinuousSemilinearMapClass (F : Type*) {R S : outParam (Type*)} [Semiring R] [Semiring S]
     (σ : outParam <| R →+* S) (M : outParam (Type*)) [TopologicalSpace M] [AddCommMonoid M]
     (M₂ : outParam (Type*)) [TopologicalSpace M₂] [AddCommMonoid M₂] [Module R M]
-    [Module S M₂] [NDFunLike F M M₂]
+    [Module S M₂] [FunLike F M M₂]
     extends SemilinearMapClass F σ M M₂, ContinuousMapClass F M M₂ : Prop
 #align continuous_semilinear_map_class ContinuousSemilinearMapClass
 
@@ -279,7 +279,7 @@
 `ContinuousSemilinearMapClass F (RingHom.id R) M M₂`.  -/
 abbrev ContinuousLinearMapClass (F : Type*) (R : outParam (Type*)) [Semiring R]
     (M : outParam (Type*)) [TopologicalSpace M] [AddCommMonoid M] (M₂ : outParam (Type*))
-    [TopologicalSpace M₂] [AddCommMonoid M₂] [Module R M] [Module R M₂] [NDFunLike F M M₂] :=
+    [TopologicalSpace M₂] [AddCommMonoid M₂] [Module R M] [Module R M₂] [FunLike F M M₂] :=
   ContinuousSemilinearMapClass F (RingHom.id R) M M₂
 #align continuous_linear_map_class ContinuousLinearMapClass
 
@@ -345,13 +345,7 @@
 -- `σ'` becomes a metavariable, but it's OK since it's an outparam
 instance (priority := 100) continuousSemilinearMapClass [EquivLike F M M₂]
     [s : ContinuousSemilinearEquivClass F σ M M₂] : ContinuousSemilinearMapClass F σ M M₂ :=
-<<<<<<< HEAD
   { s with }
-=======
-  { s with
-    coe := ((↑) : F → M → M₂)
-    coe_injective' := @DFunLike.coe_injective F _ _ _ }
->>>>>>> d695407a
 #align continuous_semilinear_equiv_class.continuous_semilinear_map_class ContinuousSemilinearEquivClass.continuousSemilinearMapClass
 
 end ContinuousSemilinearEquivClass
@@ -421,16 +415,12 @@
 #align continuous_linear_map.coe_injective ContinuousLinearMap.coe_injective
 
 instance funLike :
-    NDFunLike (M₁ →SL[σ₁₂] M₂) M₁ M₂ where
+    FunLike (M₁ →SL[σ₁₂] M₂) M₁ M₂ where
   coe f := f.toLinearMap
-<<<<<<< HEAD
-  coe_injective' _ _ h := coe_injective (FunLike.coe_injective h)
+  coe_injective' _ _ h := coe_injective (DFunLike.coe_injective h)
 
 instance continuousSemilinearMapClass :
     ContinuousSemilinearMapClass (M₁ →SL[σ₁₂] M₂) σ₁₂ M₁ M₂ where
-=======
-  coe_injective' _ _ h := coe_injective (DFunLike.coe_injective h)
->>>>>>> d695407a
   map_add f := map_add f.toLinearMap
   map_continuous f := f.2
   map_smulₛₗ f := f.toLinearMap.map_smul'
@@ -1014,14 +1004,14 @@
   rfl
 #align continuous_linear_map.coe_inr ContinuousLinearMap.coe_inr
 
-theorem isClosed_ker [T1Space M₂] [NDFunLike F M₁ M₂] [ContinuousSemilinearMapClass F σ₁₂ M₁ M₂]
+theorem isClosed_ker [T1Space M₂] [FunLike F M₁ M₂] [ContinuousSemilinearMapClass F σ₁₂ M₁ M₂]
     (f : F) :
     IsClosed (ker f : Set M₁) :=
   continuous_iff_isClosed.1 (map_continuous f) _ isClosed_singleton
 #align continuous_linear_map.is_closed_ker ContinuousLinearMap.isClosed_ker
 
 theorem isComplete_ker {M' : Type*} [UniformSpace M'] [CompleteSpace M'] [AddCommMonoid M']
-    [Module R₁ M'] [T1Space M₂] [NDFunLike F M' M₂] [ContinuousSemilinearMapClass F σ₁₂ M' M₂]
+    [Module R₁ M'] [T1Space M₂] [FunLike F M' M₂] [ContinuousSemilinearMapClass F σ₁₂ M' M₂]
     (f : F) :
     IsComplete (ker f : Set M') :=
   (isClosed_ker f).isComplete
@@ -1029,14 +1019,14 @@
 
 instance completeSpace_ker {M' : Type*} [UniformSpace M'] [CompleteSpace M']
     [AddCommMonoid M'] [Module R₁ M'] [T1Space M₂]
-    [NDFunLike F M' M₂] [ContinuousSemilinearMapClass F σ₁₂ M' M₂]
+    [FunLike F M' M₂] [ContinuousSemilinearMapClass F σ₁₂ M' M₂]
     (f : F) : CompleteSpace (ker f) :=
   (isComplete_ker f).completeSpace_coe
 #align continuous_linear_map.complete_space_ker ContinuousLinearMap.completeSpace_ker
 
 instance completeSpace_eqLocus {M' : Type*} [UniformSpace M'] [CompleteSpace M']
     [AddCommMonoid M'] [Module R₁ M'] [T2Space M₂]
-    [NDFunLike F M' M₂] [ContinuousSemilinearMapClass F σ₁₂ M' M₂]
+    [FunLike F M' M₂] [ContinuousSemilinearMapClass F σ₁₂ M' M₂]
     (f g : F) : CompleteSpace (LinearMap.eqLocus f g) :=
   IsClosed.completeSpace_coe <| isClosed_eq (map_continuous f) (map_continuous g)
 
