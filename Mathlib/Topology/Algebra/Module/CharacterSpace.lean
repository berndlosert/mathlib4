--- conflicted
+++ resolved
@@ -54,16 +54,12 @@
 variable [CommSemiring 𝕜] [TopologicalSpace 𝕜] [ContinuousAdd 𝕜] [ContinuousConstSMul 𝕜 𝕜]
   [NonUnitalNonAssocSemiring A] [TopologicalSpace A] [Module 𝕜 A]
 
-instance instFunLike : NDFunLike (characterSpace 𝕜 A) A 𝕜 where
+instance instFunLike : FunLike (characterSpace 𝕜 A) A 𝕜 where
   coe φ := ((φ : WeakDual 𝕜 A) : A → 𝕜)
-<<<<<<< HEAD
-  coe_injective' φ ψ h := by ext1; apply FunLike.ext; exact congr_fun h
+  coe_injective' φ ψ h := by ext1; apply DFunLike.ext; exact congr_fun h
 
 /-- Elements of the character space are continuous linear maps. -/
 instance instContinuousLinearMapClass : ContinuousLinearMapClass (characterSpace 𝕜 A) 𝕜 A 𝕜 where
-=======
-  coe_injective' φ ψ h := by ext1; apply DFunLike.ext; exact congr_fun h
->>>>>>> d695407a
   map_smulₛₗ φ := (φ : WeakDual 𝕜 A).map_smul
   map_add φ := (φ : WeakDual 𝕜 A).map_add
   map_continuous φ := (φ : WeakDual 𝕜 A).cont
