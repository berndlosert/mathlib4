/-
Copyright (c) 2018 Rohan Mitta. All rights reserved.
Released under Apache 2.0 license as described in the file LICENSE.
Authors: Rohan Mitta, Kevin Buzzard, Alistair Tucker, Johannes Hölzl, Yury Kudryashov

! This file was ported from Lean 3 source module topology.metric_space.lipschitz
! leanprover-community/mathlib commit f2ce6086713c78a7f880485f7917ea547a215982
! Please do not edit these lines, except to modify the commit id
! if you have ported upstream changes.
-/
import Mathlib.Logic.Function.Iterate
import Mathlib.Data.Set.Intervals.ProjIcc
import Mathlib.Topology.Algebra.Order.Field
import Mathlib.Topology.MetricSpace.Basic
import Mathlib.Topology.Bornology.Hom
import Mathlib.Tactic.GCongr

/-!
# Lipschitz continuous functions

A map `f : α → β` between two (extended) metric spaces is called *Lipschitz continuous*
with constant `K ≥ 0` if for all `x, y` we have `edist (f x) (f y) ≤ K * edist x y`.
For a metric space, the latter inequality is equivalent to `dist (f x) (f y) ≤ K * dist x y`.
There is also a version asserting this inequality only for `x` and `y` in some set `s`.

In this file we provide various ways to prove that various combinations of Lipschitz continuous
functions are Lipschitz continuous. We also prove that Lipschitz continuous functions are
uniformly continuous.

## Main definitions and lemmas

* `LipschitzWith K f`: states that `f` is Lipschitz with constant `K : ℝ≥0`
* `LipschitzOnWith K f`: states that `f` is Lipschitz with constant `K : ℝ≥0` on a set `s`
* `LipschitzWith.uniformContinuous`: a Lipschitz function is uniformly continuous
* `LipschitzOnWith.uniformContinuousOn`: a function which is Lipschitz on a set is uniformly
  continuous on that set.


## Implementation notes

The parameter `K` has type `ℝ≥0`. This way we avoid conjunction in the definition and have
coercions both to `ℝ` and `ℝ≥0∞`. Constructors whose names end with `'` take `K : ℝ` as an
argument, and return `LipschitzWith (Real.toNNReal K) f`.
-/


universe u v w x

open Filter Function Set Topology NNReal ENNReal

variable {α : Type u} {β : Type v} {γ : Type w} {ι : Type x}

/-- A function `f` is Lipschitz continuous with constant `K ≥ 0` if for all `x, y`
we have `dist (f x) (f y) ≤ K * dist x y` -/
def LipschitzWith [PseudoEMetricSpace α] [PseudoEMetricSpace β] (K : ℝ≥0) (f : α → β) :=
  ∀ x y, edist (f x) (f y) ≤ K * edist x y
#align lipschitz_with LipschitzWith

theorem lipschitzWith_iff_dist_le_mul [PseudoMetricSpace α] [PseudoMetricSpace β] {K : ℝ≥0}
    {f : α → β} : LipschitzWith K f ↔ ∀ x y, dist (f x) (f y) ≤ K * dist x y := by
  simp only [LipschitzWith, edist_nndist, dist_nndist]
  norm_cast
#align lipschitz_with_iff_dist_le_mul lipschitzWith_iff_dist_le_mul

alias lipschitzWith_iff_dist_le_mul ↔ LipschitzWith.dist_le_mul LipschitzWith.of_dist_le_mul
#align lipschitz_with.dist_le_mul LipschitzWith.dist_le_mul
#align lipschitz_with.of_dist_le_mul LipschitzWith.of_dist_le_mul

/-- A function `f` is Lipschitz continuous with constant `K ≥ 0` on `s` if for all `x, y` in `s`
we have `dist (f x) (f y) ≤ K * dist x y` -/
def LipschitzOnWith [PseudoEMetricSpace α] [PseudoEMetricSpace β] (K : ℝ≥0) (f : α → β)
    (s : Set α) :=
  ∀ ⦃x⦄, x ∈ s → ∀ ⦃y⦄, y ∈ s → edist (f x) (f y) ≤ K * edist x y
#align lipschitz_on_with LipschitzOnWith

@[simp]
theorem lipschitzOnWith_empty [PseudoEMetricSpace α] [PseudoEMetricSpace β] (K : ℝ≥0) (f : α → β) :
    LipschitzOnWith K f ∅ := fun _ => False.elim
#align lipschitz_on_with_empty lipschitzOnWith_empty

theorem LipschitzOnWith.mono [PseudoEMetricSpace α] [PseudoEMetricSpace β] {K : ℝ≥0} {s t : Set α}
    {f : α → β} (hf : LipschitzOnWith K f t) (h : s ⊆ t) : LipschitzOnWith K f s :=
  fun _x x_in _y y_in => hf (h x_in) (h y_in)
#align lipschitz_on_with.mono LipschitzOnWith.mono

theorem lipschitzOnWith_iff_dist_le_mul [PseudoMetricSpace α] [PseudoMetricSpace β] {K : ℝ≥0}
    {s : Set α} {f : α → β} :
    LipschitzOnWith K f s ↔ ∀ x ∈ s, ∀ y ∈ s, dist (f x) (f y) ≤ K * dist x y := by
  simp only [LipschitzOnWith, edist_nndist, dist_nndist]
  norm_cast
#align lipschitz_on_with_iff_dist_le_mul lipschitzOnWith_iff_dist_le_mul

alias lipschitzOnWith_iff_dist_le_mul ↔ LipschitzOnWith.dist_le_mul LipschitzOnWith.of_dist_le_mul
#align lipschitz_on_with.dist_le_mul LipschitzOnWith.dist_le_mul
#align lipschitz_on_with.of_dist_le_mul LipschitzOnWith.of_dist_le_mul

@[simp]
theorem lipschitz_on_univ [PseudoEMetricSpace α] [PseudoEMetricSpace β] {K : ℝ≥0} {f : α → β} :
    LipschitzOnWith K f univ ↔ LipschitzWith K f := by simp [LipschitzOnWith, LipschitzWith]
#align lipschitz_on_univ lipschitz_on_univ

theorem lipschitzOnWith_iff_restrict [PseudoEMetricSpace α] [PseudoEMetricSpace β] {K : ℝ≥0}
    {f : α → β} {s : Set α} : LipschitzOnWith K f s ↔ LipschitzWith K (s.restrict f) := by
  simp only [LipschitzOnWith, LipschitzWith, SetCoe.forall', restrict, Subtype.edist_eq]
#align lipschitz_on_with_iff_restrict lipschitzOnWith_iff_restrict

alias lipschitzOnWith_iff_restrict ↔ LipschitzOnWith.to_restrict _
#align lipschitz_on_with.to_restrict LipschitzOnWith.to_restrict

theorem MapsTo.lipschitzOnWith_iff_restrict [PseudoEMetricSpace α] [PseudoEMetricSpace β] {K : ℝ≥0}
    {f : α → β} {s : Set α} {t : Set β} (h : MapsTo f s t) :
    LipschitzOnWith K f s ↔ LipschitzWith K (h.restrict f s t) :=
  _root_.lipschitzOnWith_iff_restrict
#align maps_to.lipschitz_on_with_iff_restrict MapsTo.lipschitzOnWith_iff_restrict

alias MapsTo.lipschitzOnWith_iff_restrict ↔ LipschitzOnWith.to_restrict_mapsTo _
#align lipschitz_on_with.to_restrict_maps_to LipschitzOnWith.to_restrict_mapsTo

namespace LipschitzWith

section EMetric

open EMetric

variable [PseudoEMetricSpace α] [PseudoEMetricSpace β] [PseudoEMetricSpace γ]

variable {K : ℝ≥0} {f : α → β} {x y : α} {r : ℝ≥0∞}

protected theorem lipschitzOnWith (h : LipschitzWith K f) (s : Set α) : LipschitzOnWith K f s :=
  fun x _ y _ => h x y
#align lipschitz_with.lipschitz_on_with LipschitzWith.lipschitzOnWith

theorem edist_le_mul (h : LipschitzWith K f) (x y : α) : edist (f x) (f y) ≤ K * edist x y :=
  h x y
#align lipschitz_with.edist_le_mul LipschitzWith.edist_le_mul

theorem edist_le_mul_of_le (h : LipschitzWith K f) (hr : edist x y ≤ r) :
    edist (f x) (f y) ≤ K * r :=
  (h x y).trans <| ENNReal.mul_left_mono hr
#align lipschitz_with.edist_le_mul_of_le LipschitzWith.edist_le_mul_of_le

theorem edist_lt_mul_of_lt (h : LipschitzWith K f) (hK : K ≠ 0) (hr : edist x y < r) :
    edist (f x) (f y) < K * r :=
  (h x y).trans_lt <| (ENNReal.mul_lt_mul_left (ENNReal.coe_ne_zero.2 hK) ENNReal.coe_ne_top).2 hr
#align lipschitz_with.edist_lt_mul_of_lt LipschitzWith.edist_lt_mul_of_lt

theorem mapsTo_emetric_closedBall (h : LipschitzWith K f) (x : α) (r : ℝ≥0∞) :
    MapsTo f (closedBall x r) (closedBall (f x) (K * r)) := fun _y hy => h.edist_le_mul_of_le hy
#align lipschitz_with.maps_to_emetric_closed_ball LipschitzWith.mapsTo_emetric_closedBall

theorem mapsTo_emetric_ball (h : LipschitzWith K f) (hK : K ≠ 0) (x : α) (r : ℝ≥0∞) :
    MapsTo f (ball x r) (ball (f x) (K * r)) := fun _y hy => h.edist_lt_mul_of_lt hK hy
#align lipschitz_with.maps_to_emetric_ball LipschitzWith.mapsTo_emetric_ball

theorem edist_lt_top (hf : LipschitzWith K f) {x y : α} (h : edist x y ≠ ⊤) :
    edist (f x) (f y) < ⊤ :=
  (hf x y).trans_lt <| ENNReal.mul_lt_top ENNReal.coe_ne_top h
#align lipschitz_with.edist_lt_top LipschitzWith.edist_lt_top

theorem mul_edist_le (h : LipschitzWith K f) (x y : α) :
    (K⁻¹ : ℝ≥0∞) * edist (f x) (f y) ≤ edist x y := by
  rw [mul_comm, ← div_eq_mul_inv]
  exact ENNReal.div_le_of_le_mul' (h x y)
#align lipschitz_with.mul_edist_le LipschitzWith.mul_edist_le

protected theorem of_edist_le (h : ∀ x y, edist (f x) (f y) ≤ edist x y) : LipschitzWith 1 f :=
  fun x y => by simp only [ENNReal.coe_one, one_mul, h]
#align lipschitz_with.of_edist_le LipschitzWith.of_edist_le

protected theorem weaken (hf : LipschitzWith K f) {K' : ℝ≥0} (h : K ≤ K') : LipschitzWith K' f :=
  fun x y => le_trans (hf x y) <| ENNReal.mul_right_mono (ENNReal.coe_le_coe.2 h)
#align lipschitz_with.weaken LipschitzWith.weaken

theorem ediam_image_le (hf : LipschitzWith K f) (s : Set α) :
    EMetric.diam (f '' s) ≤ K * EMetric.diam s := by
  apply EMetric.diam_le
  rintro _ ⟨x, hx, rfl⟩ _ ⟨y, hy, rfl⟩
  exact hf.edist_le_mul_of_le (EMetric.edist_le_diam_of_mem hx hy)
#align lipschitz_with.ediam_image_le LipschitzWith.ediam_image_le

theorem edist_lt_of_edist_lt_div (hf : LipschitzWith K f) {x y : α} {d : ℝ≥0∞}
    (h : edist x y < d / K) : edist (f x) (f y) < d :=
  calc
    edist (f x) (f y) ≤ K * edist x y := hf x y
    _ < d := ENNReal.mul_lt_of_lt_div' h
#align lipschitz_with.edist_lt_of_edist_lt_div LipschitzWith.edist_lt_of_edist_lt_div

/-- A Lipschitz function is uniformly continuous -/
protected theorem uniformContinuous (hf : LipschitzWith K f) : UniformContinuous f :=
  EMetric.uniformContinuous_iff.2 fun ε εpos =>
    ⟨ε / K, ENNReal.div_pos_iff.2 ⟨ne_of_gt εpos, ENNReal.coe_ne_top⟩, hf.edist_lt_of_edist_lt_div⟩
#align lipschitz_with.uniform_continuous LipschitzWith.uniformContinuous

/-- A Lipschitz function is continuous -/
protected theorem continuous (hf : LipschitzWith K f) : Continuous f :=
  hf.uniformContinuous.continuous
#align lipschitz_with.continuous LipschitzWith.continuous

protected theorem const (b : β) : LipschitzWith 0 fun _ : α => b := fun x y => by
  simp only [edist_self, zero_le]
#align lipschitz_with.const LipschitzWith.const

protected theorem const' (b : β) {K : ℝ≥0} : LipschitzWith K fun _ : α => b := fun x y => by
  simp only [edist_self, zero_le]

protected theorem id : LipschitzWith 1 (@id α) :=
  LipschitzWith.of_edist_le fun _ _ => le_rfl
#align lipschitz_with.id LipschitzWith.id

protected theorem subtype_val (s : Set α) : LipschitzWith 1 (Subtype.val : s → α) :=
  LipschitzWith.of_edist_le fun _ _ => le_rfl
#align lipschitz_with.subtype_val LipschitzWith.subtype_val
#align lipschitz_with.subtype_coe LipschitzWith.subtype_val

theorem subtype_mk (hf : LipschitzWith K f) {p : β → Prop} (hp : ∀ x, p (f x)) :
    LipschitzWith K (fun x => ⟨f x, hp x⟩ : α → { y // p y }) :=
  hf
#align lipschitz_with.subtype_mk LipschitzWith.subtype_mk

protected theorem eval {α : ι → Type u} [∀ i, PseudoEMetricSpace (α i)] [Fintype ι] (i : ι) :
    LipschitzWith 1 (Function.eval i : (∀ i, α i) → α i) :=
  LipschitzWith.of_edist_le fun f g => by convert edist_le_pi_edist f g i
#align lipschitz_with.eval LipschitzWith.eval

protected theorem restrict (hf : LipschitzWith K f) (s : Set α) : LipschitzWith K (s.restrict f) :=
  fun x y => hf x y
#align lipschitz_with.restrict LipschitzWith.restrict

protected theorem comp {Kf Kg : ℝ≥0} {f : β → γ} {g : α → β} (hf : LipschitzWith Kf f)
    (hg : LipschitzWith Kg g) : LipschitzWith (Kf * Kg) (f ∘ g) := fun x y =>
  calc
    edist (f (g x)) (f (g y)) ≤ Kf * edist (g x) (g y) := hf _ _
    _ ≤ Kf * (Kg * edist x y) := (ENNReal.mul_left_mono (hg _ _))
    _ = (Kf * Kg : ℝ≥0) * edist x y := by rw [← mul_assoc, ENNReal.coe_mul]
#align lipschitz_with.comp LipschitzWith.comp

theorem comp_lipschitzOnWith {Kf Kg : ℝ≥0} {f : β → γ} {g : α → β} {s : Set α}
    (hf : LipschitzWith Kf f) (hg : LipschitzOnWith Kg g s) : LipschitzOnWith (Kf * Kg) (f ∘ g) s :=
  lipschitzOnWith_iff_restrict.mpr <| hf.comp hg.to_restrict
#align lipschitz_with.comp_lipschitz_on_with LipschitzWith.comp_lipschitzOnWith

protected theorem prod_fst : LipschitzWith 1 (@Prod.fst α β) :=
  LipschitzWith.of_edist_le fun _ _ => le_max_left _ _
#align lipschitz_with.prod_fst LipschitzWith.prod_fst

protected theorem prod_snd : LipschitzWith 1 (@Prod.snd α β) :=
  LipschitzWith.of_edist_le fun _ _ => le_max_right _ _
#align lipschitz_with.prod_snd LipschitzWith.prod_snd

protected theorem prod {f : α → β} {Kf : ℝ≥0} (hf : LipschitzWith Kf f) {g : α → γ} {Kg : ℝ≥0}
    (hg : LipschitzWith Kg g) : LipschitzWith (max Kf Kg) fun x => (f x, g x) := by
  intro x y
  rw [ENNReal.coe_mono.map_max, Prod.edist_eq, ENNReal.max_mul]
  exact max_le_max (hf x y) (hg x y)
#align lipschitz_with.prod LipschitzWith.prod

protected theorem prod_mk_left (a : α) : LipschitzWith 1 (Prod.mk a : β → α × β) := by
  simpa only [max_eq_right zero_le_one] using (LipschitzWith.const a).prod LipschitzWith.id
#align lipschitz_with.prod_mk_left LipschitzWith.prod_mk_left

protected theorem prod_mk_right (b : β) : LipschitzWith 1 fun a : α => (a, b) := by
  simpa only [max_eq_left zero_le_one] using LipschitzWith.id.prod (LipschitzWith.const b)
#align lipschitz_with.prod_mk_right LipschitzWith.prod_mk_right

protected theorem uncurry {f : α → β → γ} {Kα Kβ : ℝ≥0} (hα : ∀ b, LipschitzWith Kα fun a => f a b)
    (hβ : ∀ a, LipschitzWith Kβ (f a)) : LipschitzWith (Kα + Kβ) (Function.uncurry f) := by
  rintro ⟨a₁, b₁⟩ ⟨a₂, b₂⟩
  simp only [Function.uncurry, ENNReal.coe_add, add_mul]
  apply le_trans (edist_triangle _ (f a₂ b₁) _)
  exact
    add_le_add (le_trans (hα _ _ _) <| ENNReal.mul_left_mono <| le_max_left _ _)
      (le_trans (hβ _ _ _) <| ENNReal.mul_left_mono <| le_max_right _ _)
#align lipschitz_with.uncurry LipschitzWith.uncurry

protected theorem iterate {f : α → α} (hf : LipschitzWith K f) : ∀ n, LipschitzWith (K ^ n) (f^[n])
  | 0 => by simpa only [pow_zero] using LipschitzWith.id
  | n + 1 => by rw [pow_succ']; exact (LipschitzWith.iterate hf n).comp hf
#align lipschitz_with.iterate LipschitzWith.iterate

theorem edist_iterate_succ_le_geometric {f : α → α} (hf : LipschitzWith K f) (x n) :
    edist ((f^[n]) x) ((f^[n + 1]) x) ≤ edist x (f x) * (K : ℝ≥0∞) ^ n := by
  rw [iterate_succ, mul_comm]
  simpa only [ENNReal.coe_pow] using (hf.iterate n) x (f x)
#align lipschitz_with.edist_iterate_succ_le_geometric LipschitzWith.edist_iterate_succ_le_geometric

protected theorem mul {f g : Function.End α} {Kf Kg} (hf : LipschitzWith Kf f)
    (hg : LipschitzWith Kg g) : LipschitzWith (Kf * Kg) (f * g : Function.End α) :=
  hf.comp hg
#align lipschitz_with.mul LipschitzWith.mul

/-- The product of a list of Lipschitz continuous endomorphisms is a Lipschitz continuous
endomorphism. -/
protected theorem list_prod (f : ι → Function.End α) (K : ι → ℝ≥0)
    (h : ∀ i, LipschitzWith (K i) (f i)) : ∀ l : List ι, LipschitzWith (l.map K).prod (l.map f).prod
  | [] => by simpa using LipschitzWith.id
  | i::l => by
    simp only [List.map_cons, List.prod_cons]
    exact (h i).mul (LipschitzWith.list_prod f K h l)
#align lipschitz_with.list_prod LipschitzWith.list_prod

protected theorem pow {f : Function.End α} {K} (h : LipschitzWith K f) :
    ∀ n : ℕ, LipschitzWith (K ^ n) (f ^ n : Function.End α)
  | 0 => by simpa only [pow_zero] using LipschitzWith.id
  | n + 1 => by
    rw [pow_succ, pow_succ]
    exact h.mul (LipschitzWith.pow h n)
#align lipschitz_with.pow LipschitzWith.pow

end EMetric

section Metric

variable [PseudoMetricSpace α] [PseudoMetricSpace β] [PseudoMetricSpace γ] {K : ℝ≥0} {f : α → β}
  {x y : α} {r : ℝ}

protected theorem of_dist_le' {K : ℝ} (h : ∀ x y, dist (f x) (f y) ≤ K * dist x y) :
    LipschitzWith (Real.toNNReal K) f :=
  of_dist_le_mul fun x y =>
    le_trans (h x y) <| by gcongr; apply Real.le_coe_toNNReal
#align lipschitz_with.of_dist_le' LipschitzWith.of_dist_le'

protected theorem mk_one (h : ∀ x y, dist (f x) (f y) ≤ dist x y) : LipschitzWith 1 f :=
  of_dist_le_mul <| by simpa only [NNReal.coe_one, one_mul] using h
#align lipschitz_with.mk_one LipschitzWith.mk_one

/-- For functions to `ℝ`, it suffices to prove `f x ≤ f y + K * dist x y`; this version
doesn't assume `0≤K`. -/
protected theorem of_le_add_mul' {f : α → ℝ} (K : ℝ) (h : ∀ x y, f x ≤ f y + K * dist x y) :
    LipschitzWith (Real.toNNReal K) f :=
  have I : ∀ x y, f x - f y ≤ K * dist x y := fun x y => sub_le_iff_le_add'.2 (h x y)
  LipschitzWith.of_dist_le' fun x y => abs_sub_le_iff.2 ⟨I x y, dist_comm y x ▸ I y x⟩
#align lipschitz_with.of_le_add_mul' LipschitzWith.of_le_add_mul'

/-- For functions to `ℝ`, it suffices to prove `f x ≤ f y + K * dist x y`; this version
assumes `0≤K`. -/
protected theorem of_le_add_mul {f : α → ℝ} (K : ℝ≥0) (h : ∀ x y, f x ≤ f y + K * dist x y) :
    LipschitzWith K f := by simpa only [Real.toNNReal_coe] using LipschitzWith.of_le_add_mul' K h
#align lipschitz_with.of_le_add_mul LipschitzWith.of_le_add_mul

protected theorem of_le_add {f : α → ℝ} (h : ∀ x y, f x ≤ f y + dist x y) : LipschitzWith 1 f :=
  LipschitzWith.of_le_add_mul 1 <| by simpa only [NNReal.coe_one, one_mul]
#align lipschitz_with.of_le_add LipschitzWith.of_le_add

protected theorem le_add_mul {f : α → ℝ} {K : ℝ≥0} (h : LipschitzWith K f) (x y) :
    f x ≤ f y + K * dist x y :=
  sub_le_iff_le_add'.1 <| le_trans (le_abs_self _) <| h.dist_le_mul x y
#align lipschitz_with.le_add_mul LipschitzWith.le_add_mul

protected theorem iff_le_add_mul {f : α → ℝ} {K : ℝ≥0} :
    LipschitzWith K f ↔ ∀ x y, f x ≤ f y + K * dist x y :=
  ⟨LipschitzWith.le_add_mul, LipschitzWith.of_le_add_mul K⟩
#align lipschitz_with.iff_le_add_mul LipschitzWith.iff_le_add_mul

theorem nndist_le (hf : LipschitzWith K f) (x y : α) : nndist (f x) (f y) ≤ K * nndist x y :=
  hf.dist_le_mul x y
#align lipschitz_with.nndist_le LipschitzWith.nndist_le

theorem dist_le_mul_of_le (hf : LipschitzWith K f) (hr : dist x y ≤ r) : dist (f x) (f y) ≤ K * r :=
  (hf.dist_le_mul x y).trans <| by gcongr
#align lipschitz_with.dist_le_mul_of_le LipschitzWith.dist_le_mul_of_le

theorem mapsTo_closedBall (hf : LipschitzWith K f) (x : α) (r : ℝ) :
    MapsTo f (Metric.closedBall x r) (Metric.closedBall (f x) (K * r)) := fun _y hy =>
  hf.dist_le_mul_of_le hy
#align lipschitz_with.maps_to_closed_ball LipschitzWith.mapsTo_closedBall

theorem dist_lt_mul_of_lt (hf : LipschitzWith K f) (hK : K ≠ 0) (hr : dist x y < r) :
    dist (f x) (f y) < K * r :=
  (hf.dist_le_mul x y).trans_lt <| (mul_lt_mul_left <| NNReal.coe_pos.2 hK.bot_lt).2 hr
#align lipschitz_with.dist_lt_mul_of_lt LipschitzWith.dist_lt_mul_of_lt

theorem mapsTo_ball (hf : LipschitzWith K f) (hK : K ≠ 0) (x : α) (r : ℝ) :
    MapsTo f (Metric.ball x r) (Metric.ball (f x) (K * r)) := fun _y hy =>
  hf.dist_lt_mul_of_lt hK hy
#align lipschitz_with.maps_to_ball LipschitzWith.mapsTo_ball

/-- A Lipschitz continuous map is a locally bounded map. -/
def toLocallyBoundedMap (f : α → β) (hf : LipschitzWith K f) : LocallyBoundedMap α β :=
  LocallyBoundedMap.ofMapBounded f fun _s hs =>
    let ⟨C, hC⟩ := Metric.isBounded_iff.1 hs
    Metric.isBounded_iff.2 ⟨K * C, ball_image_iff.2 fun _x hx => ball_image_iff.2 fun _y hy =>
      hf.dist_le_mul_of_le (hC hx hy)⟩
#align lipschitz_with.to_locally_bounded_map LipschitzWith.toLocallyBoundedMap

@[simp]
theorem coe_toLocallyBoundedMap (hf : LipschitzWith K f) : ⇑(hf.toLocallyBoundedMap f) = f :=
  rfl
#align lipschitz_with.coe_to_locally_bounded_map LipschitzWith.coe_toLocallyBoundedMap

theorem comap_cobounded_le (hf : LipschitzWith K f) :
    comap f (Bornology.cobounded β) ≤ Bornology.cobounded α :=
  (hf.toLocallyBoundedMap f).2
#align lipschitz_with.comap_cobounded_le LipschitzWith.comap_cobounded_le

theorem bounded_image (hf : LipschitzWith K f) {s : Set α} (hs : Metric.Bounded s) :
    Metric.Bounded (f '' s) :=
  Metric.bounded_iff_ediam_ne_top.2 <|
    ne_top_of_le_ne_top (ENNReal.mul_ne_top ENNReal.coe_ne_top hs.ediam_ne_top)
      (hf.ediam_image_le s)
#align lipschitz_with.bounded_image LipschitzWith.bounded_image

theorem diam_image_le (hf : LipschitzWith K f) (s : Set α) (hs : Metric.Bounded s) :
    Metric.diam (f '' s) ≤ K * Metric.diam s :=
  Metric.diam_le_of_forall_dist_le (mul_nonneg K.coe_nonneg Metric.diam_nonneg) <|
    ball_image_iff.2 fun _x hx =>
      ball_image_iff.2 fun _y hy => hf.dist_le_mul_of_le <| Metric.dist_le_diam_of_mem hs hx hy
#align lipschitz_with.diam_image_le LipschitzWith.diam_image_le

protected theorem dist_left (y : α) : LipschitzWith 1 (dist · y) :=
  LipschitzWith.mk_one fun _ _ => dist_dist_dist_le_left _ _ _
#align lipschitz_with.dist_left LipschitzWith.dist_left

protected theorem dist_right (x : α) : LipschitzWith 1 (dist x) :=
  LipschitzWith.of_le_add fun _ _ => dist_triangle_right _ _ _
#align lipschitz_with.dist_right LipschitzWith.dist_right

protected theorem dist : LipschitzWith 2 (Function.uncurry <| @dist α _) := by
  rw [← one_add_one_eq_two]
  exact LipschitzWith.uncurry LipschitzWith.dist_left LipschitzWith.dist_right
#align lipschitz_with.dist LipschitzWith.dist

theorem dist_iterate_succ_le_geometric {f : α → α} (hf : LipschitzWith K f) (x n) :
    dist ((f^[n]) x) ((f^[n + 1]) x) ≤ dist x (f x) * (K : ℝ) ^ n := by
  rw [iterate_succ, mul_comm]
  simpa only [NNReal.coe_pow] using (hf.iterate n).dist_le_mul x (f x)
#align lipschitz_with.dist_iterate_succ_le_geometric LipschitzWith.dist_iterate_succ_le_geometric

theorem _root_.lipschitzWith_max : LipschitzWith 1 fun p : ℝ × ℝ => max p.1 p.2 :=
  LipschitzWith.of_le_add fun _ _ => sub_le_iff_le_add'.1 <|
    (le_abs_self _).trans (abs_max_sub_max_le_max _ _ _ _)
#align lipschitz_with_max lipschitzWith_max

theorem _root_.lipschitzWith_min : LipschitzWith 1 fun p : ℝ × ℝ => min p.1 p.2 :=
  LipschitzWith.of_le_add fun _ _ => sub_le_iff_le_add'.1 <|
    (le_abs_self _).trans (abs_min_sub_min_le_max _ _ _ _)
#align lipschitz_with_min lipschitzWith_min

end Metric

section EMetric

variable [PseudoEMetricSpace α] {f g : α → ℝ} {Kf Kg : ℝ≥0}

protected theorem max (hf : LipschitzWith Kf f) (hg : LipschitzWith Kg g) :
    LipschitzWith (max Kf Kg) fun x => max (f x) (g x) := by
  simpa only [(· ∘ ·), one_mul] using lipschitzWith_max.comp (hf.prod hg)
#align lipschitz_with.max LipschitzWith.max

protected theorem min (hf : LipschitzWith Kf f) (hg : LipschitzWith Kg g) :
    LipschitzWith (max Kf Kg) fun x => min (f x) (g x) := by
  simpa only [(· ∘ ·), one_mul] using lipschitzWith_min.comp (hf.prod hg)
#align lipschitz_with.min LipschitzWith.min

theorem max_const (hf : LipschitzWith Kf f) (a : ℝ) : LipschitzWith Kf fun x => max (f x) a := by
  simpa only [max_eq_left (zero_le Kf)] using hf.max (LipschitzWith.const a)
#align lipschitz_with.max_const LipschitzWith.max_const

theorem const_max (hf : LipschitzWith Kf f) (a : ℝ) : LipschitzWith Kf fun x => max a (f x) := by
  simpa only [max_comm] using hf.max_const a
#align lipschitz_with.const_max LipschitzWith.const_max

theorem min_const (hf : LipschitzWith Kf f) (a : ℝ) : LipschitzWith Kf fun x => min (f x) a := by
  simpa only [max_eq_left (zero_le Kf)] using hf.min (LipschitzWith.const a)
#align lipschitz_with.min_const LipschitzWith.min_const

theorem const_min (hf : LipschitzWith Kf f) (a : ℝ) : LipschitzWith Kf fun x => min a (f x) := by
  simpa only [min_comm] using hf.min_const a
#align lipschitz_with.const_min LipschitzWith.const_min

end EMetric

protected theorem projIcc {a b : ℝ} (h : a ≤ b) : LipschitzWith 1 (projIcc a b h) :=
  ((LipschitzWith.id.const_min _).const_max _).subtype_mk _
#align lipschitz_with.proj_Icc LipschitzWith.projIcc

end LipschitzWith

namespace Metric

variable [PseudoMetricSpace α] [PseudoMetricSpace β] {s : Set α} {t : Set β}

theorem Bounded.left_of_prod (h : Bounded (s ×ˢ t)) (ht : t.Nonempty) : Bounded s := by
  simpa only [fst_image_prod s ht] using (@LipschitzWith.prod_fst α β _ _).bounded_image h
#align metric.bounded.left_of_prod Metric.Bounded.left_of_prod

theorem Bounded.right_of_prod (h : Bounded (s ×ˢ t)) (hs : s.Nonempty) : Bounded t := by
  simpa only [snd_image_prod hs t] using (@LipschitzWith.prod_snd α β _ _).bounded_image h
#align metric.bounded.right_of_prod Metric.Bounded.right_of_prod

theorem bounded_prod_of_nonempty (hs : s.Nonempty) (ht : t.Nonempty) :
    Bounded (s ×ˢ t) ↔ Bounded s ∧ Bounded t :=
  ⟨fun h => ⟨h.left_of_prod ht, h.right_of_prod hs⟩, fun h => h.1.prod h.2⟩
#align metric.bounded_prod_of_nonempty Metric.bounded_prod_of_nonempty

theorem bounded_prod : Bounded (s ×ˢ t) ↔ s = ∅ ∨ t = ∅ ∨ Bounded s ∧ Bounded t := by
  simp only [bounded_iff_isBounded, Bornology.isBounded_prod]
#align metric.bounded_prod Metric.bounded_prod

end Metric

namespace LipschitzOnWith

section EMetric

variable [PseudoEMetricSpace α] [PseudoEMetricSpace β] [PseudoEMetricSpace γ]

variable {K : ℝ≥0} {s : Set α} {f : α → β}

protected theorem uniformContinuousOn (hf : LipschitzOnWith K f s) : UniformContinuousOn f s :=
  uniformContinuousOn_iff_restrict.mpr (lipschitzOnWith_iff_restrict.mp hf).uniformContinuous
#align lipschitz_on_with.uniform_continuous_on LipschitzOnWith.uniformContinuousOn

protected theorem continuousOn (hf : LipschitzOnWith K f s) : ContinuousOn f s :=
  hf.uniformContinuousOn.continuousOn
#align lipschitz_on_with.continuous_on LipschitzOnWith.continuousOn

theorem edist_le_mul_of_le (h : LipschitzOnWith K f s) (hx : x ∈ s) (hy : y ∈ s)
    (hr : edist x y ≤ r) :
    edist (f x) (f y) ≤ K * r :=
  (h hx hy).trans <| ENNReal.mul_left_mono hr

theorem edist_lt_of_edist_lt_div (hf : LipschitzOnWith K f s) {x y : α} (hx : x ∈ s) (hy : y ∈ s)
    {d : ℝ≥0∞} (hd : edist x y < d / K) : edist (f x) (f y) < d :=
   hf.to_restrict.edist_lt_of_edist_lt_div <|
    show edist (⟨x, hx⟩ : s) ⟨y, hy⟩ < d / K from hd
#align lipschitz_on_with.edist_lt_of_edist_lt_div LipschitzOnWith.edist_lt_of_edist_lt_div

protected theorem comp {g : β → γ} {t : Set β} {Kg : ℝ≥0} (hg : LipschitzOnWith Kg g t)
    (hf : LipschitzOnWith K f s) (hmaps : MapsTo f s t) : LipschitzOnWith (Kg * K) (g ∘ f) s :=
  lipschitzOnWith_iff_restrict.mpr <| hg.to_restrict.comp (hf.to_restrict_mapsTo hmaps)
#align lipschitz_on_with.comp LipschitzOnWith.comp

end EMetric

section Metric

variable [PseudoMetricSpace α] [PseudoMetricSpace β] [PseudoMetricSpace γ]

variable {K : ℝ≥0} {s : Set α} {f : α → β}

protected theorem of_dist_le' {K : ℝ} (h : ∀ x ∈ s, ∀ y ∈ s, dist (f x) (f y) ≤ K * dist x y) :
    LipschitzOnWith (Real.toNNReal K) f s :=
  of_dist_le_mul fun x hx y hy =>
    le_trans (h x hx y hy) <| by gcongr; apply Real.le_coe_toNNReal
#align lipschitz_on_with.of_dist_le' LipschitzOnWith.of_dist_le'

protected theorem mk_one (h : ∀ x ∈ s, ∀ y ∈ s, dist (f x) (f y) ≤ dist x y) :
    LipschitzOnWith 1 f s :=
  of_dist_le_mul <| by simpa only [NNReal.coe_one, one_mul] using h
#align lipschitz_on_with.mk_one LipschitzOnWith.mk_one

/-- For functions to `ℝ`, it suffices to prove `f x ≤ f y + K * dist x y`; this version
doesn't assume `0≤K`. -/
protected theorem of_le_add_mul' {f : α → ℝ} (K : ℝ)
    (h : ∀ x ∈ s, ∀ y ∈ s, f x ≤ f y + K * dist x y) : LipschitzOnWith (Real.toNNReal K) f s :=
  have I : ∀ x ∈ s, ∀ y ∈ s, f x - f y ≤ K * dist x y := fun x hx y hy =>
    sub_le_iff_le_add'.2 (h x hx y hy)
  LipschitzOnWith.of_dist_le' fun x hx y hy =>
    abs_sub_le_iff.2 ⟨I x hx y hy, dist_comm y x ▸ I y hy x hx⟩
#align lipschitz_on_with.of_le_add_mul' LipschitzOnWith.of_le_add_mul'

/-- For functions to `ℝ`, it suffices to prove `f x ≤ f y + K * dist x y`; this version
assumes `0≤K`. -/
protected theorem of_le_add_mul {f : α → ℝ} (K : ℝ≥0)
    (h : ∀ x ∈ s, ∀ y ∈ s, f x ≤ f y + K * dist x y) : LipschitzOnWith K f s := by
  simpa only [Real.toNNReal_coe] using LipschitzOnWith.of_le_add_mul' K h
#align lipschitz_on_with.of_le_add_mul LipschitzOnWith.of_le_add_mul

protected theorem of_le_add {f : α → ℝ} (h : ∀ x ∈ s, ∀ y ∈ s, f x ≤ f y + dist x y) :
    LipschitzOnWith 1 f s :=
  LipschitzOnWith.of_le_add_mul 1 <| by simpa only [NNReal.coe_one, one_mul]
#align lipschitz_on_with.of_le_add LipschitzOnWith.of_le_add

protected theorem le_add_mul {f : α → ℝ} {K : ℝ≥0} (h : LipschitzOnWith K f s) {x : α} (hx : x ∈ s)
    {y : α} (hy : y ∈ s) : f x ≤ f y + K * dist x y :=
  sub_le_iff_le_add'.1 <| le_trans (le_abs_self _) <| h.dist_le_mul x hx y hy
#align lipschitz_on_with.le_add_mul LipschitzOnWith.le_add_mul

protected theorem iff_le_add_mul {f : α → ℝ} {K : ℝ≥0} :
    LipschitzOnWith K f s ↔ ∀ x ∈ s, ∀ y ∈ s, f x ≤ f y + K * dist x y :=
  ⟨LipschitzOnWith.le_add_mul, LipschitzOnWith.of_le_add_mul K⟩
#align lipschitz_on_with.iff_le_add_mul LipschitzOnWith.iff_le_add_mul

end Metric

end LipschitzOnWith

/-- Consider a function `f : α × β → γ`. Suppose that it is continuous on each “vertical fiber”
`{a} × t`, `a ∈ s`, and is Lipschitz continuous on each “horizontal fiber” `s × {b}`, `b ∈ t`
with the same Lipschitz constant `K`. Then it is continuous on `s × t`. Moreover, it suffices
to require continuity on vertical fibers for `a` from a subset `s' ⊆ s` that is dense in `s`.

The actual statement uses (Lipschitz) continuity of `fun y ↦ f (a, y)` and `fun x ↦ f (x, b)`
instead of continuity of `f` on subsets of the product space. -/
theorem continuousOn_prod_of_subset_closure_continuousOn_lipschitzOnWith [PseudoEMetricSpace α]
    [TopologicalSpace β] [PseudoEMetricSpace γ] (f : α × β → γ) {s s' : Set α} {t : Set β}
    (hs' : s' ⊆ s) (hss' : s ⊆ closure s') (K : ℝ≥0)
    (ha : ∀ a ∈ s', ContinuousOn (fun y => f (a, y)) t)
    (hb : ∀ b ∈ t, LipschitzOnWith K (fun x => f (x, b)) s) : ContinuousOn f (s ×ˢ t) := by
  rintro ⟨x, y⟩ ⟨hx : x ∈ s, hy : y ∈ t⟩
  refine' EMetric.nhds_basis_closed_eball.tendsto_right_iff.2 fun ε (ε0 : 0 < ε) => _
  replace ε0 : 0 < ε / 2 := ENNReal.half_pos ε0.ne'
  obtain ⟨δ, δpos, hδ⟩ : ∃ δ : ℝ≥0, 0 < δ ∧ (δ : ℝ≥0∞) * ↑(3 * K) < ε / 2 :=
    ENNReal.exists_nnreal_pos_mul_lt ENNReal.coe_ne_top ε0.ne'
  rw [← ENNReal.coe_pos] at δpos
  rcases EMetric.mem_closure_iff.1 (hss' hx) δ δpos with ⟨x', hx', hxx'⟩
  have A : s ∩ EMetric.ball x δ ∈ 𝓝[s] x :=
    inter_mem_nhdsWithin _ (EMetric.ball_mem_nhds _ δpos)
  have B : t ∩ { b | edist (f (x', b)) (f (x', y)) ≤ ε / 2 } ∈ 𝓝[t] y :=
    inter_mem self_mem_nhdsWithin (ha x' hx' y hy (EMetric.closedBall_mem_nhds (f (x', y)) ε0))
  filter_upwards [nhdsWithin_prod A B] with ⟨a, b⟩ ⟨⟨has, hax⟩, ⟨hbt, hby⟩⟩
  calc
    edist (f (a, b)) (f (x, y)) ≤ edist (f (a, b)) (f (x', b)) + edist (f (x', b)) (f (x', y)) +
        edist (f (x', y)) (f (x, y)) := edist_triangle4 _ _ _ _
    _ ≤ K * (δ + δ) + ε / 2 + K * δ := by
      gcongr
      · refine (hb b hbt).edist_le_mul_of_le has (hs' hx') ?_
        refine (edist_triangle _ _ _).trans (add_le_add (le_of_lt hax) hxx'.le)
      · exact hby
      · exact (hb y hy).edist_le_mul_of_le (hs' hx') hx ((edist_comm _ _).trans_le hxx'.le)
    _ = δ * ↑(3 * K) + ε / 2 := by push_cast; ring
    _ ≤ ε / 2 + ε / 2 := by gcongr
    _ = ε := ENNReal.add_halves _

/-- Consider a function `f : α × β → γ`. Suppose that it is continuous on each “vertical fiber”
`{a} × t`, `a ∈ s`, and is Lipschitz continuous on each “horizontal fiber” `s × {b}`, `b ∈ t`
with the same Lipschitz constant `K`. Then it is continuous on `s × t`.

The actual statement uses (Lipschitz) continuity of `fun y ↦ f (a, y)` and `fun x ↦ f (x, b)`
instead of continuity of `f` on subsets of the product space. -/
<<<<<<< HEAD
theorem continuousOn_prod_of_continuousOn_lipschitzOnWith [PseudoEMetricSpace α] [TopologicalSpace β]
    [PseudoEMetricSpace γ] (f : α × β → γ) {s : Set α} {t : Set β} (K : ℝ≥0)
=======
theorem continuousOn_prod_of_continuousOn_lipschitzOnWith [PseudoEMetricSpace α]
    [TopologicalSpace β] [PseudoEMetricSpace γ] (f : α × β → γ) {s : Set α} {t : Set β} (K : ℝ≥0)
>>>>>>> 0720fa87
    (ha : ∀ a ∈ s, ContinuousOn (fun y => f (a, y)) t)
    (hb : ∀ b ∈ t, LipschitzOnWith K (fun x => f (x, b)) s) : ContinuousOn f (s ×ˢ t) :=
  continuousOn_prod_of_subset_closure_continuousOn_lipschitzOnWith
    f Subset.rfl subset_closure K ha hb
#align continuous_on_prod_of_continuous_on_lipschitz_on continuousOn_prod_of_continuousOn_lipschitzOnWith

/-- Consider a function `f : α × β → γ`. Suppose that it is continuous on each “vertical section”
`{a} × univ` for `a : α` from a dense set. Suppose that it is Lipschitz continuous on each
“horizontal section” `univ × {b}`, `b : β` with the same Lipschitz constant `K`. Then it is
continuous.

The actual statement uses (Lipschitz) continuity of `fun y ↦ f (a, y)` and `fun x ↦ f (x, b)`
instead of continuity of `f` on subsets of the product space. -/
theorem continuous_prod_of_dense_continuous_lipschitzWith [PseudoEMetricSpace α]
    [TopologicalSpace β] [PseudoEMetricSpace γ] (f : α × β → γ) (K : ℝ≥0) {s : Set α}
    (hs : Dense s) (ha : ∀ a ∈ s, Continuous fun y => f (a, y))
    (hb : ∀ b, LipschitzWith K fun x => f (x, b)) : Continuous f := by
  simp only [continuous_iff_continuousOn_univ, ← univ_prod_univ, ← lipschitz_on_univ] at *
  exact continuousOn_prod_of_subset_closure_continuousOn_lipschitzOnWith f (subset_univ _)
    hs.closure_eq.ge K ha fun b _ => hb b

/-- Consider a function `f : α × β → γ`. Suppose that it is continuous on each “vertical section”
`{a} × univ`, `a : α`, and is Lipschitz continuous on each “horizontal section”
`univ × {b}`, `b : β` with the same Lipschitz constant `K`. Then it is continuous.

The actual statement uses (Lipschitz) continuity of `fun y ↦ f (a, y)` and `fun x ↦ f (x, b)`
instead of continuity of `f` on subsets of the product space. -/
<<<<<<< HEAD
theorem continuous_prod_of_continuous_lipschitz [PseudoEMetricSpace α] [TopologicalSpace β]
    [PseudoEMetricSpace γ] (f : α × β → γ) (K : ℝ≥0) (ha : ∀ a, Continuous fun y => f (a, y))
    (hb : ∀ b, LipschitzWith K fun x => f (x, b)) : Continuous f :=
  continuous_prod_of_dense_continuous_lipschitzWith f K dense_univ (fun _ _ ↦ ha _) hb
#align continuous_prod_of_continuous_lipschitz continuous_prod_of_continuous_lipschitz
=======
theorem continuous_prod_of_continuous_lipschitzWith [PseudoEMetricSpace α] [TopologicalSpace β]
    [PseudoEMetricSpace γ] (f : α × β → γ) (K : ℝ≥0) (ha : ∀ a, Continuous fun y => f (a, y))
    (hb : ∀ b, LipschitzWith K fun x => f (x, b)) : Continuous f :=
  continuous_prod_of_dense_continuous_lipschitzWith f K dense_univ (fun _ _ ↦ ha _) hb
#align continuous_prod_of_continuous_lipschitz continuous_prod_of_continuous_lipschitzWith
>>>>>>> 0720fa87

open Metric

/-- If a function is locally Lipschitz around a point, then it is continuous at this point. -/
theorem continuousAt_of_locally_lipschitz [PseudoMetricSpace α] [PseudoMetricSpace β] {f : α → β}
    {x : α} {r : ℝ} (hr : 0 < r) (K : ℝ) (h : ∀ y, dist y x < r → dist (f y) (f x) ≤ K * dist y x) :
    ContinuousAt f x := by
  -- We use `h` to squeeze `dist (f y) (f x)` between `0` and `K * dist y x`
  refine tendsto_iff_dist_tendsto_zero.2 (squeeze_zero' (eventually_of_forall fun _ => dist_nonneg)
    (mem_of_superset (ball_mem_nhds _ hr) h) ?_)
  -- Then show that `K * dist y x` tends to zero as `y → x`
  refine (continuous_const.mul (continuous_id.dist continuous_const)).tendsto' _ _ ?_
  simp
#align continuous_at_of_locally_lipschitz continuousAt_of_locally_lipschitz

/-- A function `f : α → ℝ` which is `K`-Lipschitz on a subset `s` admits a `K`-Lipschitz extension
to the whole space. -/
theorem LipschitzOnWith.extend_real [PseudoMetricSpace α] {f : α → ℝ} {s : Set α} {K : ℝ≥0}
    (hf : LipschitzOnWith K f s) : ∃ g : α → ℝ, LipschitzWith K g ∧ EqOn f g s := by
  /- An extension is given by `g y = Inf {f x + K * dist y x | x ∈ s}`. Taking `x = y`, one has
    `g y ≤ f y` for `y ∈ s`, and the other inequality holds because `f` is `K`-Lipschitz, so that it
    can not counterbalance the growth of `K * dist y x`. One readily checks from the formula that
    the extended function is also `K`-Lipschitz. -/
  rcases eq_empty_or_nonempty s with (rfl | hs)
  · exact ⟨fun _ => 0, (LipschitzWith.const _).weaken (zero_le _), eqOn_empty _ _⟩
  have : Nonempty s := by simp only [hs, nonempty_coe_sort]
  let g := fun y : α => iInf fun x : s => f x + K * dist y x
  have B : ∀ y : α, BddBelow (range fun x : s => f x + K * dist y x) := fun y => by
    rcases hs with ⟨z, hz⟩
    refine' ⟨f z - K * dist y z, _⟩
    rintro w ⟨t, rfl⟩
    dsimp
    rw [sub_le_iff_le_add, add_assoc, ← mul_add, add_comm (dist y t)]
    calc
      f z ≤ f t + K * dist z t := hf.le_add_mul hz t.2
      _ ≤ f t + K * (dist y z + dist y t) := by gcongr; apply dist_triangle_left
  have E : EqOn f g s := fun x hx => by
    refine' le_antisymm (le_ciInf fun y => hf.le_add_mul hx y.2) _
    simpa only [add_zero, Subtype.coe_mk, mul_zero, dist_self] using ciInf_le (B x) ⟨x, hx⟩
  refine' ⟨g, LipschitzWith.of_le_add_mul K fun x y => _, E⟩
  rw [← sub_le_iff_le_add]
  refine' le_ciInf fun z => _
  rw [sub_le_iff_le_add]
  calc
    g x ≤ f z + K * dist x z := ciInf_le (B x) _
    _ ≤ f z + K * dist y z + K * dist x y := by
      rw [add_assoc, ← mul_add, add_comm (dist y z)]
      gcongr
      apply dist_triangle
#align lipschitz_on_with.extend_real LipschitzOnWith.extend_real

/-- A function `f : α → (ι → ℝ)` which is `K`-Lipschitz on a subset `s` admits a `K`-Lipschitz
extension to the whole space. The same result for the space `ℓ^∞ (ι, ℝ)` over a possibly infinite
type `ι` is implemented in `LipschitzOnWith.extend_lp_infty`.-/
theorem LipschitzOnWith.extend_pi [PseudoMetricSpace α] [Fintype ι] {f : α → ι → ℝ} {s : Set α}
    {K : ℝ≥0} (hf : LipschitzOnWith K f s) : ∃ g : α → ι → ℝ, LipschitzWith K g ∧ EqOn f g s := by
  have : ∀ i, ∃ g : α → ℝ, LipschitzWith K g ∧ EqOn (fun x => f x i) g s := fun i => by
    have : LipschitzOnWith K (fun x : α => f x i) s :=
      LipschitzOnWith.of_dist_le_mul fun x hx y hy =>
        (dist_le_pi_dist _ _ i).trans (hf.dist_le_mul x hx y hy)
    exact this.extend_real
  choose g hg using this
  refine' ⟨fun x i => g i x, LipschitzWith.of_dist_le_mul fun x y => _, _⟩
  · exact (dist_pi_le_iff (mul_nonneg K.2 dist_nonneg)).2 fun i => (hg i).1.dist_le_mul x y
  · intro x hx
    ext1 i
    exact (hg i).2 hx
#align lipschitz_on_with.extend_pi LipschitzOnWith.extend_pi<|MERGE_RESOLUTION|>--- conflicted
+++ resolved
@@ -628,13 +628,8 @@
 
 The actual statement uses (Lipschitz) continuity of `fun y ↦ f (a, y)` and `fun x ↦ f (x, b)`
 instead of continuity of `f` on subsets of the product space. -/
-<<<<<<< HEAD
-theorem continuousOn_prod_of_continuousOn_lipschitzOnWith [PseudoEMetricSpace α] [TopologicalSpace β]
-    [PseudoEMetricSpace γ] (f : α × β → γ) {s : Set α} {t : Set β} (K : ℝ≥0)
-=======
 theorem continuousOn_prod_of_continuousOn_lipschitzOnWith [PseudoEMetricSpace α]
     [TopologicalSpace β] [PseudoEMetricSpace γ] (f : α × β → γ) {s : Set α} {t : Set β} (K : ℝ≥0)
->>>>>>> 0720fa87
     (ha : ∀ a ∈ s, ContinuousOn (fun y => f (a, y)) t)
     (hb : ∀ b ∈ t, LipschitzOnWith K (fun x => f (x, b)) s) : ContinuousOn f (s ×ˢ t) :=
   continuousOn_prod_of_subset_closure_continuousOn_lipschitzOnWith
@@ -662,19 +657,11 @@
 
 The actual statement uses (Lipschitz) continuity of `fun y ↦ f (a, y)` and `fun x ↦ f (x, b)`
 instead of continuity of `f` on subsets of the product space. -/
-<<<<<<< HEAD
-theorem continuous_prod_of_continuous_lipschitz [PseudoEMetricSpace α] [TopologicalSpace β]
-    [PseudoEMetricSpace γ] (f : α × β → γ) (K : ℝ≥0) (ha : ∀ a, Continuous fun y => f (a, y))
-    (hb : ∀ b, LipschitzWith K fun x => f (x, b)) : Continuous f :=
-  continuous_prod_of_dense_continuous_lipschitzWith f K dense_univ (fun _ _ ↦ ha _) hb
-#align continuous_prod_of_continuous_lipschitz continuous_prod_of_continuous_lipschitz
-=======
 theorem continuous_prod_of_continuous_lipschitzWith [PseudoEMetricSpace α] [TopologicalSpace β]
     [PseudoEMetricSpace γ] (f : α × β → γ) (K : ℝ≥0) (ha : ∀ a, Continuous fun y => f (a, y))
     (hb : ∀ b, LipschitzWith K fun x => f (x, b)) : Continuous f :=
   continuous_prod_of_dense_continuous_lipschitzWith f K dense_univ (fun _ _ ↦ ha _) hb
 #align continuous_prod_of_continuous_lipschitz continuous_prod_of_continuous_lipschitzWith
->>>>>>> 0720fa87
 
 open Metric
 
