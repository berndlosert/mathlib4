/-
Copyright (c) 2017 Johannes Hölzl. All rights reserved.
Released under Apache 2.0 license as described in the file LICENSE.
Authors: Johannes Hölzl, Mario Carneiro, Jeremy Avigad
-/
import Mathlib.Algebra.Function.Support
import Mathlib.Order.Filter.Lift
import Mathlib.Topology.Defs.Filter

#align_import topology.basic from "leanprover-community/mathlib"@"e354e865255654389cc46e6032160238df2e0f40"

/-!
# Basic theory of topological spaces.

The main definition is the type class `TopologicalSpace X` which endows a type `X` with a topology.
Then `Set X` gets predicates `IsOpen`, `IsClosed` and functions `interior`, `closure` and
`frontier`. Each point `x` of `X` gets a neighborhood filter `𝓝 x`. A filter `F` on `X` has
`x` as a cluster point if `ClusterPt x F : 𝓝 x ⊓ F ≠ ⊥`. A map `f : α → X` clusters at `x`
along `F : Filter α` if `MapClusterPt x F f : ClusterPt x (map f F)`. In particular
the notion of cluster point of a sequence `u` is `MapClusterPt x atTop u`.

For topological spaces `X` and `Y`, a function `f : X → Y` and a point `x : X`,
`ContinuousAt f x` means `f` is continuous at `x`, and global continuity is
`Continuous f`. There is also a version of continuity `PContinuous` for
partially defined functions.

## Notation

The following notation is introduced elsewhere and it heavily used in this file.

* `𝓝 x`: the filter `nhds x` of neighborhoods of a point `x`;
* `𝓟 s`: the principal filter of a set `s`;
* `𝓝[s] x`: the filter `nhdsWithin x s` of neighborhoods of a point `x` within a set `s`;
* `𝓝[≠] x`: the filter `nhdsWithin x {x}ᶜ` of punctured neighborhoods of `x`.

## Implementation notes

Topology in mathlib heavily uses filters (even more than in Bourbaki). See explanations in
<https://leanprover-community.github.io/theories/topology.html>.

## References

* [N. Bourbaki, *General Topology*][bourbaki1966]
* [I. M. James, *Topologies and Uniformities*][james1999]

## Tags

topological space, interior, closure, frontier, neighborhood, continuity, continuous function
-/

noncomputable section

open Set Filter

universe u v w x

/-!
### Topological spaces
-/

/-- A constructor for topologies by specifying the closed sets,
and showing that they satisfy the appropriate conditions. -/
def TopologicalSpace.ofClosed {X : Type u} (T : Set (Set X)) (empty_mem : ∅ ∈ T)
    (sInter_mem : ∀ A, A ⊆ T → ⋂₀ A ∈ T)
    (union_mem : ∀ A, A ∈ T → ∀ B, B ∈ T → A ∪ B ∈ T) : TopologicalSpace X where
  IsOpen X := Xᶜ ∈ T
  isOpen_univ := by simp [empty_mem]
  isOpen_inter s t hs ht := by simpa only [compl_inter] using union_mem sᶜ hs tᶜ ht
  isOpen_sUnion s hs := by
    simp only [Set.compl_sUnion]
    exact sInter_mem (compl '' s) fun z ⟨y, hy, hz⟩ => hz ▸ hs y hy
#align topological_space.of_closed TopologicalSpace.ofClosed

section TopologicalSpace

variable {X : Type u} {Y : Type v} {ι : Sort w} {α β : Type*}
  {x : X} {s s₁ s₂ t : Set X} {p p₁ p₂ : X → Prop}

open Topology

lemma isOpen_mk {p h₁ h₂ h₃} : IsOpen[⟨p, h₁, h₂, h₃⟩] s ↔ p s := Iff.rfl
#align is_open_mk isOpen_mk

@[ext]
protected theorem TopologicalSpace.ext :
    ∀ {f g : TopologicalSpace X}, IsOpen[f] = IsOpen[g] → f = g
  | ⟨_, _, _, _⟩, ⟨_, _, _, _⟩, rfl => rfl
#align topological_space_eq TopologicalSpace.ext

section

variable [TopologicalSpace X]

end

protected theorem TopologicalSpace.ext_iff {t t' : TopologicalSpace X} :
    t = t' ↔ ∀ s, IsOpen[t] s ↔ IsOpen[t'] s :=
  ⟨fun h s => h ▸ Iff.rfl, fun h => by ext; exact h _⟩
#align topological_space_eq_iff TopologicalSpace.ext_iff

theorem isOpen_fold {t : TopologicalSpace X} : t.IsOpen s = IsOpen[t] s :=
  rfl
#align is_open_fold isOpen_fold

variable [TopologicalSpace X]

theorem isOpen_iUnion {f : ι → Set X} (h : ∀ i, IsOpen (f i)) : IsOpen (⋃ i, f i) :=
  isOpen_sUnion (forall_range_iff.2 h)
#align is_open_Union isOpen_iUnion

theorem isOpen_biUnion {s : Set α} {f : α → Set X} (h : ∀ i ∈ s, IsOpen (f i)) :
    IsOpen (⋃ i ∈ s, f i) :=
  isOpen_iUnion fun i => isOpen_iUnion fun hi => h i hi
#align is_open_bUnion isOpen_biUnion

theorem IsOpen.union (h₁ : IsOpen s₁) (h₂ : IsOpen s₂) : IsOpen (s₁ ∪ s₂) := by
  rw [union_eq_iUnion]; exact isOpen_iUnion (Bool.forall_bool.2 ⟨h₂, h₁⟩)
#align is_open.union IsOpen.union

lemma isOpen_iff_of_cover {f : α → Set X} (ho : ∀ i, IsOpen (f i)) (hU : (⋃ i, f i) = univ) :
    IsOpen s ↔ ∀ i, IsOpen (f i ∩ s) := by
  refine ⟨fun h i ↦ (ho i).inter h, fun h ↦ ?_⟩
  rw [← s.inter_univ, inter_comm, ← hU, iUnion_inter]
  exact isOpen_iUnion fun i ↦ h i

@[simp] theorem isOpen_empty : IsOpen (∅ : Set X) := by
  rw [← sUnion_empty]; exact isOpen_sUnion fun a => False.elim
#align is_open_empty isOpen_empty

theorem Set.Finite.isOpen_sInter {s : Set (Set X)} (hs : s.Finite) :
    (∀ t ∈ s, IsOpen t) → IsOpen (⋂₀ s) :=
  Finite.induction_on hs (fun _ => by rw [sInter_empty]; exact isOpen_univ) fun _ _ ih h => by
    simp only [sInter_insert, ball_insert_iff] at h ⊢
    exact h.1.inter (ih h.2)
#align is_open_sInter Set.Finite.isOpen_sInter

theorem Set.Finite.isOpen_biInter {s : Set α} {f : α → Set X} (hs : s.Finite)
    (h : ∀ i ∈ s, IsOpen (f i)) :
    IsOpen (⋂ i ∈ s, f i) :=
  sInter_image f s ▸ (hs.image _).isOpen_sInter (ball_image_iff.2 h)
#align is_open_bInter Set.Finite.isOpen_biInter

theorem isOpen_iInter_of_finite [Finite ι] {s : ι → Set X} (h : ∀ i, IsOpen (s i)) :
    IsOpen (⋂ i, s i) :=
  (finite_range _).isOpen_sInter  (forall_range_iff.2 h)
#align is_open_Inter isOpen_iInter_of_finite

theorem isOpen_biInter_finset {s : Finset α} {f : α → Set X} (h : ∀ i ∈ s, IsOpen (f i)) :
    IsOpen (⋂ i ∈ s, f i) :=
  s.finite_toSet.isOpen_biInter h
#align is_open_bInter_finset isOpen_biInter_finset

@[simp] -- porting note: added `simp`
theorem isOpen_const {p : Prop} : IsOpen { _x : X | p } := by by_cases p <;> simp [*]
#align is_open_const isOpen_const

theorem IsOpen.and : IsOpen { x | p₁ x } → IsOpen { x | p₂ x } → IsOpen { x | p₁ x ∧ p₂ x } :=
  IsOpen.inter
#align is_open.and IsOpen.and

@[simp] theorem isOpen_compl_iff : IsOpen sᶜ ↔ IsClosed s :=
  ⟨fun h => ⟨h⟩, fun h => h.isOpen_compl⟩
#align is_open_compl_iff isOpen_compl_iff

theorem TopologicalSpace.ext_iff_isClosed {t₁ t₂ : TopologicalSpace X} :
    t₁ = t₂ ↔ ∀ s, IsClosed[t₁] s ↔ IsClosed[t₂] s := by
  rw [TopologicalSpace.ext_iff, compl_surjective.forall]
  simp only [@isOpen_compl_iff _ _ t₁, @isOpen_compl_iff _ _ t₂]

alias ⟨_, TopologicalSpace.ext_isClosed⟩ := TopologicalSpace.ext_iff_isClosed

-- porting note: new lemma
theorem isClosed_const {p : Prop} : IsClosed { _x : X | p } := ⟨isOpen_const (p := ¬p)⟩

@[simp] theorem isClosed_empty : IsClosed (∅ : Set X) := isClosed_const
#align is_closed_empty isClosed_empty

@[simp] theorem isClosed_univ : IsClosed (univ : Set X) := isClosed_const
#align is_closed_univ isClosed_univ

theorem IsClosed.union : IsClosed s₁ → IsClosed s₂ → IsClosed (s₁ ∪ s₂) := by
  simpa only [← isOpen_compl_iff, compl_union] using IsOpen.inter
#align is_closed.union IsClosed.union

theorem isClosed_sInter {s : Set (Set X)} : (∀ t ∈ s, IsClosed t) → IsClosed (⋂₀ s) := by
  simpa only [← isOpen_compl_iff, compl_sInter, sUnion_image] using isOpen_biUnion
#align is_closed_sInter isClosed_sInter

theorem isClosed_iInter {f : ι → Set X} (h : ∀ i, IsClosed (f i)) : IsClosed (⋂ i, f i) :=
  isClosed_sInter <| forall_range_iff.2 h
#align is_closed_Inter isClosed_iInter

theorem isClosed_biInter {s : Set α} {f : α → Set X} (h : ∀ i ∈ s, IsClosed (f i)) :
    IsClosed (⋂ i ∈ s, f i) :=
  isClosed_iInter fun i => isClosed_iInter <| h i
#align is_closed_bInter isClosed_biInter

@[simp]
theorem isClosed_compl_iff {s : Set X} : IsClosed sᶜ ↔ IsOpen s := by
  rw [← isOpen_compl_iff, compl_compl]
#align is_closed_compl_iff isClosed_compl_iff

alias ⟨_, IsOpen.isClosed_compl⟩ := isClosed_compl_iff
#align is_open.is_closed_compl IsOpen.isClosed_compl

theorem IsOpen.sdiff (h₁ : IsOpen s) (h₂ : IsClosed t) : IsOpen (s \ t) :=
  IsOpen.inter h₁ h₂.isOpen_compl
#align is_open.sdiff IsOpen.sdiff

theorem IsClosed.inter (h₁ : IsClosed s₁) (h₂ : IsClosed s₂) : IsClosed (s₁ ∩ s₂) := by
  rw [← isOpen_compl_iff] at *
  rw [compl_inter]
  exact IsOpen.union h₁ h₂
#align is_closed.inter IsClosed.inter

theorem IsClosed.sdiff (h₁ : IsClosed s) (h₂ : IsOpen t) : IsClosed (s \ t) :=
  IsClosed.inter h₁ (isClosed_compl_iff.mpr h₂)
#align is_closed.sdiff IsClosed.sdiff

theorem Set.Finite.isClosed_biUnion {s : Set α} {f : α → Set X} (hs : s.Finite)
    (h : ∀ i ∈ s, IsClosed (f i)) :
    IsClosed (⋃ i ∈ s, f i) := by
  simp only [← isOpen_compl_iff, compl_iUnion] at *
  exact hs.isOpen_biInter h
#align is_closed_bUnion Set.Finite.isClosed_biUnion

lemma isClosed_biUnion_finset {s : Finset α} {f : α → Set X} (h : ∀ i ∈ s, IsClosed (f i)) :
    IsClosed (⋃ i ∈ s, f i) :=
  s.finite_toSet.isClosed_biUnion h

theorem isClosed_iUnion_of_finite [Finite ι] {s : ι → Set X} (h : ∀ i, IsClosed (s i)) :
    IsClosed (⋃ i, s i) := by
  simp only [← isOpen_compl_iff, compl_iUnion] at *
  exact isOpen_iInter_of_finite h
#align is_closed_Union isClosed_iUnion_of_finite

theorem isClosed_imp {p q : X → Prop} (hp : IsOpen { x | p x }) (hq : IsClosed { x | q x }) :
    IsClosed { x | p x → q x } := by
  simpa only [imp_iff_not_or] using hp.isClosed_compl.union hq
#align is_closed_imp isClosed_imp

theorem IsClosed.not : IsClosed { a | p a } → IsOpen { a | ¬p a } :=
  isOpen_compl_iff.mpr
#align is_closed.not IsClosed.not

/-!
### Interior of a set
-/

-- porting note: use `∃ t, t ⊆ s ∧ _` instead of `∃ t ⊆ s, _`
theorem mem_interior : x ∈ interior s ↔ ∃ t, t ⊆ s ∧ IsOpen t ∧ x ∈ t := by
  simp only [interior, mem_sUnion, mem_setOf_eq, and_assoc, and_left_comm]
#align mem_interior mem_interiorₓ

@[simp]
theorem isOpen_interior : IsOpen (interior s) :=
  isOpen_sUnion fun _ => And.left
#align is_open_interior isOpen_interior

theorem interior_subset : interior s ⊆ s :=
  sUnion_subset fun _ => And.right
#align interior_subset interior_subset

theorem interior_maximal (h₁ : t ⊆ s) (h₂ : IsOpen t) : t ⊆ interior s :=
  subset_sUnion_of_mem ⟨h₂, h₁⟩
#align interior_maximal interior_maximal

theorem IsOpen.interior_eq (h : IsOpen s) : interior s = s :=
  interior_subset.antisymm (interior_maximal (Subset.refl s) h)
#align is_open.interior_eq IsOpen.interior_eq

theorem interior_eq_iff_isOpen : interior s = s ↔ IsOpen s :=
  ⟨fun h => h ▸ isOpen_interior, IsOpen.interior_eq⟩
#align interior_eq_iff_is_open interior_eq_iff_isOpen

theorem subset_interior_iff_isOpen : s ⊆ interior s ↔ IsOpen s := by
  simp only [interior_eq_iff_isOpen.symm, Subset.antisymm_iff, interior_subset, true_and]
#align subset_interior_iff_is_open subset_interior_iff_isOpen

theorem IsOpen.subset_interior_iff (h₁ : IsOpen s) : s ⊆ interior t ↔ s ⊆ t :=
  ⟨fun h => Subset.trans h interior_subset, fun h₂ => interior_maximal h₂ h₁⟩
#align is_open.subset_interior_iff IsOpen.subset_interior_iff

theorem subset_interior_iff : t ⊆ interior s ↔ ∃ U, IsOpen U ∧ t ⊆ U ∧ U ⊆ s :=
  ⟨fun h => ⟨interior s, isOpen_interior, h, interior_subset⟩, fun ⟨_U, hU, htU, hUs⟩ =>
    htU.trans (interior_maximal hUs hU)⟩
#align subset_interior_iff subset_interior_iff

lemma interior_subset_iff : interior s ⊆ t ↔ ∀ U, IsOpen U → U ⊆ s → U ⊆ t := by
  simp [interior]

@[mono]
theorem interior_mono (h : s ⊆ t) : interior s ⊆ interior t :=
  interior_maximal (Subset.trans interior_subset h) isOpen_interior
#align interior_mono interior_mono

@[simp]
theorem interior_empty : interior (∅ : Set X) = ∅ :=
  isOpen_empty.interior_eq
#align interior_empty interior_empty

@[simp]
theorem interior_univ : interior (univ : Set X) = univ :=
  isOpen_univ.interior_eq
#align interior_univ interior_univ

@[simp]
theorem interior_eq_univ : interior s = univ ↔ s = univ :=
  ⟨fun h => univ_subset_iff.mp <| h.symm.trans_le interior_subset, fun h => h.symm ▸ interior_univ⟩
#align interior_eq_univ interior_eq_univ

@[simp]
theorem interior_interior : interior (interior s) = interior s :=
  isOpen_interior.interior_eq
#align interior_interior interior_interior

@[simp]
theorem interior_inter : interior (s ∩ t) = interior s ∩ interior t :=
  (Monotone.map_inf_le (fun _ _ ↦ interior_mono) s t).antisymm <|
    interior_maximal (inter_subset_inter interior_subset interior_subset) <|
      isOpen_interior.inter isOpen_interior
#align interior_inter interior_inter

theorem Set.Finite.interior_biInter {ι : Type*} {s : Set ι} (hs : s.Finite) (f : ι → Set X) :
    interior (⋂ i ∈ s, f i) = ⋂ i ∈ s, interior (f i) :=
  hs.induction_on (by simp) <| by intros; simp [*]

theorem Set.Finite.interior_sInter {S : Set (Set X)} (hS : S.Finite) :
    interior (⋂₀ S) = ⋂ s ∈ S, interior s := by
  rw [sInter_eq_biInter, hS.interior_biInter]

@[simp]
theorem Finset.interior_iInter {ι : Type*} (s : Finset ι) (f : ι → Set X) :
    interior (⋂ i ∈ s, f i) = ⋂ i ∈ s, interior (f i) :=
  s.finite_toSet.interior_biInter f
#align finset.interior_Inter Finset.interior_iInter

@[simp]
theorem interior_iInter_of_finite [Finite ι] (f : ι → Set X) :
    interior (⋂ i, f i) = ⋂ i, interior (f i) := by
  rw [← sInter_range, (finite_range f).interior_sInter, biInter_range]
#align interior_Inter interior_iInter_of_finite

theorem interior_union_isClosed_of_interior_empty (h₁ : IsClosed s)
    (h₂ : interior t = ∅) : interior (s ∪ t) = interior s :=
  have : interior (s ∪ t) ⊆ s := fun x ⟨u, ⟨(hu₁ : IsOpen u), (hu₂ : u ⊆ s ∪ t)⟩, (hx₁ : x ∈ u)⟩ =>
    by_contradiction fun hx₂ : x ∉ s =>
      have : u \ s ⊆ t := fun x ⟨h₁, h₂⟩ => Or.resolve_left (hu₂ h₁) h₂
      have : u \ s ⊆ interior t := by rwa [(IsOpen.sdiff hu₁ h₁).subset_interior_iff]
      have : u \ s ⊆ ∅ := by rwa [h₂] at this
      this ⟨hx₁, hx₂⟩
  Subset.antisymm (interior_maximal this isOpen_interior) (interior_mono <| subset_union_left _ _)
#align interior_union_is_closed_of_interior_empty interior_union_isClosed_of_interior_empty

theorem isOpen_iff_forall_mem_open : IsOpen s ↔ ∀ x ∈ s, ∃ t, t ⊆ s ∧ IsOpen t ∧ x ∈ t := by
  rw [← subset_interior_iff_isOpen]
  simp only [subset_def, mem_interior]
#align is_open_iff_forall_mem_open isOpen_iff_forall_mem_open

theorem interior_iInter_subset (s : ι → Set X) : interior (⋂ i, s i) ⊆ ⋂ i, interior (s i) :=
  subset_iInter fun _ => interior_mono <| iInter_subset _ _
#align interior_Inter_subset interior_iInter_subset

theorem interior_iInter₂_subset (p : ι → Sort*) (s : ∀ i, p i → Set X) :
    interior (⋂ (i) (j), s i j) ⊆ ⋂ (i) (j), interior (s i j) :=
  (interior_iInter_subset _).trans <| iInter_mono fun _ => interior_iInter_subset _
#align interior_Inter₂_subset interior_iInter₂_subset

theorem interior_sInter_subset (S : Set (Set X)) : interior (⋂₀ S) ⊆ ⋂ s ∈ S, interior s :=
  calc
    interior (⋂₀ S) = interior (⋂ s ∈ S, s) := by rw [sInter_eq_biInter]
    _ ⊆ ⋂ s ∈ S, interior s := interior_iInter₂_subset _ _
#align interior_sInter_subset interior_sInter_subset

/-!
### Closure of a set
-/

@[simp]
theorem isClosed_closure : IsClosed (closure s) :=
  isClosed_sInter fun _ => And.left
#align is_closed_closure isClosed_closure

theorem subset_closure : s ⊆ closure s :=
  subset_sInter fun _ => And.right
#align subset_closure subset_closure

theorem not_mem_of_not_mem_closure {P : X} (hP : P ∉ closure s) : P ∉ s := fun h =>
  hP (subset_closure h)
#align not_mem_of_not_mem_closure not_mem_of_not_mem_closure

theorem closure_minimal (h₁ : s ⊆ t) (h₂ : IsClosed t) : closure s ⊆ t :=
  sInter_subset_of_mem ⟨h₂, h₁⟩
#align closure_minimal closure_minimal

theorem Disjoint.closure_left (hd : Disjoint s t) (ht : IsOpen t) :
    Disjoint (closure s) t :=
  disjoint_compl_left.mono_left <| closure_minimal hd.subset_compl_right ht.isClosed_compl
#align disjoint.closure_left Disjoint.closure_left

theorem Disjoint.closure_right (hd : Disjoint s t) (hs : IsOpen s) :
    Disjoint s (closure t) :=
  (hd.symm.closure_left hs).symm
#align disjoint.closure_right Disjoint.closure_right

theorem IsClosed.closure_eq (h : IsClosed s) : closure s = s :=
  Subset.antisymm (closure_minimal (Subset.refl s) h) subset_closure
#align is_closed.closure_eq IsClosed.closure_eq

theorem IsClosed.closure_subset (hs : IsClosed s) : closure s ⊆ s :=
  closure_minimal (Subset.refl _) hs
#align is_closed.closure_subset IsClosed.closure_subset

theorem IsClosed.closure_subset_iff (h₁ : IsClosed t) : closure s ⊆ t ↔ s ⊆ t :=
  ⟨Subset.trans subset_closure, fun h => closure_minimal h h₁⟩
#align is_closed.closure_subset_iff IsClosed.closure_subset_iff

theorem IsClosed.mem_iff_closure_subset (hs : IsClosed s) :
    x ∈ s ↔ closure ({x} : Set X) ⊆ s :=
  (hs.closure_subset_iff.trans Set.singleton_subset_iff).symm
#align is_closed.mem_iff_closure_subset IsClosed.mem_iff_closure_subset

@[mono]
theorem closure_mono (h : s ⊆ t) : closure s ⊆ closure t :=
  closure_minimal (Subset.trans h subset_closure) isClosed_closure
#align closure_mono closure_mono

theorem monotone_closure (X : Type*) [TopologicalSpace X] : Monotone (@closure X _) := fun _ _ =>
  closure_mono
#align monotone_closure monotone_closure

theorem diff_subset_closure_iff : s \ t ⊆ closure t ↔ s ⊆ closure t := by
  rw [diff_subset_iff, union_eq_self_of_subset_left subset_closure]
#align diff_subset_closure_iff diff_subset_closure_iff

theorem closure_inter_subset_inter_closure (s t : Set X) :
    closure (s ∩ t) ⊆ closure s ∩ closure t :=
  (monotone_closure X).map_inf_le s t
#align closure_inter_subset_inter_closure closure_inter_subset_inter_closure

theorem isClosed_of_closure_subset (h : closure s ⊆ s) : IsClosed s := by
  rw [subset_closure.antisymm h]; exact isClosed_closure
#align is_closed_of_closure_subset isClosed_of_closure_subset

theorem closure_eq_iff_isClosed : closure s = s ↔ IsClosed s :=
  ⟨fun h => h ▸ isClosed_closure, IsClosed.closure_eq⟩
#align closure_eq_iff_is_closed closure_eq_iff_isClosed

theorem closure_subset_iff_isClosed : closure s ⊆ s ↔ IsClosed s :=
  ⟨isClosed_of_closure_subset, IsClosed.closure_subset⟩
#align closure_subset_iff_is_closed closure_subset_iff_isClosed

@[simp]
theorem closure_empty : closure (∅ : Set X) = ∅ :=
  isClosed_empty.closure_eq
#align closure_empty closure_empty

@[simp]
theorem closure_empty_iff (s : Set X) : closure s = ∅ ↔ s = ∅ :=
  ⟨subset_eq_empty subset_closure, fun h => h.symm ▸ closure_empty⟩
#align closure_empty_iff closure_empty_iff

@[simp]
theorem closure_nonempty_iff : (closure s).Nonempty ↔ s.Nonempty := by
  simp only [nonempty_iff_ne_empty, Ne.def, closure_empty_iff]
#align closure_nonempty_iff closure_nonempty_iff

alias ⟨Set.Nonempty.of_closure, Set.Nonempty.closure⟩ := closure_nonempty_iff
#align set.nonempty.of_closure Set.Nonempty.of_closure
#align set.nonempty.closure Set.Nonempty.closure

@[simp]
theorem closure_univ : closure (univ : Set X) = univ :=
  isClosed_univ.closure_eq
#align closure_univ closure_univ

@[simp]
theorem closure_closure : closure (closure s) = closure s :=
  isClosed_closure.closure_eq
#align closure_closure closure_closure

theorem closure_eq_compl_interior_compl : closure s = (interior sᶜ)ᶜ := by
  rw [interior, closure, compl_sUnion, compl_image_set_of]
  simp only [compl_subset_compl, isOpen_compl_iff]
#align closure_eq_compl_interior_compl closure_eq_compl_interior_compl

@[simp]
theorem closure_union : closure (s ∪ t) = closure s ∪ closure t := by
  simp [closure_eq_compl_interior_compl, compl_inter]
#align closure_union closure_union

theorem Set.Finite.closure_biUnion {ι : Type*} {s : Set ι} (hs : s.Finite) (f : ι → Set X) :
    closure (⋃ i ∈ s, f i) = ⋃ i ∈ s, closure (f i) := by
  simp [closure_eq_compl_interior_compl, hs.interior_biInter]

theorem Set.Finite.closure_sUnion {S : Set (Set X)} (hS : S.Finite) :
    closure (⋃₀ S) = ⋃ s ∈ S, closure s := by
  rw [sUnion_eq_biUnion, hS.closure_biUnion]

@[simp]
theorem Finset.closure_biUnion {ι : Type*} (s : Finset ι) (f : ι → Set X) :
    closure (⋃ i ∈ s, f i) = ⋃ i ∈ s, closure (f i) :=
  s.finite_toSet.closure_biUnion f
#align finset.closure_bUnion Finset.closure_biUnion

@[simp]
theorem closure_iUnion_of_finite [Finite ι] (f : ι → Set X) :
    closure (⋃ i, f i) = ⋃ i, closure (f i) := by
  rw [← sUnion_range, (finite_range _).closure_sUnion, biUnion_range]
#align closure_Union closure_iUnion_of_finite

theorem interior_subset_closure : interior s ⊆ closure s :=
  Subset.trans interior_subset subset_closure
#align interior_subset_closure interior_subset_closure

@[simp]
theorem interior_compl : interior sᶜ = (closure s)ᶜ := by
  simp [closure_eq_compl_interior_compl]
#align interior_compl interior_compl

@[simp]
theorem closure_compl : closure sᶜ = (interior s)ᶜ := by
  simp [closure_eq_compl_interior_compl]
#align closure_compl closure_compl

theorem mem_closure_iff :
    x ∈ closure s ↔ ∀ o, IsOpen o → x ∈ o → (o ∩ s).Nonempty :=
  ⟨fun h o oo ao =>
    by_contradiction fun os =>
      have : s ⊆ oᶜ := fun x xs xo => os ⟨x, xo, xs⟩
      closure_minimal this (isClosed_compl_iff.2 oo) h ao,
    fun H _ ⟨h₁, h₂⟩ =>
    by_contradiction fun nc =>
      let ⟨_, hc, hs⟩ := H _ h₁.isOpen_compl nc
      hc (h₂ hs)⟩
#align mem_closure_iff mem_closure_iff

theorem closure_inter_open_nonempty_iff (h : IsOpen t) :
    (closure s ∩ t).Nonempty ↔ (s ∩ t).Nonempty :=
  ⟨fun ⟨_x, hxcs, hxt⟩ => inter_comm t s ▸ mem_closure_iff.1 hxcs t h hxt, fun h =>
    h.mono <| inf_le_inf_right t subset_closure⟩
#align closure_inter_open_nonempty_iff closure_inter_open_nonempty_iff

theorem Filter.le_lift'_closure (l : Filter X) : l ≤ l.lift' closure :=
  le_lift'.2 fun _ h => mem_of_superset h subset_closure
#align filter.le_lift'_closure Filter.le_lift'_closure

theorem Filter.HasBasis.lift'_closure {l : Filter X} {p : ι → Prop} {s : ι → Set X}
    (h : l.HasBasis p s) : (l.lift' closure).HasBasis p fun i => closure (s i) :=
  h.lift' (monotone_closure X)
#align filter.has_basis.lift'_closure Filter.HasBasis.lift'_closure

theorem Filter.HasBasis.lift'_closure_eq_self {l : Filter X} {p : ι → Prop} {s : ι → Set X}
    (h : l.HasBasis p s) (hc : ∀ i, p i → IsClosed (s i)) : l.lift' closure = l :=
  le_antisymm (h.ge_iff.2 fun i hi => (hc i hi).closure_eq ▸ mem_lift' (h.mem_of_mem hi))
    l.le_lift'_closure
#align filter.has_basis.lift'_closure_eq_self Filter.HasBasis.lift'_closure_eq_self

@[simp]
theorem Filter.lift'_closure_eq_bot {l : Filter X} : l.lift' closure = ⊥ ↔ l = ⊥ :=
  ⟨fun h => bot_unique <| h ▸ l.le_lift'_closure, fun h =>
    h.symm ▸ by rw [lift'_bot (monotone_closure _), closure_empty, principal_empty]⟩
#align filter.lift'_closure_eq_bot Filter.lift'_closure_eq_bot

theorem dense_iff_closure_eq : Dense s ↔ closure s = univ :=
  eq_univ_iff_forall.symm
#align dense_iff_closure_eq dense_iff_closure_eq

alias ⟨Dense.closure_eq, _⟩ := dense_iff_closure_eq
#align dense.closure_eq Dense.closure_eq

theorem interior_eq_empty_iff_dense_compl : interior s = ∅ ↔ Dense sᶜ := by
  rw [dense_iff_closure_eq, closure_compl, compl_univ_iff]
#align interior_eq_empty_iff_dense_compl interior_eq_empty_iff_dense_compl

theorem Dense.interior_compl (h : Dense s) : interior sᶜ = ∅ :=
  interior_eq_empty_iff_dense_compl.2 <| by rwa [compl_compl]
#align dense.interior_compl Dense.interior_compl

/-- The closure of a set `s` is dense if and only if `s` is dense. -/
@[simp]
theorem dense_closure : Dense (closure s) ↔ Dense s := by
  rw [Dense, Dense, closure_closure]
#align dense_closure dense_closure

protected alias ⟨_, Dense.closure⟩ := dense_closure
alias ⟨Dense.of_closure, _⟩ := dense_closure
#align dense.of_closure Dense.of_closure
#align dense.closure Dense.closure

@[simp]
theorem dense_univ : Dense (univ : Set X) := fun _ => subset_closure trivial
#align dense_univ dense_univ

/-- A set is dense if and only if it has a nonempty intersection with each nonempty open set. -/
theorem dense_iff_inter_open :
    Dense s ↔ ∀ U, IsOpen U → U.Nonempty → (U ∩ s).Nonempty := by
  constructor <;> intro h
  · rintro U U_op ⟨x, x_in⟩
    exact mem_closure_iff.1 (h _) U U_op x_in
  · intro x
    rw [mem_closure_iff]
    intro U U_op x_in
    exact h U U_op ⟨_, x_in⟩
#align dense_iff_inter_open dense_iff_inter_open

alias ⟨Dense.inter_open_nonempty, _⟩ := dense_iff_inter_open
#align dense.inter_open_nonempty Dense.inter_open_nonempty

theorem Dense.exists_mem_open (hs : Dense s) {U : Set X} (ho : IsOpen U)
    (hne : U.Nonempty) : ∃ x ∈ s, x ∈ U :=
  let ⟨x, hx⟩ := hs.inter_open_nonempty U ho hne
  ⟨x, hx.2, hx.1⟩
#align dense.exists_mem_open Dense.exists_mem_open

theorem Dense.nonempty_iff (hs : Dense s) : s.Nonempty ↔ Nonempty X :=
  ⟨fun ⟨x, _⟩ => ⟨x⟩, fun ⟨x⟩ =>
    let ⟨y, hy⟩ := hs.inter_open_nonempty _ isOpen_univ ⟨x, trivial⟩
    ⟨y, hy.2⟩⟩
#align dense.nonempty_iff Dense.nonempty_iff

theorem Dense.nonempty [h : Nonempty X] (hs : Dense s) : s.Nonempty :=
  hs.nonempty_iff.2 h
#align dense.nonempty Dense.nonempty

@[mono]
theorem Dense.mono (h : s₁ ⊆ s₂) (hd : Dense s₁) : Dense s₂ := fun x =>
  closure_mono h (hd x)
#align dense.mono Dense.mono

/-- Complement to a singleton is dense if and only if the singleton is not an open set. -/
theorem dense_compl_singleton_iff_not_open :
    Dense ({x}ᶜ : Set X) ↔ ¬IsOpen ({x} : Set X) := by
  constructor
  · intro hd ho
    exact (hd.inter_open_nonempty _ ho (singleton_nonempty _)).ne_empty (inter_compl_self _)
  · refine' fun ho => dense_iff_inter_open.2 fun U hU hne => inter_compl_nonempty_iff.2 fun hUx => _
    obtain rfl : U = {x}
    exact eq_singleton_iff_nonempty_unique_mem.2 ⟨hne, hUx⟩
    exact ho hU
#align dense_compl_singleton_iff_not_open dense_compl_singleton_iff_not_open

/-!
### Frontier of a set
-/

@[simp]
theorem closure_diff_interior (s : Set X) : closure s \ interior s = frontier s :=
  rfl
#align closure_diff_interior closure_diff_interior

/-- Interior and frontier are disjoint. -/
lemma disjoint_interior_frontier : Disjoint (interior s) (frontier s) := by
  rw [disjoint_iff_inter_eq_empty, ← closure_diff_interior, diff_eq,
    ← inter_assoc, inter_comm, ← inter_assoc, compl_inter_self, empty_inter]

@[simp]
theorem closure_diff_frontier (s : Set X) : closure s \ frontier s = interior s := by
  rw [frontier, diff_diff_right_self, inter_eq_self_of_subset_right interior_subset_closure]
#align closure_diff_frontier closure_diff_frontier

@[simp]
theorem self_diff_frontier (s : Set X) : s \ frontier s = interior s := by
  rw [frontier, diff_diff_right, diff_eq_empty.2 subset_closure,
    inter_eq_self_of_subset_right interior_subset, empty_union]
#align self_diff_frontier self_diff_frontier

theorem frontier_eq_closure_inter_closure : frontier s = closure s ∩ closure sᶜ := by
  rw [closure_compl, frontier, diff_eq]
#align frontier_eq_closure_inter_closure frontier_eq_closure_inter_closure

theorem frontier_subset_closure : frontier s ⊆ closure s :=
  diff_subset _ _
#align frontier_subset_closure frontier_subset_closure

theorem IsClosed.frontier_subset (hs : IsClosed s) : frontier s ⊆ s :=
  frontier_subset_closure.trans hs.closure_eq.subset
#align is_closed.frontier_subset IsClosed.frontier_subset

theorem frontier_closure_subset : frontier (closure s) ⊆ frontier s :=
  diff_subset_diff closure_closure.subset <| interior_mono subset_closure
#align frontier_closure_subset frontier_closure_subset

theorem frontier_interior_subset : frontier (interior s) ⊆ frontier s :=
  diff_subset_diff (closure_mono interior_subset) interior_interior.symm.subset
#align frontier_interior_subset frontier_interior_subset

/-- The complement of a set has the same frontier as the original set. -/
@[simp]
theorem frontier_compl (s : Set X) : frontier sᶜ = frontier s := by
  simp only [frontier_eq_closure_inter_closure, compl_compl, inter_comm]
#align frontier_compl frontier_compl

@[simp]
theorem frontier_univ : frontier (univ : Set X) = ∅ := by simp [frontier]
#align frontier_univ frontier_univ

@[simp]
theorem frontier_empty : frontier (∅ : Set X) = ∅ := by simp [frontier]
#align frontier_empty frontier_empty

theorem frontier_inter_subset (s t : Set X) :
    frontier (s ∩ t) ⊆ frontier s ∩ closure t ∪ closure s ∩ frontier t := by
  simp only [frontier_eq_closure_inter_closure, compl_inter, closure_union]
  refine' (inter_subset_inter_left _ (closure_inter_subset_inter_closure s t)).trans_eq _
  simp only [inter_distrib_left, inter_distrib_right, inter_assoc, inter_comm (closure t)]
#align frontier_inter_subset frontier_inter_subset

theorem frontier_union_subset (s t : Set X) :
    frontier (s ∪ t) ⊆ frontier s ∩ closure tᶜ ∪ closure sᶜ ∩ frontier t := by
  simpa only [frontier_compl, ← compl_union] using frontier_inter_subset sᶜ tᶜ
#align frontier_union_subset frontier_union_subset

theorem IsClosed.frontier_eq (hs : IsClosed s) : frontier s = s \ interior s := by
  rw [frontier, hs.closure_eq]
#align is_closed.frontier_eq IsClosed.frontier_eq

theorem IsOpen.frontier_eq (hs : IsOpen s) : frontier s = closure s \ s := by
  rw [frontier, hs.interior_eq]
#align is_open.frontier_eq IsOpen.frontier_eq

theorem IsOpen.inter_frontier_eq (hs : IsOpen s) : s ∩ frontier s = ∅ := by
  rw [hs.frontier_eq, inter_diff_self]
#align is_open.inter_frontier_eq IsOpen.inter_frontier_eq

/-- The frontier of a set is closed. -/
theorem isClosed_frontier : IsClosed (frontier s) := by
  rw [frontier_eq_closure_inter_closure]; exact IsClosed.inter isClosed_closure isClosed_closure
#align is_closed_frontier isClosed_frontier

/-- The frontier of a closed set has no interior point. -/
theorem interior_frontier (h : IsClosed s) : interior (frontier s) = ∅ := by
  have A : frontier s = s \ interior s := h.frontier_eq
  have B : interior (frontier s) ⊆ interior s := by rw [A]; exact interior_mono (diff_subset _ _)
  have C : interior (frontier s) ⊆ frontier s := interior_subset
  have : interior (frontier s) ⊆ interior s ∩ (s \ interior s) :=
    subset_inter B (by simpa [A] using C)
  rwa [inter_diff_self, subset_empty_iff] at this
#align interior_frontier interior_frontier

theorem closure_eq_interior_union_frontier (s : Set X) : closure s = interior s ∪ frontier s :=
  (union_diff_cancel interior_subset_closure).symm
#align closure_eq_interior_union_frontier closure_eq_interior_union_frontier

theorem closure_eq_self_union_frontier (s : Set X) : closure s = s ∪ frontier s :=
  (union_diff_cancel' interior_subset subset_closure).symm
#align closure_eq_self_union_frontier closure_eq_self_union_frontier

theorem Disjoint.frontier_left (ht : IsOpen t) (hd : Disjoint s t) : Disjoint (frontier s) t :=
  subset_compl_iff_disjoint_right.1 <|
    frontier_subset_closure.trans <| closure_minimal (disjoint_left.1 hd) <| isClosed_compl_iff.2 ht
#align disjoint.frontier_left Disjoint.frontier_left

theorem Disjoint.frontier_right (hs : IsOpen s) (hd : Disjoint s t) : Disjoint s (frontier t) :=
  (hd.symm.frontier_left hs).symm
#align disjoint.frontier_right Disjoint.frontier_right

theorem frontier_eq_inter_compl_interior :
    frontier s = (interior s)ᶜ ∩ (interior sᶜ)ᶜ := by
  rw [← frontier_compl, ← closure_compl, ← diff_eq, closure_diff_interior]
#align frontier_eq_inter_compl_interior frontier_eq_inter_compl_interior

theorem compl_frontier_eq_union_interior :
    (frontier s)ᶜ = interior s ∪ interior sᶜ := by
  rw [frontier_eq_inter_compl_interior]
  simp only [compl_inter, compl_compl]
#align compl_frontier_eq_union_interior compl_frontier_eq_union_interior

/-!
### Neighborhoods
-/

theorem nhds_def' (x : X) : 𝓝 x = ⨅ (s : Set X) (_ : IsOpen s) (_ : x ∈ s), 𝓟 s := by
  simp only [nhds_def, mem_setOf_eq, @and_comm (x ∈ _), iInf_and]
#align nhds_def' nhds_def'

/-- The open sets containing `x` are a basis for the neighborhood filter. See `nhds_basis_opens'`
for a variant using open neighborhoods instead. -/
theorem nhds_basis_opens (x : X) :
    (𝓝 x).HasBasis (fun s : Set X => x ∈ s ∧ IsOpen s) fun s => s := by
  rw [nhds_def]
  exact hasBasis_biInf_principal
    (fun s ⟨has, hs⟩ t ⟨hat, ht⟩ =>
      ⟨s ∩ t, ⟨⟨has, hat⟩, IsOpen.inter hs ht⟩, ⟨inter_subset_left _ _, inter_subset_right _ _⟩⟩)
    ⟨univ, ⟨mem_univ x, isOpen_univ⟩⟩
#align nhds_basis_opens nhds_basis_opens

theorem nhds_basis_closeds (x : X) : (𝓝 x).HasBasis (fun s : Set X => x ∉ s ∧ IsClosed s) compl :=
  ⟨fun t => (nhds_basis_opens x).mem_iff.trans <|
    compl_surjective.exists.trans <| by simp only [isOpen_compl_iff, mem_compl_iff]⟩
#align nhds_basis_closeds nhds_basis_closeds

/-- A filter lies below the neighborhood filter at `x` iff it contains every open set around `x`. -/
theorem le_nhds_iff {f} : f ≤ 𝓝 x ↔ ∀ s : Set X, x ∈ s → IsOpen s → s ∈ f := by simp [nhds_def]
#align le_nhds_iff le_nhds_iff

/-- To show a filter is above the neighborhood filter at `x`, it suffices to show that it is above
the principal filter of some open set `s` containing `x`. -/
theorem nhds_le_of_le {f} (h : x ∈ s) (o : IsOpen s) (sf : 𝓟 s ≤ f) : 𝓝 x ≤ f := by
  rw [nhds_def]; exact iInf₂_le_of_le s ⟨h, o⟩ sf
#align nhds_le_of_le nhds_le_of_le

-- porting note: use `∃ t, t ⊆ s ∧ _` instead of `∃ t ⊆ s, _`
theorem mem_nhds_iff : s ∈ 𝓝 x ↔ ∃ t, t ⊆ s ∧ IsOpen t ∧ x ∈ t :=
  (nhds_basis_opens x).mem_iff.trans <| exists_congr fun _ =>
    ⟨fun h => ⟨h.2, h.1.2, h.1.1⟩, fun h => ⟨⟨h.2.2, h.2.1⟩, h.1⟩⟩
#align mem_nhds_iff mem_nhds_iffₓ

/-- A predicate is true in a neighborhood of `x` iff it is true for all the points in an open set
containing `x`. -/
theorem eventually_nhds_iff {p : X → Prop} :
    (∀ᶠ x in 𝓝 x, p x) ↔ ∃ t : Set X, (∀ x ∈ t, p x) ∧ IsOpen t ∧ x ∈ t :=
  mem_nhds_iff.trans <| by simp only [subset_def, exists_prop, mem_setOf_eq]
#align eventually_nhds_iff eventually_nhds_iff

theorem mem_interior_iff_mem_nhds : x ∈ interior s ↔ s ∈ 𝓝 x :=
  mem_interior.trans mem_nhds_iff.symm
#align mem_interior_iff_mem_nhds mem_interior_iff_mem_nhds

theorem map_nhds {f : X → α} :
    map f (𝓝 x) = ⨅ s ∈ { s : Set X | x ∈ s ∧ IsOpen s }, 𝓟 (f '' s) :=
  ((nhds_basis_opens x).map f).eq_biInf
#align map_nhds map_nhds

theorem mem_of_mem_nhds : s ∈ 𝓝 x → x ∈ s := fun H =>
  let ⟨_t, ht, _, hs⟩ := mem_nhds_iff.1 H; ht hs
#align mem_of_mem_nhds mem_of_mem_nhds

/-- If a predicate is true in a neighborhood of `x`, then it is true for `x`. -/
theorem Filter.Eventually.self_of_nhds {p : X → Prop} (h : ∀ᶠ y in 𝓝 x, p y) : p x :=
  mem_of_mem_nhds h
#align filter.eventually.self_of_nhds Filter.Eventually.self_of_nhds

theorem IsOpen.mem_nhds (hs : IsOpen s) (hx : x ∈ s) : s ∈ 𝓝 x :=
  mem_nhds_iff.2 ⟨s, Subset.refl _, hs, hx⟩
#align is_open.mem_nhds IsOpen.mem_nhds

protected theorem IsOpen.mem_nhds_iff (hs : IsOpen s) : s ∈ 𝓝 x ↔ x ∈ s :=
  ⟨mem_of_mem_nhds, fun hx => mem_nhds_iff.2 ⟨s, Subset.rfl, hs, hx⟩⟩
#align is_open.mem_nhds_iff IsOpen.mem_nhds_iff

theorem IsClosed.compl_mem_nhds (hs : IsClosed s) (hx : x ∉ s) : sᶜ ∈ 𝓝 x :=
  hs.isOpen_compl.mem_nhds (mem_compl hx)
#align is_closed.compl_mem_nhds IsClosed.compl_mem_nhds

theorem IsOpen.eventually_mem (hs : IsOpen s) (hx : x ∈ s) :
    ∀ᶠ x in 𝓝 x, x ∈ s :=
  IsOpen.mem_nhds hs hx
#align is_open.eventually_mem IsOpen.eventually_mem

/-- The open neighborhoods of `x` are a basis for the neighborhood filter. See `nhds_basis_opens`
for a variant using open sets around `x` instead. -/
theorem nhds_basis_opens' (x : X) :
    (𝓝 x).HasBasis (fun s : Set X => s ∈ 𝓝 x ∧ IsOpen s) fun x => x := by
  convert nhds_basis_opens x using 2
  exact and_congr_left_iff.2 IsOpen.mem_nhds_iff
#align nhds_basis_opens' nhds_basis_opens'

/-- If `U` is a neighborhood of each point of a set `s` then it is a neighborhood of `s`:
it contains an open set containing `s`. -/
theorem exists_open_set_nhds {U : Set X} (h : ∀ x ∈ s, U ∈ 𝓝 x) :
    ∃ V : Set X, s ⊆ V ∧ IsOpen V ∧ V ⊆ U :=
  ⟨interior U, fun x hx => mem_interior_iff_mem_nhds.2 <| h x hx, isOpen_interior, interior_subset⟩
#align exists_open_set_nhds exists_open_set_nhds

/-- If `U` is a neighborhood of each point of a set `s` then it is a neighborhood of s:
it contains an open set containing `s`. -/
theorem exists_open_set_nhds' {U : Set X} (h : U ∈ ⨆ x ∈ s, 𝓝 x) :
    ∃ V : Set X, s ⊆ V ∧ IsOpen V ∧ V ⊆ U :=
  exists_open_set_nhds (by simpa using h)
#align exists_open_set_nhds' exists_open_set_nhds'

/-- If a predicate is true in a neighbourhood of `x`, then for `y` sufficiently close
to `x` this predicate is true in a neighbourhood of `y`. -/
theorem Filter.Eventually.eventually_nhds {p : X → Prop} (h : ∀ᶠ y in 𝓝 x, p y) :
    ∀ᶠ y in 𝓝 x, ∀ᶠ x in 𝓝 y, p x :=
  let ⟨t, htp, hto, ha⟩ := eventually_nhds_iff.1 h
  eventually_nhds_iff.2 ⟨t, fun _x hx => eventually_nhds_iff.2 ⟨t, htp, hto, hx⟩, hto, ha⟩
#align filter.eventually.eventually_nhds Filter.Eventually.eventually_nhds

@[simp]
theorem eventually_eventually_nhds {p : X → Prop} :
    (∀ᶠ y in 𝓝 x, ∀ᶠ x in 𝓝 y, p x) ↔ ∀ᶠ x in 𝓝 x, p x :=
  ⟨fun h => h.self_of_nhds, fun h => h.eventually_nhds⟩
#align eventually_eventually_nhds eventually_eventually_nhds

@[simp]
theorem frequently_frequently_nhds {p : X → Prop} :
    (∃ᶠ x' in 𝓝 x, ∃ᶠ x'' in 𝓝 x', p x'') ↔ ∃ᶠ x in 𝓝 x, p x := by
  rw [← not_iff_not]
  simp only [not_frequently, eventually_eventually_nhds]
#align frequently_frequently_nhds frequently_frequently_nhds

@[simp]
theorem eventually_mem_nhds : (∀ᶠ x' in 𝓝 x, s ∈ 𝓝 x') ↔ s ∈ 𝓝 x :=
  eventually_eventually_nhds
#align eventually_mem_nhds eventually_mem_nhds

@[simp]
theorem nhds_bind_nhds : (𝓝 x).bind 𝓝 = 𝓝 x :=
  Filter.ext fun _ => eventually_eventually_nhds
#align nhds_bind_nhds nhds_bind_nhds

@[simp]
theorem eventually_eventuallyEq_nhds {f g : X → α} :
    (∀ᶠ y in 𝓝 x, f =ᶠ[𝓝 y] g) ↔ f =ᶠ[𝓝 x] g :=
  eventually_eventually_nhds
#align eventually_eventually_eq_nhds eventually_eventuallyEq_nhds

theorem Filter.EventuallyEq.eq_of_nhds {f g : X → α} (h : f =ᶠ[𝓝 x] g) : f x = g x :=
  h.self_of_nhds
#align filter.eventually_eq.eq_of_nhds Filter.EventuallyEq.eq_of_nhds

@[simp]
theorem eventually_eventuallyLE_nhds [LE α] {f g : X → α} :
    (∀ᶠ y in 𝓝 x, f ≤ᶠ[𝓝 y] g) ↔ f ≤ᶠ[𝓝 x] g :=
  eventually_eventually_nhds
#align eventually_eventually_le_nhds eventually_eventuallyLE_nhds

/-- If two functions are equal in a neighbourhood of `x`, then for `y` sufficiently close
to `x` these functions are equal in a neighbourhood of `y`. -/
theorem Filter.EventuallyEq.eventuallyEq_nhds {f g : X → α} (h : f =ᶠ[𝓝 x] g) :
    ∀ᶠ y in 𝓝 x, f =ᶠ[𝓝 y] g :=
  h.eventually_nhds
#align filter.eventually_eq.eventually_eq_nhds Filter.EventuallyEq.eventuallyEq_nhds

/-- If `f x ≤ g x` in a neighbourhood of `x`, then for `y` sufficiently close to `x` we have
`f x ≤ g x` in a neighbourhood of `y`. -/
theorem Filter.EventuallyLE.eventuallyLE_nhds [LE α] {f g : X → α} (h : f ≤ᶠ[𝓝 x] g) :
    ∀ᶠ y in 𝓝 x, f ≤ᶠ[𝓝 y] g :=
  h.eventually_nhds
#align filter.eventually_le.eventually_le_nhds Filter.EventuallyLE.eventuallyLE_nhds

theorem all_mem_nhds (x : X) (P : Set X → Prop) (hP : ∀ s t, s ⊆ t → P s → P t) :
    (∀ s ∈ 𝓝 x, P s) ↔ ∀ s, IsOpen s → x ∈ s → P s :=
  ((nhds_basis_opens x).forall_iff hP).trans <| by simp only [@and_comm (x ∈ _), and_imp]
#align all_mem_nhds all_mem_nhds

theorem all_mem_nhds_filter (x : X) (f : Set X → Set α) (hf : ∀ s t, s ⊆ t → f s ⊆ f t)
    (l : Filter α) : (∀ s ∈ 𝓝 x, f s ∈ l) ↔ ∀ s, IsOpen s → x ∈ s → f s ∈ l :=
  all_mem_nhds _ _ fun s t ssubt h => mem_of_superset h (hf s t ssubt)
#align all_mem_nhds_filter all_mem_nhds_filter

theorem tendsto_nhds {f : α → X} {l : Filter α} :
    Tendsto f l (𝓝 x) ↔ ∀ s, IsOpen s → x ∈ s → f ⁻¹' s ∈ l :=
  all_mem_nhds_filter _ _ (fun _ _ h => preimage_mono h) _
#align tendsto_nhds tendsto_nhds

theorem tendsto_atTop_nhds [Nonempty α] [SemilatticeSup α] {f : α → X} :
    Tendsto f atTop (𝓝 x) ↔ ∀ U : Set X, x ∈ U → IsOpen U → ∃ N, ∀ n, N ≤ n → f n ∈ U :=
  (atTop_basis.tendsto_iff (nhds_basis_opens x)).trans <| by
    simp only [and_imp, exists_prop, true_and_iff, mem_Ici, ge_iff_le]
#align tendsto_at_top_nhds tendsto_atTop_nhds

theorem tendsto_const_nhds {f : Filter α} : Tendsto (fun _ : α => x) f (𝓝 x) :=
  tendsto_nhds.mpr fun _ _ ha => univ_mem' fun _ => ha
#align tendsto_const_nhds tendsto_const_nhds

theorem tendsto_atTop_of_eventually_const {ι : Type*} [SemilatticeSup ι] [Nonempty ι]
    {u : ι → X} {i₀ : ι} (h : ∀ i ≥ i₀, u i = x) : Tendsto u atTop (𝓝 x) :=
  Tendsto.congr' (EventuallyEq.symm (eventually_atTop.mpr ⟨i₀, h⟩)) tendsto_const_nhds
#align tendsto_at_top_of_eventually_const tendsto_atTop_of_eventually_const

theorem tendsto_atBot_of_eventually_const {ι : Type*} [SemilatticeInf ι] [Nonempty ι]
    {u : ι → X} {i₀ : ι} (h : ∀ i ≤ i₀, u i = x) : Tendsto u atBot (𝓝 x) :=
  Tendsto.congr' (EventuallyEq.symm (eventually_atBot.mpr ⟨i₀, h⟩)) tendsto_const_nhds
#align tendsto_at_bot_of_eventually_const tendsto_atBot_of_eventually_const

theorem pure_le_nhds : pure ≤ (𝓝 : X → Filter X) := fun _ _ hs => mem_pure.2 <| mem_of_mem_nhds hs
#align pure_le_nhds pure_le_nhds

theorem tendsto_pure_nhds (f : α → X) (a : α) : Tendsto f (pure a) (𝓝 (f a)) :=
  (tendsto_pure_pure f a).mono_right (pure_le_nhds _)
#align tendsto_pure_nhds tendsto_pure_nhds

theorem OrderTop.tendsto_atTop_nhds [PartialOrder α] [OrderTop α] (f : α → X) :
    Tendsto f atTop (𝓝 (f ⊤)) :=
  (tendsto_atTop_pure f).mono_right (pure_le_nhds _)
#align order_top.tendsto_at_top_nhds OrderTop.tendsto_atTop_nhds

@[simp]
instance nhds_neBot : NeBot (𝓝 x) :=
  neBot_of_le (pure_le_nhds x)
#align nhds_ne_bot nhds_neBot

theorem tendsto_nhds_of_eventually_eq {l : Filter α} {f : α → X} (h : ∀ᶠ x' in l, f x' = x) :
    Tendsto f l (𝓝 x) :=
  tendsto_const_nhds.congr' (.symm h)

theorem Filter.EventuallyEq.tendsto {l : Filter α} {f : α → X} (hf : f =ᶠ[l] fun _ ↦ x) :
    Tendsto f l (𝓝 x) :=
  tendsto_nhds_of_eventually_eq hf

/-!
### Cluster points

In this section we define [cluster points](https://en.wikipedia.org/wiki/Limit_point)
(also known as limit points and accumulation points) of a filter and of a sequence.
-/


theorem ClusterPt.neBot {F : Filter X} (h : ClusterPt x F) : NeBot (𝓝 x ⊓ F) :=
  h
#align cluster_pt.ne_bot ClusterPt.neBot

theorem Filter.HasBasis.clusterPt_iff {ιX ιF} {pX : ιX → Prop} {sX : ιX → Set X} {pF : ιF → Prop}
    {sF : ιF → Set X} {F : Filter X} (hX : (𝓝 x).HasBasis pX sX) (hF : F.HasBasis pF sF) :
    ClusterPt x F ↔ ∀ ⦃i⦄, pX i → ∀ ⦃j⦄, pF j → (sX i ∩ sF j).Nonempty :=
  hX.inf_basis_neBot_iff hF
#align filter.has_basis.cluster_pt_iff Filter.HasBasis.clusterPt_iff

theorem clusterPt_iff {F : Filter X} :
    ClusterPt x F ↔ ∀ ⦃U : Set X⦄, U ∈ 𝓝 x → ∀ ⦃V⦄, V ∈ F → (U ∩ V).Nonempty :=
  inf_neBot_iff
#align cluster_pt_iff clusterPt_iff

theorem clusterPt_iff_not_disjoint {F : Filter X} :
    ClusterPt x F ↔ ¬Disjoint (𝓝 x) F := by
  rw [disjoint_iff, ClusterPt, neBot_iff]

/-- `x` is a cluster point of a set `s` if every neighbourhood of `x` meets `s` on a nonempty
set. See also `mem_closure_iff_clusterPt`. -/
theorem clusterPt_principal_iff :
    ClusterPt x (𝓟 s) ↔ ∀ U ∈ 𝓝 x, (U ∩ s).Nonempty :=
  inf_principal_neBot_iff
#align cluster_pt_principal_iff clusterPt_principal_iff

theorem clusterPt_principal_iff_frequently :
    ClusterPt x (𝓟 s) ↔ ∃ᶠ y in 𝓝 x, y ∈ s := by
  simp only [clusterPt_principal_iff, frequently_iff, Set.Nonempty, exists_prop, mem_inter_iff]
#align cluster_pt_principal_iff_frequently clusterPt_principal_iff_frequently

theorem ClusterPt.of_le_nhds {f : Filter X} (H : f ≤ 𝓝 x) [NeBot f] : ClusterPt x f := by
  rwa [ClusterPt, inf_eq_right.mpr H]
#align cluster_pt.of_le_nhds ClusterPt.of_le_nhds

theorem ClusterPt.of_le_nhds' {f : Filter X} (H : f ≤ 𝓝 x) (_hf : NeBot f) :
    ClusterPt x f :=
  ClusterPt.of_le_nhds H
#align cluster_pt.of_le_nhds' ClusterPt.of_le_nhds'

theorem ClusterPt.of_nhds_le {f : Filter X} (H : 𝓝 x ≤ f) : ClusterPt x f := by
  simp only [ClusterPt, inf_eq_left.mpr H, nhds_neBot]
#align cluster_pt.of_nhds_le ClusterPt.of_nhds_le

theorem ClusterPt.mono {f g : Filter X} (H : ClusterPt x f) (h : f ≤ g) : ClusterPt x g :=
  NeBot.mono H <| inf_le_inf_left _ h
#align cluster_pt.mono ClusterPt.mono

theorem ClusterPt.of_inf_left {f g : Filter X} (H : ClusterPt x <| f ⊓ g) : ClusterPt x f :=
  H.mono inf_le_left
#align cluster_pt.of_inf_left ClusterPt.of_inf_left

theorem ClusterPt.of_inf_right {f g : Filter X} (H : ClusterPt x <| f ⊓ g) :
    ClusterPt x g :=
  H.mono inf_le_right
#align cluster_pt.of_inf_right ClusterPt.of_inf_right

theorem Ultrafilter.clusterPt_iff {f : Ultrafilter X} : ClusterPt x f ↔ ↑f ≤ 𝓝 x :=
  ⟨f.le_of_inf_neBot', fun h => ClusterPt.of_le_nhds h⟩
#align ultrafilter.cluster_pt_iff Ultrafilter.clusterPt_iff

<<<<<<< HEAD
=======
theorem clusterPt_iff_ultrafilter {f : Filter X} : ClusterPt x f ↔
    ∃ u : Ultrafilter X, u ≤ f ∧ u ≤ 𝓝 x := by
  simp_rw [ClusterPt, ← le_inf_iff, exists_ultrafilter_iff, inf_comm]

/-- A point `x` is a cluster point of a sequence `u` along a filter `F` if it is a cluster point
of `map u F`. -/
def MapClusterPt {ι : Type*} (x : X) (F : Filter ι) (u : ι → X) : Prop :=
  ClusterPt x (map u F)
#align map_cluster_pt MapClusterPt

theorem mapClusterPt_def {ι : Type*} (x : X) (F : Filter ι) (u : ι → X) :
    MapClusterPt x F u ↔ ClusterPt x (map u F) := Iff.rfl

>>>>>>> feec58a7
theorem mapClusterPt_iff {ι : Type*} (x : X) (F : Filter ι) (u : ι → X) :
    MapClusterPt x F u ↔ ∀ s ∈ 𝓝 x, ∃ᶠ a in F, u a ∈ s := by
  simp_rw [MapClusterPt, ClusterPt, inf_neBot_iff_frequently_left, frequently_map]
  rfl
#align map_cluster_pt_iff mapClusterPt_iff

theorem mapClusterPt_iff_ultrafilter {ι : Type*} (x : X) (F : Filter ι) (u : ι → X) :
    MapClusterPt x F u ↔ ∃ U : Ultrafilter ι, U ≤ F ∧ Tendsto u U (𝓝 x) := by
  simp_rw [MapClusterPt, ClusterPt, ← Filter.push_pull', map_neBot_iff, tendsto_iff_comap,
    ← le_inf_iff, exists_ultrafilter_iff, inf_comm]

theorem mapClusterPt_of_comp {F : Filter α} {φ : β → α} {p : Filter β}
    {u : α → X} [NeBot p] (h : Tendsto φ p F) (H : Tendsto (u ∘ φ) p (𝓝 x)) :
    MapClusterPt x F u := by
  have :=
    calc
      map (u ∘ φ) p = map u (map φ p) := map_map
      _ ≤ map u F := map_mono h
  have : map (u ∘ φ) p ≤ 𝓝 x ⊓ map u F := le_inf H this
  exact neBot_of_le this
#align map_cluster_pt_of_comp mapClusterPt_of_comp

theorem acc_iff_cluster (x : X) (F : Filter X) : AccPt x F ↔ ClusterPt x (𝓟 {x}ᶜ ⊓ F) := by
  rw [AccPt, nhdsWithin, ClusterPt, inf_assoc]
#align acc_iff_cluster acc_iff_cluster

/-- `x` is an accumulation point of a set `C` iff it is a cluster point of `C ∖ {x}`.-/
theorem acc_principal_iff_cluster (x : X) (C : Set X) :
    AccPt x (𝓟 C) ↔ ClusterPt x (𝓟 (C \ {x})) := by
  rw [acc_iff_cluster, inf_principal, inter_comm, diff_eq]
#align acc_principal_iff_cluster acc_principal_iff_cluster

/-- `x` is an accumulation point of a set `C` iff every neighborhood
of `x` contains a point of `C` other than `x`. -/
theorem accPt_iff_nhds (x : X) (C : Set X) : AccPt x (𝓟 C) ↔ ∀ U ∈ 𝓝 x, ∃ y ∈ U ∩ C, y ≠ x := by
  simp [acc_principal_iff_cluster, clusterPt_principal_iff, Set.Nonempty, exists_prop, and_assoc,
    @and_comm (¬_ = x)]
#align acc_pt_iff_nhds accPt_iff_nhds

/-- `x` is an accumulation point of a set `C` iff
there are points near `x` in `C` and different from `x`.-/
theorem accPt_iff_frequently (x : X) (C : Set X) : AccPt x (𝓟 C) ↔ ∃ᶠ y in 𝓝 x, y ≠ x ∧ y ∈ C := by
  simp [acc_principal_iff_cluster, clusterPt_principal_iff_frequently, and_comm]
#align acc_pt_iff_frequently accPt_iff_frequently

/-- If `x` is an accumulation point of `F` and `F ≤ G`, then
`x` is an accumulation point of `D`. -/
theorem AccPt.mono {F G : Filter X} (h : AccPt x F) (hFG : F ≤ G) : AccPt x G :=
  NeBot.mono h (inf_le_inf_left _ hFG)
#align acc_pt.mono AccPt.mono

/-!
### Interior, closure and frontier in terms of neighborhoods
-/

theorem interior_eq_nhds' : interior s = { x | s ∈ 𝓝 x } :=
  Set.ext fun x => by simp only [mem_interior, mem_nhds_iff, mem_setOf_eq]
#align interior_eq_nhds' interior_eq_nhds'

theorem interior_eq_nhds : interior s = { x | 𝓝 x ≤ 𝓟 s } :=
  interior_eq_nhds'.trans <| by simp only [le_principal_iff]
#align interior_eq_nhds interior_eq_nhds

@[simp]
theorem interior_mem_nhds : interior s ∈ 𝓝 x ↔ s ∈ 𝓝 x :=
  ⟨fun h => mem_of_superset h interior_subset, fun h =>
    IsOpen.mem_nhds isOpen_interior (mem_interior_iff_mem_nhds.2 h)⟩
#align interior_mem_nhds interior_mem_nhds

theorem interior_setOf_eq {p : X → Prop} : interior { x | p x } = { x | ∀ᶠ y in 𝓝 x, p y } :=
  interior_eq_nhds'
#align interior_set_of_eq interior_setOf_eq

theorem isOpen_setOf_eventually_nhds {p : X → Prop} : IsOpen { x | ∀ᶠ y in 𝓝 x, p y } := by
  simp only [← interior_setOf_eq, isOpen_interior]
#align is_open_set_of_eventually_nhds isOpen_setOf_eventually_nhds

theorem subset_interior_iff_nhds {V : Set X} : s ⊆ interior V ↔ ∀ x ∈ s, V ∈ 𝓝 x := by
  simp_rw [subset_def, mem_interior_iff_mem_nhds]
#align subset_interior_iff_nhds subset_interior_iff_nhds

theorem isOpen_iff_nhds : IsOpen s ↔ ∀ x ∈ s, 𝓝 x ≤ 𝓟 s :=
  calc
    IsOpen s ↔ s ⊆ interior s := subset_interior_iff_isOpen.symm
    _ ↔ ∀ x ∈ s, 𝓝 x ≤ 𝓟 s := by simp_rw [interior_eq_nhds, subset_def, mem_setOf]
#align is_open_iff_nhds isOpen_iff_nhds

theorem isOpen_iff_mem_nhds : IsOpen s ↔ ∀ x ∈ s, s ∈ 𝓝 x :=
  isOpen_iff_nhds.trans <| forall_congr' fun _ => imp_congr_right fun _ => le_principal_iff
#align is_open_iff_mem_nhds isOpen_iff_mem_nhds

/-- A set `s` is open iff for every point `x` in `s` and every `y` close to `x`, `y` is in `s`. -/
theorem isOpen_iff_eventually : IsOpen s ↔ ∀ x, x ∈ s → ∀ᶠ y in 𝓝 x, y ∈ s :=
  isOpen_iff_mem_nhds
#align is_open_iff_eventually isOpen_iff_eventually

theorem isOpen_iff_ultrafilter :
    IsOpen s ↔ ∀ x ∈ s, ∀ (l : Ultrafilter X), ↑l ≤ 𝓝 x → s ∈ l := by
  simp_rw [isOpen_iff_mem_nhds, ← mem_iff_ultrafilter]
#align is_open_iff_ultrafilter isOpen_iff_ultrafilter

theorem isOpen_singleton_iff_nhds_eq_pure (x : X) : IsOpen ({x} : Set X) ↔ 𝓝 x = pure x := by
  constructor
  · intro h
    apply le_antisymm _ (pure_le_nhds x)
    rw [le_pure_iff]
    exact h.mem_nhds (mem_singleton x)
  · intro h
    simp [isOpen_iff_nhds, h]
#align is_open_singleton_iff_nhds_eq_pure isOpen_singleton_iff_nhds_eq_pure

theorem isOpen_singleton_iff_punctured_nhds (x : X) : IsOpen ({x} : Set X) ↔ 𝓝[≠] x = ⊥ := by
  rw [isOpen_singleton_iff_nhds_eq_pure, nhdsWithin, ← mem_iff_inf_principal_compl, ← le_pure_iff,
    nhds_neBot.le_pure_iff]
#align is_open_singleton_iff_punctured_nhds isOpen_singleton_iff_punctured_nhds

theorem mem_closure_iff_frequently : x ∈ closure s ↔ ∃ᶠ x in 𝓝 x, x ∈ s := by
  rw [Filter.Frequently, Filter.Eventually, ← mem_interior_iff_mem_nhds,
    closure_eq_compl_interior_compl, mem_compl_iff, compl_def]
#align mem_closure_iff_frequently mem_closure_iff_frequently

alias ⟨_, Filter.Frequently.mem_closure⟩ := mem_closure_iff_frequently
#align filter.frequently.mem_closure Filter.Frequently.mem_closure

/-- A set `s` is closed iff for every point `x`, if there is a point `y` close to `x` that belongs
to `s` then `x` is in `s`. -/
theorem isClosed_iff_frequently : IsClosed s ↔ ∀ x, (∃ᶠ y in 𝓝 x, y ∈ s) → x ∈ s := by
  rw [← closure_subset_iff_isClosed]
  refine' forall_congr' fun x => _
  rw [mem_closure_iff_frequently]
#align is_closed_iff_frequently isClosed_iff_frequently

/-- The set of cluster points of a filter is closed. In particular, the set of limit points
of a sequence is closed. -/
theorem isClosed_setOf_clusterPt {f : Filter X} : IsClosed { x | ClusterPt x f } := by
  simp only [ClusterPt, inf_neBot_iff_frequently_left, setOf_forall, imp_iff_not_or]
  refine' isClosed_iInter fun p => IsClosed.union _ _ <;> apply isClosed_compl_iff.2
  exacts [isOpen_setOf_eventually_nhds, isOpen_const]
#align is_closed_set_of_cluster_pt isClosed_setOf_clusterPt

theorem mem_closure_iff_clusterPt : x ∈ closure s ↔ ClusterPt x (𝓟 s) :=
  mem_closure_iff_frequently.trans clusterPt_principal_iff_frequently.symm
#align mem_closure_iff_cluster_pt mem_closure_iff_clusterPt

theorem mem_closure_iff_nhds_ne_bot : x ∈ closure s ↔ 𝓝 x ⊓ 𝓟 s ≠ ⊥ :=
  mem_closure_iff_clusterPt.trans neBot_iff
#align mem_closure_iff_nhds_ne_bot mem_closure_iff_nhds_ne_bot

@[deprecated] -- 28 January 2024
alias mem_closure_iff_nhds_neBot := mem_closure_iff_nhds_ne_bot

theorem mem_closure_iff_nhdsWithin_neBot : x ∈ closure s ↔ NeBot (𝓝[s] x) :=
  mem_closure_iff_clusterPt
#align mem_closure_iff_nhds_within_ne_bot mem_closure_iff_nhdsWithin_neBot

lemma not_mem_closure_iff_nhdsWithin_eq_bot : x ∉ closure s ↔ 𝓝[s] x = ⊥ := by
  rw [mem_closure_iff_nhdsWithin_neBot, not_neBot]

/-- If `x` is not an isolated point of a topological space, then `{x}ᶜ` is dense in the whole
space. -/
theorem dense_compl_singleton (x : X) [NeBot (𝓝[≠] x)] : Dense ({x}ᶜ : Set X) := by
  intro y
  rcases eq_or_ne y x with (rfl | hne)
  · rwa [mem_closure_iff_nhdsWithin_neBot]
  · exact subset_closure hne
#align dense_compl_singleton dense_compl_singleton

/-- If `x` is not an isolated point of a topological space, then the closure of `{x}ᶜ` is the whole
space. -/
-- porting note: was a `@[simp]` lemma but `simp` can prove it
theorem closure_compl_singleton (x : X) [NeBot (𝓝[≠] x)] : closure {x}ᶜ = (univ : Set X) :=
  (dense_compl_singleton x).closure_eq
#align closure_compl_singleton closure_compl_singleton

/-- If `x` is not an isolated point of a topological space, then the interior of `{x}` is empty. -/
@[simp]
theorem interior_singleton (x : X) [NeBot (𝓝[≠] x)] : interior {x} = (∅ : Set X) :=
  interior_eq_empty_iff_dense_compl.2 (dense_compl_singleton x)
#align interior_singleton interior_singleton

theorem not_isOpen_singleton (x : X) [NeBot (𝓝[≠] x)] : ¬IsOpen ({x} : Set X) :=
  dense_compl_singleton_iff_not_open.1 (dense_compl_singleton x)
#align not_is_open_singleton not_isOpen_singleton

theorem closure_eq_cluster_pts : closure s = { a | ClusterPt a (𝓟 s) } :=
  Set.ext fun _ => mem_closure_iff_clusterPt
#align closure_eq_cluster_pts closure_eq_cluster_pts

theorem mem_closure_iff_nhds : x ∈ closure s ↔ ∀ t ∈ 𝓝 x, (t ∩ s).Nonempty :=
  mem_closure_iff_clusterPt.trans clusterPt_principal_iff
#align mem_closure_iff_nhds mem_closure_iff_nhds

theorem mem_closure_iff_nhds' : x ∈ closure s ↔ ∀ t ∈ 𝓝 x, ∃ y : s, ↑y ∈ t := by
  simp only [mem_closure_iff_nhds, Set.inter_nonempty_iff_exists_right, SetCoe.exists, exists_prop]
#align mem_closure_iff_nhds' mem_closure_iff_nhds'

theorem mem_closure_iff_comap_neBot :
    x ∈ closure s ↔ NeBot (comap ((↑) : s → X) (𝓝 x)) := by
  simp_rw [mem_closure_iff_nhds, comap_neBot_iff, Set.inter_nonempty_iff_exists_right,
    SetCoe.exists, exists_prop]
#align mem_closure_iff_comap_ne_bot mem_closure_iff_comap_neBot

theorem mem_closure_iff_nhds_basis' {p : ι → Prop} {s : ι → Set X} (h : (𝓝 x).HasBasis p s) :
    x ∈ closure t ↔ ∀ i, p i → (s i ∩ t).Nonempty :=
  mem_closure_iff_clusterPt.trans <|
    (h.clusterPt_iff (hasBasis_principal _)).trans <| by simp only [exists_prop, forall_const]
#align mem_closure_iff_nhds_basis' mem_closure_iff_nhds_basis'

theorem mem_closure_iff_nhds_basis {p : ι → Prop} {s : ι → Set X} (h : (𝓝 x).HasBasis p s) :
    x ∈ closure t ↔ ∀ i, p i → ∃ y ∈ t, y ∈ s i :=
  (mem_closure_iff_nhds_basis' h).trans <| by
    simp only [Set.Nonempty, mem_inter_iff, exists_prop, and_comm]
#align mem_closure_iff_nhds_basis mem_closure_iff_nhds_basis

theorem clusterPt_iff_forall_mem_closure {F : Filter X} :
    ClusterPt x F ↔ ∀ s ∈ F, x ∈ closure s := by
  simp_rw [ClusterPt, inf_neBot_iff, mem_closure_iff_nhds]
  rw [forall₂_swap]

theorem clusterPt_iff_lift'_closure {F : Filter X} :
    ClusterPt x F ↔ pure x ≤ (F.lift' closure) := by
  simp_rw [clusterPt_iff_forall_mem_closure,
    (hasBasis_pure _).le_basis_iff F.basis_sets.lift'_closure, id, singleton_subset_iff, true_and,
    exists_const]

theorem clusterPt_iff_lift'_closure' {F : Filter X} :
    ClusterPt x F ↔ (F.lift' closure ⊓ pure x).NeBot := by
  rw [clusterPt_iff_lift'_closure, ← Ultrafilter.coe_pure, inf_comm, Ultrafilter.inf_neBot_iff]

@[simp]
theorem clusterPt_lift'_closure_iff {F : Filter X} :
    ClusterPt x (F.lift' closure) ↔ ClusterPt x F := by
  simp [clusterPt_iff_lift'_closure, lift'_lift'_assoc (monotone_closure X) (monotone_closure X)]

/-- `x` belongs to the closure of `s` if and only if some ultrafilter
  supported on `s` converges to `x`. -/
theorem mem_closure_iff_ultrafilter :
    x ∈ closure s ↔ ∃ u : Ultrafilter X, s ∈ u ∧ ↑u ≤ 𝓝 x := by
  simp [closure_eq_cluster_pts, ClusterPt, ← exists_ultrafilter_iff, and_comm]
#align mem_closure_iff_ultrafilter mem_closure_iff_ultrafilter

theorem isClosed_iff_clusterPt : IsClosed s ↔ ∀ a, ClusterPt a (𝓟 s) → a ∈ s :=
  calc
    IsClosed s ↔ closure s ⊆ s := closure_subset_iff_isClosed.symm
    _ ↔ ∀ a, ClusterPt a (𝓟 s) → a ∈ s := by simp only [subset_def, mem_closure_iff_clusterPt]
#align is_closed_iff_cluster_pt isClosed_iff_clusterPt

theorem isClosed_iff_ultrafilter : IsClosed s ↔
    ∀ x, ∀ u : Ultrafilter X, ↑u ≤ 𝓝 x → s ∈ u → x ∈ s := by
  simp [isClosed_iff_clusterPt, ClusterPt, ← exists_ultrafilter_iff]

theorem isClosed_iff_nhds :
    IsClosed s ↔ ∀ x, (∀ U ∈ 𝓝 x, (U ∩ s).Nonempty) → x ∈ s := by
  simp_rw [isClosed_iff_clusterPt, ClusterPt, inf_principal_neBot_iff]
#align is_closed_iff_nhds isClosed_iff_nhds

lemma isClosed_iff_forall_filter :
    IsClosed s ↔ ∀ x, ∀ F : Filter X, F.NeBot → F ≤ 𝓟 s → F ≤ 𝓝 x → x ∈ s := by
  simp_rw [isClosed_iff_clusterPt]
  exact ⟨fun hs x F F_ne FS Fx ↦ hs _ <| NeBot.mono F_ne (le_inf Fx FS),
         fun hs x hx ↦ hs x (𝓝 x ⊓ 𝓟 s) hx inf_le_right inf_le_left⟩

theorem IsClosed.interior_union_left (_ : IsClosed s) :
    interior (s ∪ t) ⊆ s ∪ interior t := fun a ⟨u, ⟨⟨hu₁, hu₂⟩, ha⟩⟩ =>
  (Classical.em (a ∈ s)).imp_right fun h =>
    mem_interior.mpr
      ⟨u ∩ sᶜ, fun _x hx => (hu₂ hx.1).resolve_left hx.2, IsOpen.inter hu₁ IsClosed.isOpen_compl,
        ⟨ha, h⟩⟩
#align is_closed.interior_union_left IsClosed.interior_union_left

theorem IsClosed.interior_union_right (h : IsClosed t) :
    interior (s ∪ t) ⊆ interior s ∪ t := by
  simpa only [union_comm _ t] using h.interior_union_left
#align is_closed.interior_union_right IsClosed.interior_union_right

theorem IsOpen.inter_closure (h : IsOpen s) : s ∩ closure t ⊆ closure (s ∩ t) :=
  compl_subset_compl.mp <| by
    simpa only [← interior_compl, compl_inter] using IsClosed.interior_union_left h.isClosed_compl
#align is_open.inter_closure IsOpen.inter_closure

theorem IsOpen.closure_inter (h : IsOpen t) : closure s ∩ t ⊆ closure (s ∩ t) := by
  simpa only [inter_comm t] using h.inter_closure
#align is_open.closure_inter IsOpen.closure_inter

theorem Dense.open_subset_closure_inter (hs : Dense s) (ht : IsOpen t) :
    t ⊆ closure (t ∩ s) :=
  calc
    t = t ∩ closure s := by rw [hs.closure_eq, inter_univ]
    _ ⊆ closure (t ∩ s) := ht.inter_closure
#align dense.open_subset_closure_inter Dense.open_subset_closure_inter

theorem mem_closure_of_mem_closure_union (h : x ∈ closure (s₁ ∪ s₂))
    (h₁ : s₁ᶜ ∈ 𝓝 x) : x ∈ closure s₂ := by
  rw [mem_closure_iff_nhds_ne_bot] at *
  rwa [← sup_principal, inf_sup_left, inf_principal_eq_bot.mpr h₁, bot_sup_eq] at h
#align mem_closure_of_mem_closure_union mem_closure_of_mem_closure_union

/-- The intersection of an open dense set with a dense set is a dense set. -/
theorem Dense.inter_of_isOpen_left (hs : Dense s) (ht : Dense t) (hso : IsOpen s) :
    Dense (s ∩ t) := fun x =>
  closure_minimal hso.inter_closure isClosed_closure <| by simp [hs.closure_eq, ht.closure_eq]
#align dense.inter_of_open_left Dense.inter_of_isOpen_left

/-- The intersection of a dense set with an open dense set is a dense set. -/
theorem Dense.inter_of_isOpen_right (hs : Dense s) (ht : Dense t) (hto : IsOpen t) :
    Dense (s ∩ t) :=
  inter_comm t s ▸ ht.inter_of_isOpen_left hs hto
#align dense.inter_of_open_right Dense.inter_of_isOpen_right

theorem Dense.inter_nhds_nonempty (hs : Dense s) (ht : t ∈ 𝓝 x) :
    (s ∩ t).Nonempty :=
  let ⟨U, hsub, ho, hx⟩ := mem_nhds_iff.1 ht
  (hs.inter_open_nonempty U ho ⟨x, hx⟩).mono fun _y hy => ⟨hy.2, hsub hy.1⟩
#align dense.inter_nhds_nonempty Dense.inter_nhds_nonempty

theorem closure_diff : closure s \ closure t ⊆ closure (s \ t) :=
  calc
    closure s \ closure t = (closure t)ᶜ ∩ closure s := by simp only [diff_eq, inter_comm]
    _ ⊆ closure ((closure t)ᶜ ∩ s) := (isOpen_compl_iff.mpr <| isClosed_closure).inter_closure
    _ = closure (s \ closure t) := by simp only [diff_eq, inter_comm]
    _ ⊆ closure (s \ t) := closure_mono <| diff_subset_diff (Subset.refl s) subset_closure
#align closure_diff closure_diff

theorem Filter.Frequently.mem_of_closed (h : ∃ᶠ x in 𝓝 x, x ∈ s)
    (hs : IsClosed s) : x ∈ s :=
  hs.closure_subset h.mem_closure
#align filter.frequently.mem_of_closed Filter.Frequently.mem_of_closed

theorem IsClosed.mem_of_frequently_of_tendsto {f : α → X} {b : Filter α}
    (hs : IsClosed s) (h : ∃ᶠ x in b, f x ∈ s) (hf : Tendsto f b (𝓝 x)) : x ∈ s :=
  (hf.frequently <| show ∃ᶠ x in b, (fun y => y ∈ s) (f x) from h).mem_of_closed hs
#align is_closed.mem_of_frequently_of_tendsto IsClosed.mem_of_frequently_of_tendsto

theorem IsClosed.mem_of_tendsto {f : α → X} {b : Filter α} [NeBot b]
    (hs : IsClosed s) (hf : Tendsto f b (𝓝 x)) (h : ∀ᶠ x in b, f x ∈ s) : x ∈ s :=
  hs.mem_of_frequently_of_tendsto h.frequently hf
#align is_closed.mem_of_tendsto IsClosed.mem_of_tendsto

theorem mem_closure_of_frequently_of_tendsto {f : α → X} {b : Filter α}
    (h : ∃ᶠ x in b, f x ∈ s) (hf : Tendsto f b (𝓝 x)) : x ∈ closure s :=
  (hf.frequently h).mem_closure
#align mem_closure_of_frequently_of_tendsto mem_closure_of_frequently_of_tendsto

theorem mem_closure_of_tendsto {f : α → X} {b : Filter α} [NeBot b]
    (hf : Tendsto f b (𝓝 x)) (h : ∀ᶠ x in b, f x ∈ s) : x ∈ closure s :=
  mem_closure_of_frequently_of_tendsto h.frequently hf
#align mem_closure_of_tendsto mem_closure_of_tendsto

/-- Suppose that `f` sends the complement to `s` to a single point `x`, and `l` is some filter.
Then `f` tends to `x` along `l` restricted to `s` if and only if it tends to `x` along `l`. -/
theorem tendsto_inf_principal_nhds_iff_of_forall_eq {f : α → X} {l : Filter α} {s : Set α}
    (h : ∀ a ∉ s, f a = x) : Tendsto f (l ⊓ 𝓟 s) (𝓝 x) ↔ Tendsto f l (𝓝 x) := by
  rw [tendsto_iff_comap, tendsto_iff_comap]
  replace h : 𝓟 sᶜ ≤ comap f (𝓝 x)
  · rintro U ⟨t, ht, htU⟩ x hx
    have : f x ∈ t := (h x hx).symm ▸ mem_of_mem_nhds ht
    exact htU this
  refine' ⟨fun h' => _, le_trans inf_le_left⟩
  have := sup_le h' h
  rw [sup_inf_right, sup_principal, union_compl_self, principal_univ, inf_top_eq, sup_le_iff]
    at this
  exact this.1
#align tendsto_inf_principal_nhds_iff_of_forall_eq tendsto_inf_principal_nhds_iff_of_forall_eq

/-!
### Limits of filters in topological spaces

In this section we define functions that return a limit of a filter (or of a function along a
filter), if it exists, and a random point otherwise. These functions are rarely used in Mathlib,
most of the theorems are written using `Filter.Tendsto`. One of the reasons is that
`Filter.limUnder f g = x` is not equivalent to `Filter.Tendsto g f (𝓝 x)` unless the codomain is a
Hausdorff space and `g` has a limit along `f`.
-/

section lim

-- "Lim"
set_option linter.uppercaseLean3 false

/-- If a filter `f` is majorated by some `𝓝 x`, then it is majorated by `𝓝 (Filter.lim f)`. We
formulate this lemma with a `[Nonempty X]` argument of `lim` derived from `h` to make it useful for
types without a `[Nonempty X]` instance. Because of the built-in proof irrelevance, Lean will unify
this instance with any other instance. -/
theorem le_nhds_lim {f : Filter X} (h : ∃ x, f ≤ 𝓝 x) : f ≤ 𝓝 (@lim _ _ (nonempty_of_exists h) f) :=
  Classical.epsilon_spec h
#align le_nhds_Lim le_nhds_lim

/-- If `g` tends to some `𝓝 x` along `f`, then it tends to `𝓝 (Filter.limUnder f g)`. We formulate
this lemma with a `[Nonempty X]` argument of `lim` derived from `h` to make it useful for types
without a `[Nonempty X]` instance. Because of the built-in proof irrelevance, Lean will unify this
instance with any other instance. -/
theorem tendsto_nhds_limUnder {f : Filter α} {g : α → X} (h : ∃ x, Tendsto g f (𝓝 x)) :
    Tendsto g f (𝓝 (@limUnder _ _ _ (nonempty_of_exists h) f g)) :=
  le_nhds_lim h
#align tendsto_nhds_lim tendsto_nhds_limUnder

end lim

end TopologicalSpace

open Topology

/-!
### Continuity
-/

section Continuous

variable {X Y Z : Type*} [TopologicalSpace X] [TopologicalSpace Y] [TopologicalSpace Z]

open TopologicalSpace

variable {f : X → Y} {s : Set X} {x : X} {y : Y}

theorem continuous_def : Continuous f ↔ ∀ s, IsOpen s → IsOpen (f ⁻¹' s) :=
  ⟨fun hf => hf.1, fun h => ⟨h⟩⟩
#align continuous_def continuous_def

theorem IsOpen.preimage (hf : Continuous f) {t : Set Y} (h : IsOpen t) :
    IsOpen (f ⁻¹' t) :=
  hf.isOpen_preimage t h
#align is_open.preimage IsOpen.preimage

theorem continuous_congr {g : X → Y} (h : ∀ x, f x = g x) :
    Continuous f ↔ Continuous g :=
  .of_eq <| congrArg _ <| funext h

theorem Continuous.congr {g : X → Y} (h : Continuous f) (h' : ∀ x, f x = g x) : Continuous g :=
  continuous_congr h' |>.mp h
#align continuous.congr Continuous.congr

theorem ContinuousAt.tendsto (h : ContinuousAt f x) :
    Tendsto f (𝓝 x) (𝓝 (f x)) :=
  h
#align continuous_at.tendsto ContinuousAt.tendsto

theorem continuousAt_def : ContinuousAt f x ↔ ∀ A ∈ 𝓝 (f x), f ⁻¹' A ∈ 𝓝 x :=
  Iff.rfl
#align continuous_at_def continuousAt_def

theorem continuousAt_congr {g : X → Y} (h : f =ᶠ[𝓝 x] g) :
    ContinuousAt f x ↔ ContinuousAt g x := by
  simp only [ContinuousAt, tendsto_congr' h, h.eq_of_nhds]
#align continuous_at_congr continuousAt_congr

theorem ContinuousAt.congr {g : X → Y} (hf : ContinuousAt f x) (h : f =ᶠ[𝓝 x] g) :
    ContinuousAt g x :=
  (continuousAt_congr h).1 hf
#align continuous_at.congr ContinuousAt.congr

theorem ContinuousAt.preimage_mem_nhds {t : Set Y} (h : ContinuousAt f x)
    (ht : t ∈ 𝓝 (f x)) : f ⁻¹' t ∈ 𝓝 x :=
  h ht
#align continuous_at.preimage_mem_nhds ContinuousAt.preimage_mem_nhds

/-- Deprecated, please use `not_mem_tsupport_iff_eventuallyEq` instead. -/
@[deprecated] -- 15 January 2024
theorem eventuallyEq_zero_nhds {M₀} [Zero M₀] {f : X → M₀} :
    f =ᶠ[𝓝 x] 0 ↔ x ∉ closure (Function.support f) := by
  rw [← mem_compl_iff, ← interior_compl, mem_interior_iff_mem_nhds, Function.compl_support,
    EventuallyEq, eventually_iff]
  simp only [Pi.zero_apply]
#align eventually_eq_zero_nhds eventuallyEq_zero_nhds

theorem ClusterPt.map {lx : Filter X} {ly : Filter Y} (H : ClusterPt x lx)
    (hfc : ContinuousAt f x) (hf : Tendsto f lx ly) : ClusterPt (f x) ly :=
  (NeBot.map H f).mono <| hfc.tendsto.inf hf
#align cluster_pt.map ClusterPt.map

/-- See also `interior_preimage_subset_preimage_interior`. -/
theorem preimage_interior_subset_interior_preimage {t : Set Y} (hf : Continuous f) :
    f ⁻¹' interior t ⊆ interior (f ⁻¹' t) :=
  interior_maximal (preimage_mono interior_subset) (isOpen_interior.preimage hf)
#align preimage_interior_subset_interior_preimage preimage_interior_subset_interior_preimage

@[continuity]
theorem continuous_id : Continuous (id : X → X) :=
  continuous_def.2 fun _ => id
#align continuous_id continuous_id

-- This is needed due to reducibility issues with the `continuity` tactic.
@[continuity]
theorem continuous_id' : Continuous (fun (x : X) => x) := continuous_id

theorem Continuous.comp {g : Y → Z} (hg : Continuous g) (hf : Continuous f) :
    Continuous (g ∘ f) :=
  continuous_def.2 fun _ h => (h.preimage hg).preimage hf
#align continuous.comp Continuous.comp

-- This is needed due to reducibility issues with the `continuity` tactic.
@[continuity]
theorem Continuous.comp' {g : Y → Z} (hg : Continuous g) (hf : Continuous f) :
    Continuous (fun x => g (f x)) := hg.comp hf

theorem Continuous.iterate {f : X → X} (h : Continuous f) (n : ℕ) : Continuous f^[n] :=
  Nat.recOn n continuous_id fun _ ihn => ihn.comp h
#align continuous.iterate Continuous.iterate

nonrec theorem ContinuousAt.comp {g : Y → Z} (hg : ContinuousAt g (f x))
    (hf : ContinuousAt f x) : ContinuousAt (g ∘ f) x :=
  hg.comp hf
#align continuous_at.comp ContinuousAt.comp

/-- See note [comp_of_eq lemmas] -/
theorem ContinuousAt.comp_of_eq {g : Y → Z} (hg : ContinuousAt g y)
    (hf : ContinuousAt f x) (hy : f x = y) : ContinuousAt (g ∘ f) x := by subst hy; exact hg.comp hf
#align continuous_at.comp_of_eq ContinuousAt.comp_of_eq

theorem Continuous.tendsto (hf : Continuous f) (x) : Tendsto f (𝓝 x) (𝓝 (f x)) :=
  ((nhds_basis_opens x).tendsto_iff <| nhds_basis_opens <| f x).2 fun t ⟨hxt, ht⟩ =>
    ⟨f ⁻¹' t, ⟨hxt, ht.preimage hf⟩, Subset.rfl⟩
#align continuous.tendsto Continuous.tendsto

/-- A version of `Continuous.tendsto` that allows one to specify a simpler form of the limit.
E.g., one can write `continuous_exp.tendsto' 0 1 exp_zero`. -/
theorem Continuous.tendsto' (hf : Continuous f) (x : X) (y : Y) (h : f x = y) :
    Tendsto f (𝓝 x) (𝓝 y) :=
  h ▸ hf.tendsto x
#align continuous.tendsto' Continuous.tendsto'

theorem Continuous.continuousAt (h : Continuous f) : ContinuousAt f x :=
  h.tendsto x
#align continuous.continuous_at Continuous.continuousAt

theorem continuous_iff_continuousAt : Continuous f ↔ ∀ x, ContinuousAt f x :=
  ⟨Continuous.tendsto, fun hf => continuous_def.2 fun _U hU => isOpen_iff_mem_nhds.2 fun x hx =>
    hf x <| hU.mem_nhds hx⟩
#align continuous_iff_continuous_at continuous_iff_continuousAt

theorem continuousAt_const : ContinuousAt (fun _ : X => y) x :=
  tendsto_const_nhds
#align continuous_at_const continuousAt_const

@[continuity]
theorem continuous_const : Continuous fun _ : X => y :=
  continuous_iff_continuousAt.mpr fun _ => continuousAt_const
#align continuous_const continuous_const

theorem Filter.EventuallyEq.continuousAt (h : f =ᶠ[𝓝 x] fun _ => y) :
    ContinuousAt f x :=
  (continuousAt_congr h).2 tendsto_const_nhds
#align filter.eventually_eq.continuous_at Filter.EventuallyEq.continuousAt

theorem continuous_of_const (h : ∀ x y, f x = f y) : Continuous f :=
  continuous_iff_continuousAt.mpr fun x =>
    Filter.EventuallyEq.continuousAt <| eventually_of_forall fun y => h y x
#align continuous_of_const continuous_of_const

theorem continuousAt_id : ContinuousAt id x :=
  continuous_id.continuousAt
#align continuous_at_id continuousAt_id

theorem ContinuousAt.iterate {f : X → X} (hf : ContinuousAt f x) (hx : f x = x) (n : ℕ) :
    ContinuousAt f^[n] x :=
  Nat.recOn n continuousAt_id fun n ihn =>
    show ContinuousAt (f^[n] ∘ f) x from ContinuousAt.comp (hx.symm ▸ ihn) hf
#align continuous_at.iterate ContinuousAt.iterate

theorem continuous_iff_isClosed : Continuous f ↔ ∀ s, IsClosed s → IsClosed (f ⁻¹' s) :=
  continuous_def.trans <| compl_surjective.forall.trans <| by
    simp only [isOpen_compl_iff, preimage_compl]
#align continuous_iff_is_closed continuous_iff_isClosed

theorem IsClosed.preimage (hf : Continuous f) {t : Set Y} (h : IsClosed t) :
    IsClosed (f ⁻¹' t) :=
  continuous_iff_isClosed.mp hf t h
#align is_closed.preimage IsClosed.preimage

theorem mem_closure_image (hf : ContinuousAt f x)
    (hx : x ∈ closure s) : f x ∈ closure (f '' s) :=
  mem_closure_of_frequently_of_tendsto
    ((mem_closure_iff_frequently.1 hx).mono fun _ => mem_image_of_mem _) hf
#align mem_closure_image mem_closure_image

theorem continuousAt_iff_ultrafilter :
    ContinuousAt f x ↔ ∀ g : Ultrafilter X, ↑g ≤ 𝓝 x → Tendsto f g (𝓝 (f x)) :=
  tendsto_iff_ultrafilter f (𝓝 x) (𝓝 (f x))
#align continuous_at_iff_ultrafilter continuousAt_iff_ultrafilter

theorem continuous_iff_ultrafilter :
    Continuous f ↔ ∀ (x) (g : Ultrafilter X), ↑g ≤ 𝓝 x → Tendsto f g (𝓝 (f x)) := by
  simp only [continuous_iff_continuousAt, continuousAt_iff_ultrafilter]
#align continuous_iff_ultrafilter continuous_iff_ultrafilter

theorem Continuous.closure_preimage_subset (hf : Continuous f) (t : Set Y) :
    closure (f ⁻¹' t) ⊆ f ⁻¹' closure t := by
  rw [← (isClosed_closure.preimage hf).closure_eq]
  exact closure_mono (preimage_mono subset_closure)
#align continuous.closure_preimage_subset Continuous.closure_preimage_subset

theorem Continuous.frontier_preimage_subset (hf : Continuous f) (t : Set Y) :
    frontier (f ⁻¹' t) ⊆ f ⁻¹' frontier t :=
  diff_subset_diff (hf.closure_preimage_subset t) (preimage_interior_subset_interior_preimage hf)
#align continuous.frontier_preimage_subset Continuous.frontier_preimage_subset

/-- If a continuous map `f` maps `s` to `t`, then it maps `closure s` to `closure t`. -/
protected theorem Set.MapsTo.closure {t : Set Y} (h : MapsTo f s t)
    (hc : Continuous f) : MapsTo f (closure s) (closure t) := by
  simp only [MapsTo, mem_closure_iff_clusterPt]
  exact fun x hx => hx.map hc.continuousAt (tendsto_principal_principal.2 h)
#align set.maps_to.closure Set.MapsTo.closure

/-- See also `IsClosedMap.closure_image_eq_of_continuous`. -/
theorem image_closure_subset_closure_image (h : Continuous f) :
    f '' closure s ⊆ closure (f '' s) :=
  ((mapsTo_image f s).closure h).image_subset
#align image_closure_subset_closure_image image_closure_subset_closure_image

-- porting note: new lemma
theorem closure_image_closure (h : Continuous f) :
    closure (f '' closure s) = closure (f '' s) :=
  Subset.antisymm
    (closure_minimal (image_closure_subset_closure_image h) isClosed_closure)
    (closure_mono <| image_subset _ subset_closure)

theorem closure_subset_preimage_closure_image (h : Continuous f) :
    closure s ⊆ f ⁻¹' closure (f '' s) := by
  rw [← Set.image_subset_iff]
  exact image_closure_subset_closure_image h
#align closure_subset_preimage_closure_image closure_subset_preimage_closure_image

theorem map_mem_closure {t : Set Y} (hf : Continuous f)
    (hx : x ∈ closure s) (ht : MapsTo f s t) : f x ∈ closure t :=
  ht.closure hf hx
#align map_mem_closure map_mem_closure

/-- If a continuous map `f` maps `s` to a closed set `t`, then it maps `closure s` to `t`. -/
theorem Set.MapsTo.closure_left {t : Set Y} (h : MapsTo f s t)
    (hc : Continuous f) (ht : IsClosed t) : MapsTo f (closure s) t :=
  ht.closure_eq ▸ h.closure hc
#align set.maps_to.closure_left Set.MapsTo.closure_left

/-!
### Function with dense range
-/

section DenseRange

variable {α ι : Type*} (f : α → X) (g : X → Y)

variable {f : α → X} {s : Set X}

/-- A surjective map has dense range. -/
theorem Function.Surjective.denseRange (hf : Function.Surjective f) : DenseRange f := fun x => by
  simp [hf.range_eq]
#align function.surjective.dense_range Function.Surjective.denseRange

theorem denseRange_id : DenseRange (id : X → X) :=
  Function.Surjective.denseRange Function.surjective_id
#align dense_range_id denseRange_id

theorem denseRange_iff_closure_range : DenseRange f ↔ closure (range f) = univ :=
  dense_iff_closure_eq
#align dense_range_iff_closure_range denseRange_iff_closure_range

theorem DenseRange.closure_range (h : DenseRange f) : closure (range f) = univ :=
  h.closure_eq
#align dense_range.closure_range DenseRange.closure_range

theorem Dense.denseRange_val (h : Dense s) : DenseRange ((↑) : s → X) := by
  simpa only [DenseRange, Subtype.range_coe_subtype]
#align dense.dense_range_coe Dense.denseRange_val

theorem Continuous.range_subset_closure_image_dense {f : X → Y} (hf : Continuous f)
    (hs : Dense s) : range f ⊆ closure (f '' s) := by
  rw [← image_univ, ← hs.closure_eq]
  exact image_closure_subset_closure_image hf
#align continuous.range_subset_closure_image_dense Continuous.range_subset_closure_image_dense

/-- The image of a dense set under a continuous map with dense range is a dense set. -/
theorem DenseRange.dense_image {f : X → Y} (hf' : DenseRange f) (hf : Continuous f)
    (hs : Dense s) : Dense (f '' s) :=
  (hf'.mono <| hf.range_subset_closure_image_dense hs).of_closure
#align dense_range.dense_image DenseRange.dense_image

/-- If `f` has dense range and `s` is an open set in the codomain of `f`, then the image of the
preimage of `s` under `f` is dense in `s`. -/
theorem DenseRange.subset_closure_image_preimage_of_isOpen (hf : DenseRange f) (hs : IsOpen s) :
    s ⊆ closure (f '' (f ⁻¹' s)) := by
  rw [image_preimage_eq_inter_range]
  exact hf.open_subset_closure_inter hs
#align dense_range.subset_closure_image_preimage_of_is_open DenseRange.subset_closure_image_preimage_of_isOpen

/-- If a continuous map with dense range maps a dense set to a subset of `t`, then `t` is a dense
set. -/
theorem DenseRange.dense_of_mapsTo {f : X → Y} (hf' : DenseRange f) (hf : Continuous f)
    (hs : Dense s) {t : Set Y} (ht : MapsTo f s t) : Dense t :=
  (hf'.dense_image hf hs).mono ht.image_subset
#align dense_range.dense_of_maps_to DenseRange.dense_of_mapsTo

/-- Composition of a continuous map with dense range and a function with dense range has dense
range. -/
theorem DenseRange.comp {g : Y → Z} {f : α → Y} (hg : DenseRange g) (hf : DenseRange f)
    (cg : Continuous g) : DenseRange (g ∘ f) := by
  rw [DenseRange, range_comp]
  exact hg.dense_image cg hf
#align dense_range.comp DenseRange.comp

nonrec theorem DenseRange.nonempty_iff (hf : DenseRange f) : Nonempty α ↔ Nonempty X :=
  range_nonempty_iff_nonempty.symm.trans hf.nonempty_iff
#align dense_range.nonempty_iff DenseRange.nonempty_iff

theorem DenseRange.nonempty [h : Nonempty X] (hf : DenseRange f) : Nonempty α :=
  hf.nonempty_iff.mpr h
#align dense_range.nonempty DenseRange.nonempty

/-- Given a function `f : X → Y` with dense range and `y : Y`, returns some `x : X`. -/
def DenseRange.some (hf : DenseRange f) (x : X) : α :=
  Classical.choice <| hf.nonempty_iff.mpr ⟨x⟩
#align dense_range.some DenseRange.some

nonrec theorem DenseRange.exists_mem_open (hf : DenseRange f) (ho : IsOpen s) (hs : s.Nonempty) :
    ∃ a, f a ∈ s :=
  exists_range_iff.1 <| hf.exists_mem_open ho hs
#align dense_range.exists_mem_open DenseRange.exists_mem_open

theorem DenseRange.mem_nhds (h : DenseRange f) (hs : s ∈ 𝓝 x) :
    ∃ a, f a ∈ s :=
  let ⟨a, ha⟩ := h.exists_mem_open isOpen_interior ⟨x, mem_interior_iff_mem_nhds.2 hs⟩
  ⟨a, interior_subset ha⟩
#align dense_range.mem_nhds DenseRange.mem_nhds

end DenseRange

end Continuous

library_note "continuity lemma statement"/--
The library contains many lemmas stating that functions/operations are continuous. There are many
ways to formulate the continuity of operations. Some are more convenient than others.
Note: for the most part this note also applies to other properties
(`Measurable`, `Differentiable`, `ContinuousOn`, ...).

### The traditional way
As an example, let's look at addition `(+) : M → M → M`. We can state that this is continuous
in different definitionally equal ways (omitting some typing information)
* `Continuous (fun p ↦ p.1 + p.2)`;
* `Continuous (Function.uncurry (+))`;
* `Continuous ↿(+)`. (`↿` is notation for recursively uncurrying a function)

However, lemmas with this conclusion are not nice to use in practice because
1. They confuse the elaborator. The following two examples fail, because of limitations in the
  elaboration process.
  ```
  variables {M : Type*} [Add M] [TopologicalSpace M] [ContinuousAdd M]
  example : Continuous (λ x : M, x + x) :=
  continuous_add.comp _

  example : Continuous (λ x : M, x + x) :=
  continuous_add.comp (continuous_id.prod_mk continuous_id)
  ```
  The second is a valid proof, which is accepted if you write it as
  `continuous_add.comp (continuous_id.prod_mk continuous_id : _)`

2. If the operation has more than 2 arguments, they are impractical to use, because in your
  application the arguments in the domain might be in a different order or associated differently.

### The convenient way

A much more convenient way to write continuity lemmas is like `Continuous.add`:
```
Continuous.add {f g : X → M} (hf : Continuous f) (hg : Continuous g) : Continuous (λ x, f x + g x)
```
The conclusion can be `Continuous (f + g)`, which is definitionally equal.
This has the following advantages
* It supports projection notation, so is shorter to write.
* `Continuous.add _ _` is recognized correctly by the elaborator and gives useful new goals.
* It works generally, since the domain is a variable.

As an example for a unary operation, we have `Continuous.neg`.
```
Continuous.neg {f : X → G} (hf : Continuous f) : Continuous (fun x ↦ -f x)
```
For unary functions, the elaborator is not confused when applying the traditional lemma
(like `continuous_neg`), but it's still convenient to have the short version available (compare
`hf.neg.neg.neg` with `continuous_neg.comp <| continuous_neg.comp <| continuous_neg.comp hf`).

As a harder example, consider an operation of the following type:
```
def strans {x : F} (γ γ' : Path x x) (t₀ : I) : Path x x
```
The precise definition is not important, only its type.
The correct continuity principle for this operation is something like this:
```
{f : X → F} {γ γ' : ∀ x, Path (f x) (f x)} {t₀ s : X → I}
  (hγ : Continuous ↿γ) (hγ' : Continuous ↿γ')
  (ht : Continuous t₀) (hs : Continuous s) :
  Continuous (fun x ↦ strans (γ x) (γ' x) (t x) (s x))
```
Note that *all* arguments of `strans` are indexed over `X`, even the basepoint `x`, and the last
argument `s` that arises since `Path x x` has a coercion to `I → F`. The paths `γ` and `γ'` (which
are unary functions from `I`) become binary functions in the continuity lemma.

### Summary
* Make sure that your continuity lemmas are stated in the most general way, and in a convenient
  form. That means that:
  - The conclusion has a variable `X` as domain (not something like `Y × Z`);
  - Wherever possible, all point arguments `c : Y` are replaced by functions `c : X → Y`;
  - All `n`-ary function arguments are replaced by `n+1`-ary functions
    (`f : Y → Z` becomes `f : X → Y → Z`);
  - All (relevant) arguments have continuity assumptions, and perhaps there are additional
    assumptions needed to make the operation continuous;
  - The function in the conclusion is fully applied.
* These remarks are mostly about the format of the *conclusion* of a continuity lemma.
  In assumptions it's fine to state that a function with more than 1 argument is continuous using
  `↿` or `Function.uncurry`.

### Functions with discontinuities

In some cases, you want to work with discontinuous functions, and in certain expressions they are
still continuous. For example, consider the fractional part of a number, `Int.fract : ℝ → ℝ`.
In this case, you want to add conditions to when a function involving `fract` is continuous, so you
get something like this: (assumption `hf` could be weakened, but the important thing is the shape
of the conclusion)
```
lemma ContinuousOn.comp_fract {X Y : Type*} [TopologicalSpace X] [TopologicalSpace Y]
    {f : X → ℝ → Y} {g : X → ℝ} (hf : Continuous ↿f) (hg : Continuous g) (h : ∀ s, f s 0 = f s 1) :
    Continuous (fun x ↦ f x (fract (g x)))
```
With `ContinuousAt` you can be even more precise about what to prove in case of discontinuities,
see e.g. `ContinuousAt.comp_div_cases`.
-/

library_note "comp_of_eq lemmas"/--
Lean's elaborator has trouble elaborating applications of lemmas that state that the composition of
two functions satisfy some property at a point, like `ContinuousAt.comp` / `ContDiffAt.comp` and
`ContMDiffWithinAt.comp`. The reason is that a lemma like this looks like
`ContinuousAt g (f x) → ContinuousAt f x → ContinuousAt (g ∘ f) x`.
Since Lean's elaborator elaborates the arguments from left-to-right, when you write `hg.comp hf`,
the elaborator will try to figure out *both* `f` and `g` from the type of `hg`. It tries to figure
out `f` just from the point where `g` is continuous. For example, if `hg : ContinuousAt g (a, x)`
then the elaborator will assign `f` to the function `Prod.mk a`, since in that case `f x = (a, x)`.
This is undesirable in most cases where `f` is not a variable. There are some ways to work around
this, for example by giving `f` explicitly, or to force Lean to elaborate `hf` before elaborating
`hg`, but this is annoying.
Another better solution is to reformulate composition lemmas to have the following shape
`ContinuousAt g y → ContinuousAt f x → f x = y → ContinuousAt (g ∘ f) x`.
This is even useful if the proof of `f x = y` is `rfl`.
The reason that this works better is because the type of `hg` doesn't mention `f`.
Only after elaborating the two `ContinuousAt` arguments, Lean will try to unify `f x` with `y`,
which is often easy after having chosen the correct functions for `f` and `g`.
Here is an example that shows the difference:
```
example [TopologicalSpace X] [TopologicalSpace Y] {x₀ : X} (f : X → X → Y)
    (hf : ContinuousAt (Function.uncurry f) (x₀, x₀)) :
    ContinuousAt (fun x ↦ f x x) x₀ :=
  -- hf.comp (continuousAt_id.prod continuousAt_id) -- type mismatch
  -- hf.comp_of_eq (continuousAt_id.prod continuousAt_id) rfl -- works
```
-/<|MERGE_RESOLUTION|>--- conflicted
+++ resolved
@@ -1060,22 +1060,13 @@
   ⟨f.le_of_inf_neBot', fun h => ClusterPt.of_le_nhds h⟩
 #align ultrafilter.cluster_pt_iff Ultrafilter.clusterPt_iff
 
-<<<<<<< HEAD
-=======
 theorem clusterPt_iff_ultrafilter {f : Filter X} : ClusterPt x f ↔
     ∃ u : Ultrafilter X, u ≤ f ∧ u ≤ 𝓝 x := by
   simp_rw [ClusterPt, ← le_inf_iff, exists_ultrafilter_iff, inf_comm]
 
-/-- A point `x` is a cluster point of a sequence `u` along a filter `F` if it is a cluster point
-of `map u F`. -/
-def MapClusterPt {ι : Type*} (x : X) (F : Filter ι) (u : ι → X) : Prop :=
-  ClusterPt x (map u F)
-#align map_cluster_pt MapClusterPt
-
 theorem mapClusterPt_def {ι : Type*} (x : X) (F : Filter ι) (u : ι → X) :
     MapClusterPt x F u ↔ ClusterPt x (map u F) := Iff.rfl
 
->>>>>>> feec58a7
 theorem mapClusterPt_iff {ι : Type*} (x : X) (F : Filter ι) (u : ι → X) :
     MapClusterPt x F u ↔ ∀ s ∈ 𝓝 x, ∃ᶠ a in F, u a ∈ s := by
   simp_rw [MapClusterPt, ClusterPt, inf_neBot_iff_frequently_left, frequently_map]
