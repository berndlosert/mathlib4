/-
Copyright (c) 2017 Johannes Hölzl. All rights reserved.
Released under Apache 2.0 license as described in the file LICENSE.
Authors: Johannes Hölzl, Mario Carneiro
-/
import Mathlib.Topology.Compactness.SigmaCompact
import Mathlib.Topology.Connected.LocallyConnected
import Mathlib.Topology.Connected.TotallyDisconnected
import Mathlib.Topology.Inseparable

#align_import topology.separation from "leanprover-community/mathlib"@"d91e7f7a7f1c7e9f0e18fdb6bde4f652004c735d"

/-!
# Separation properties of topological spaces.

This file defines the predicate `SeparatedNhds`, and common separation axioms
(under the Kolmogorov classification).

## Main definitions

* `SeparatedNhds`: Two `Set`s are separated by neighbourhoods if they are contained in disjoint
  open sets.
* `T0Space`: A T₀/Kolmogorov space is a space where, for every two points `x ≠ y`,
  there is an open set that contains one, but not the other.
* `T1Space`: A T₁/Fréchet space is a space where every singleton set is closed.
  This is equivalent to, for every pair `x ≠ y`, there existing an open set containing `x`
  but not `y` (`t1Space_iff_exists_open` shows that these conditions are equivalent.)
* `T2Space`: A T₂/Hausdorff space is a space where, for every two points `x ≠ y`,
  there is two disjoint open sets, one containing `x`, and the other `y`.
* `T25Space`: A T₂.₅/Urysohn space is a space where, for every two points `x ≠ y`,
  there is two open sets, one containing `x`, and the other `y`, whose closures are disjoint.
* `RegularSpace`: A regular space is one where, given any closed `C` and `x ∉ C`,
  there are disjoint open sets containing `x` and `C` respectively. Such a space is not necessarily
  Hausdorff.
* `T3Space`: A T₃ space is a T0 regular space. In `mathlib`, T₃ implies T₂.₅.
* `NormalSpace`: A normal space, is one where given two disjoint closed sets,
  we can find two open sets that separate them.
* `T4Space`: A T₄ space is a normal T₁ space. T₄ implies T₃.
* `T5Space`: A T₅ space, also known as a *completely normal Hausdorff space*, is a space in which,
  given two sets `s` and `t` such that the closure of `s` is disjoint from `t`, and conversely,
  then `s` and `t` have disjoint neighborhoods.

## Main results

### T₀ spaces

* `IsClosed.exists_closed_singleton`: Given a closed set `S` in a compact T₀ space,
  there is some `x ∈ S` such that `{x}` is closed.
* `exists_open_singleton_of_open_finite`: Given an open finite set `S` in a T₀ space,
  there is some `x ∈ S` such that `{x}` is open.

### T₁ spaces

* `isClosedMap_const`: The constant map is a closed map.
* `discrete_of_t1_of_finite`: A finite T₁ space must have the discrete topology.

### T₂ spaces

* `t2_iff_nhds`: A space is T₂ iff the neighbourhoods of distinct points generate the bottom filter.
* `t2_iff_isClosed_diagonal`: A space is T₂ iff the `diagonal` of `X` (that is, the set of all
  points of the form `(a, a) : X × X`) is closed under the product topology.
* `separatedNhds_of_finset_finset`: Any two disjoint finsets are `SeparatedNhds`.
* Most topological constructions preserve Hausdorffness;
  these results are part of the typeclass inference system (e.g. `Embedding.t2Space`)
* `Set.EqOn.closure`: If two functions are equal on some set `s`, they are equal on its closure.
* `IsCompact.isClosed`: All compact sets are closed.
* `WeaklyLocallyCompactSpace.locallyCompactSpace`: If a topological space is both
  weakly locally compact (i.e., each point has a compact neighbourhood)
  and is T₂, then it is locally compact.
* `totallySeparatedSpace_of_t1_of_basis_clopen`: If `X` has a clopen basis, then
  it is a `TotallySeparatedSpace`.
* `loc_compact_t2_tot_disc_iff_tot_sep`: A locally compact T₂ space is totally disconnected iff
  it is totally separated.

If the space is also compact:

* `normalOfCompactT2`: A compact T₂ space is a `NormalSpace`.
* `connectedComponent_eq_iInter_isClopen`: The connected component of a point
  is the intersection of all its clopen neighbourhoods.
* `compact_t2_tot_disc_iff_tot_sep`: Being a `TotallyDisconnectedSpace`
  is equivalent to being a `TotallySeparatedSpace`.
* `ConnectedComponents.t2`: `ConnectedComponents X` is T₂ for `X` T₂ and compact.

### T₃ spaces

* `disjoint_nested_nhds`: Given two points `x ≠ y`, we can find neighbourhoods `x ∈ V₁ ⊆ U₁` and
  `y ∈ V₂ ⊆ U₂`, with the `Vₖ` closed and the `Uₖ` open, such that the `Uₖ` are disjoint.

## References

https://en.wikipedia.org/wiki/Separation_axiom
-/


open Function Set Filter Topology TopologicalSpace
open scoped Classical

universe u v

variable {X : Type*} {Y : Type*} [TopologicalSpace X]

section Separation

/--
`SeparatedNhds` is a predicate on pairs of sub`Set`s of a topological space.  It holds if the two
sub`Set`s are contained in disjoint open sets.
-/
def SeparatedNhds : Set X → Set X → Prop := fun s t : Set X =>
  ∃ U V : Set X, IsOpen U ∧ IsOpen V ∧ s ⊆ U ∧ t ⊆ V ∧ Disjoint U V
#align separated_nhds SeparatedNhds

theorem separatedNhds_iff_disjoint {s t : Set X} : SeparatedNhds s t ↔ Disjoint (𝓝ˢ s) (𝓝ˢ t) := by
  simp only [(hasBasis_nhdsSet s).disjoint_iff (hasBasis_nhdsSet t), SeparatedNhds, exists_prop, ←
    exists_and_left, and_assoc, and_comm, and_left_comm]
#align separated_nhds_iff_disjoint separatedNhds_iff_disjoint

alias ⟨SeparatedNhds.disjoint_nhdsSet, _⟩ := separatedNhds_iff_disjoint

namespace SeparatedNhds

variable {s s₁ s₂ t t₁ t₂ u : Set X}

@[symm]
theorem symm : SeparatedNhds s t → SeparatedNhds t s := fun ⟨U, V, oU, oV, aU, bV, UV⟩ =>
  ⟨V, U, oV, oU, bV, aU, Disjoint.symm UV⟩
#align separated_nhds.symm SeparatedNhds.symm

theorem comm (s t : Set X) : SeparatedNhds s t ↔ SeparatedNhds t s :=
  ⟨symm, symm⟩
#align separated_nhds.comm SeparatedNhds.comm

theorem preimage [TopologicalSpace Y] {f : X → Y} {s t : Set Y} (h : SeparatedNhds s t)
    (hf : Continuous f) : SeparatedNhds (f ⁻¹' s) (f ⁻¹' t) :=
  let ⟨U, V, oU, oV, sU, tV, UV⟩ := h
  ⟨f ⁻¹' U, f ⁻¹' V, oU.preimage hf, oV.preimage hf, preimage_mono sU, preimage_mono tV,
    UV.preimage f⟩
#align separated_nhds.preimage SeparatedNhds.preimage

protected theorem disjoint (h : SeparatedNhds s t) : Disjoint s t :=
  let ⟨_, _, _, _, hsU, htV, hd⟩ := h; hd.mono hsU htV
#align separated_nhds.disjoint SeparatedNhds.disjoint

theorem disjoint_closure_left (h : SeparatedNhds s t) : Disjoint (closure s) t :=
  let ⟨_U, _V, _, hV, hsU, htV, hd⟩ := h
  (hd.closure_left hV).mono (closure_mono hsU) htV
#align separated_nhds.disjoint_closure_left SeparatedNhds.disjoint_closure_left

theorem disjoint_closure_right (h : SeparatedNhds s t) : Disjoint s (closure t) :=
  h.symm.disjoint_closure_left.symm
#align separated_nhds.disjoint_closure_right SeparatedNhds.disjoint_closure_right

@[simp] theorem empty_right (s : Set X) : SeparatedNhds s ∅ :=
  ⟨_, _, isOpen_univ, isOpen_empty, fun a _ => mem_univ a, Subset.rfl, disjoint_empty _⟩
#align separated_nhds.empty_right SeparatedNhds.empty_right

@[simp] theorem empty_left (s : Set X) : SeparatedNhds ∅ s :=
  (empty_right _).symm
#align separated_nhds.empty_left SeparatedNhds.empty_left

theorem mono (h : SeparatedNhds s₂ t₂) (hs : s₁ ⊆ s₂) (ht : t₁ ⊆ t₂) : SeparatedNhds s₁ t₁ :=
  let ⟨U, V, hU, hV, hsU, htV, hd⟩ := h
  ⟨U, V, hU, hV, hs.trans hsU, ht.trans htV, hd⟩
#align separated_nhds.mono SeparatedNhds.mono

theorem union_left : SeparatedNhds s u → SeparatedNhds t u → SeparatedNhds (s ∪ t) u := by
  simpa only [separatedNhds_iff_disjoint, nhdsSet_union, disjoint_sup_left] using And.intro
#align separated_nhds.union_left SeparatedNhds.union_left

theorem union_right (ht : SeparatedNhds s t) (hu : SeparatedNhds s u) : SeparatedNhds s (t ∪ u) :=
  (ht.symm.union_left hu.symm).symm
#align separated_nhds.union_right SeparatedNhds.union_right

end SeparatedNhds

/-- A T₀ space, also known as a Kolmogorov space, is a topological space such that for every pair
`x ≠ y`, there is an open set containing one but not the other. We formulate the definition in terms
of the `Inseparable` relation.  -/
class T0Space (X : Type u) [TopologicalSpace X] : Prop where
  /-- Two inseparable points in a T₀ space are equal. -/
  t0 : ∀ ⦃x y : X⦄, Inseparable x y → x = y
#align t0_space T0Space

theorem t0Space_iff_inseparable (X : Type u) [TopologicalSpace X] :
    T0Space X ↔ ∀ x y : X, Inseparable x y → x = y :=
  ⟨fun ⟨h⟩ => h, fun h => ⟨h⟩⟩
#align t0_space_iff_inseparable t0Space_iff_inseparable

theorem t0Space_iff_not_inseparable (X : Type u) [TopologicalSpace X] :
    T0Space X ↔ Pairwise fun x y : X => ¬Inseparable x y := by
  simp only [t0Space_iff_inseparable, Ne.def, not_imp_not, Pairwise]
#align t0_space_iff_not_inseparable t0Space_iff_not_inseparable

theorem Inseparable.eq [T0Space X] {x y : X} (h : Inseparable x y) : x = y :=
  T0Space.t0 h
#align inseparable.eq Inseparable.eq

/-- A topology `Inducing` map from a T₀ space is injective. -/
protected theorem Inducing.injective [TopologicalSpace Y] [T0Space X] {f : X → Y}
    (hf : Inducing f) : Injective f := fun _ _ h =>
  (hf.inseparable_iff.1 <| .of_eq h).eq
#align inducing.injective Inducing.injective

/-- A topology `Inducing` map from a T₀ space is a topological embedding. -/
protected theorem Inducing.embedding [TopologicalSpace Y] [T0Space X] {f : X → Y}
    (hf : Inducing f) : Embedding f :=
  ⟨hf, hf.injective⟩
#align inducing.embedding Inducing.embedding

lemma embedding_iff_inducing [TopologicalSpace Y] [T0Space X] {f : X → Y} :
    Embedding f ↔ Inducing f :=
  ⟨Embedding.toInducing, Inducing.embedding⟩
#align embedding_iff_inducing embedding_iff_inducing

theorem t0Space_iff_nhds_injective (X : Type u) [TopologicalSpace X] :
    T0Space X ↔ Injective (𝓝 : X → Filter X) :=
  t0Space_iff_inseparable X
#align t0_space_iff_nhds_injective t0Space_iff_nhds_injective

theorem nhds_injective [T0Space X] : Injective (𝓝 : X → Filter X) :=
  (t0Space_iff_nhds_injective X).1 ‹_›
#align nhds_injective nhds_injective

theorem inseparable_iff_eq [T0Space X] {x y : X} : Inseparable x y ↔ x = y :=
  nhds_injective.eq_iff
#align inseparable_iff_eq inseparable_iff_eq

@[simp]
theorem nhds_eq_nhds_iff [T0Space X] {a b : X} : 𝓝 a = 𝓝 b ↔ a = b :=
  nhds_injective.eq_iff
#align nhds_eq_nhds_iff nhds_eq_nhds_iff

@[simp]
theorem inseparable_eq_eq [T0Space X] : Inseparable = @Eq X :=
  funext₂ fun _ _ => propext inseparable_iff_eq
#align inseparable_eq_eq inseparable_eq_eq

theorem TopologicalSpace.IsTopologicalBasis.inseparable_iff {b : Set (Set X)}
    (hb : IsTopologicalBasis b) {x y : X} : Inseparable x y ↔ ∀ s ∈ b, (x ∈ s ↔ y ∈ s) :=
  ⟨fun h s hs ↦ inseparable_iff_forall_open.1 h _ (hb.isOpen hs),
    fun h ↦ hb.nhds_hasBasis.eq_of_same_basis <| by
      convert hb.nhds_hasBasis using 2
      exact and_congr_right (h _)⟩

theorem TopologicalSpace.IsTopologicalBasis.eq_iff [T0Space X] {b : Set (Set X)}
    (hb : IsTopologicalBasis b) {x y : X} : x = y ↔ ∀ s ∈ b, (x ∈ s ↔ y ∈ s) :=
  inseparable_iff_eq.symm.trans hb.inseparable_iff

theorem t0Space_iff_exists_isOpen_xor'_mem (X : Type u) [TopologicalSpace X] :
    T0Space X ↔ Pairwise fun x y => ∃ U : Set X, IsOpen U ∧ Xor' (x ∈ U) (y ∈ U) := by
  simp only [t0Space_iff_not_inseparable, xor_iff_not_iff, not_forall, exists_prop,
    inseparable_iff_forall_open, Pairwise]
#align t0_space_iff_exists_is_open_xor_mem t0Space_iff_exists_isOpen_xor'_mem

theorem exists_isOpen_xor'_mem [T0Space X] {x y : X} (h : x ≠ y) :
    ∃ U : Set X, IsOpen U ∧ Xor' (x ∈ U) (y ∈ U) :=
  (t0Space_iff_exists_isOpen_xor'_mem X).1 ‹_› h
#align exists_is_open_xor_mem exists_isOpen_xor'_mem

/-- Specialization forms a partial order on a t0 topological space. -/
def specializationOrder (X) [TopologicalSpace X] [T0Space X] : PartialOrder X :=
  { specializationPreorder X, PartialOrder.lift (OrderDual.toDual ∘ 𝓝) nhds_injective with }
#align specialization_order specializationOrder

instance : T0Space (SeparationQuotient X) :=
  ⟨fun x y => Quotient.inductionOn₂' x y fun _ _ h =>
    SeparationQuotient.mk_eq_mk.2 <| SeparationQuotient.inducing_mk.inseparable_iff.1 h⟩

theorem minimal_nonempty_closed_subsingleton [T0Space X] {s : Set X} (hs : IsClosed s)
    (hmin : ∀ t, t ⊆ s → t.Nonempty → IsClosed t → t = s) : s.Subsingleton := by
  clear Y -- Porting note: added
  refine' fun x hx y hy => of_not_not fun hxy => _
  rcases exists_isOpen_xor'_mem hxy with ⟨U, hUo, hU⟩
  wlog h : x ∈ U ∧ y ∉ U
  · refine this hs hmin y hy x hx (Ne.symm hxy) U hUo hU.symm (hU.resolve_left h)
  cases' h with hxU hyU
  have : s \ U = s := hmin (s \ U) (diff_subset _ _) ⟨y, hy, hyU⟩ (hs.sdiff hUo)
  exact (this.symm.subset hx).2 hxU
#align minimal_nonempty_closed_subsingleton minimal_nonempty_closed_subsingleton

theorem minimal_nonempty_closed_eq_singleton [T0Space X] {s : Set X} (hs : IsClosed s)
    (hne : s.Nonempty) (hmin : ∀ t, t ⊆ s → t.Nonempty → IsClosed t → t = s) : ∃ x, s = {x} :=
  exists_eq_singleton_iff_nonempty_subsingleton.2
    ⟨hne, minimal_nonempty_closed_subsingleton hs hmin⟩
#align minimal_nonempty_closed_eq_singleton minimal_nonempty_closed_eq_singleton

/-- Given a closed set `S` in a compact T₀ space, there is some `x ∈ S` such that `{x}` is
closed. -/
theorem IsClosed.exists_closed_singleton [T0Space X] [CompactSpace X] {S : Set X}
    (hS : IsClosed S) (hne : S.Nonempty) : ∃ x : X, x ∈ S ∧ IsClosed ({x} : Set X) := by
  obtain ⟨V, Vsub, Vne, Vcls, hV⟩ := hS.exists_minimal_nonempty_closed_subset hne
  rcases minimal_nonempty_closed_eq_singleton Vcls Vne hV with ⟨x, rfl⟩
  exact ⟨x, Vsub (mem_singleton x), Vcls⟩
#align is_closed.exists_closed_singleton IsClosed.exists_closed_singleton

theorem minimal_nonempty_open_subsingleton [T0Space X] {s : Set X} (hs : IsOpen s)
    (hmin : ∀ t, t ⊆ s → t.Nonempty → IsOpen t → t = s) : s.Subsingleton := by
  clear Y -- Porting note: added
  refine' fun x hx y hy => of_not_not fun hxy => _
  rcases exists_isOpen_xor'_mem hxy with ⟨U, hUo, hU⟩
  wlog h : x ∈ U ∧ y ∉ U
  · exact this hs hmin y hy x hx (Ne.symm hxy) U hUo hU.symm (hU.resolve_left h)
  cases' h with hxU hyU
  have : s ∩ U = s := hmin (s ∩ U) (inter_subset_left _ _) ⟨x, hx, hxU⟩ (hs.inter hUo)
  exact hyU (this.symm.subset hy).2
#align minimal_nonempty_open_subsingleton minimal_nonempty_open_subsingleton

theorem minimal_nonempty_open_eq_singleton [T0Space X] {s : Set X} (hs : IsOpen s)
    (hne : s.Nonempty) (hmin : ∀ t, t ⊆ s → t.Nonempty → IsOpen t → t = s) : ∃ x, s = {x} :=
  exists_eq_singleton_iff_nonempty_subsingleton.2 ⟨hne, minimal_nonempty_open_subsingleton hs hmin⟩
#align minimal_nonempty_open_eq_singleton minimal_nonempty_open_eq_singleton

/-- Given an open finite set `S` in a T₀ space, there is some `x ∈ S` such that `{x}` is open. -/
theorem exists_isOpen_singleton_of_isOpen_finite [T0Space X] {s : Set X} (hfin : s.Finite)
    (hne : s.Nonempty) (ho : IsOpen s) : ∃ x ∈ s, IsOpen ({x} : Set X) := by
  lift s to Finset X using hfin
  induction' s using Finset.strongInductionOn with s ihs
  rcases em (∃ t, t ⊂ s ∧ t.Nonempty ∧ IsOpen (t : Set X)) with (⟨t, hts, htne, hto⟩ | ht)
  · rcases ihs t hts htne hto with ⟨x, hxt, hxo⟩
    exact ⟨x, hts.1 hxt, hxo⟩
  · -- Porting note: was `rcases minimal_nonempty_open_eq_singleton ho hne _ with ⟨x, hx⟩`
    --               https://github.com/leanprover/std4/issues/116
    rsuffices ⟨x, hx⟩ : ∃ x, s.toSet = {x}
    · exact ⟨x, hx.symm ▸ rfl, hx ▸ ho⟩
    refine minimal_nonempty_open_eq_singleton ho hne ?_
    refine' fun t hts htne hto => of_not_not fun hts' => ht _
    lift t to Finset X using s.finite_toSet.subset hts
    exact ⟨t, ssubset_iff_subset_ne.2 ⟨hts, mt Finset.coe_inj.2 hts'⟩, htne, hto⟩
#align exists_open_singleton_of_open_finite exists_isOpen_singleton_of_isOpen_finite

theorem exists_open_singleton_of_finite [T0Space X] [Finite X] [Nonempty X] :
    ∃ x : X, IsOpen ({x} : Set X) :=
  let ⟨x, _, h⟩ := exists_isOpen_singleton_of_isOpen_finite (Set.toFinite _)
    univ_nonempty isOpen_univ
  ⟨x, h⟩
#align exists_open_singleton_of_fintype exists_open_singleton_of_finite

theorem t0Space_of_injective_of_continuous [TopologicalSpace Y] {f : X → Y}
    (hf : Function.Injective f) (hf' : Continuous f) [T0Space Y] : T0Space X :=
  ⟨fun _ _ h => hf <| (h.map hf').eq⟩
#align t0_space_of_injective_of_continuous t0Space_of_injective_of_continuous

protected theorem Embedding.t0Space [TopologicalSpace Y] [T0Space Y] {f : X → Y}
    (hf : Embedding f) : T0Space X :=
  t0Space_of_injective_of_continuous hf.inj hf.continuous
#align embedding.t0_space Embedding.t0Space

instance Subtype.t0Space [T0Space X] {p : X → Prop} : T0Space (Subtype p) :=
  embedding_subtype_val.t0Space
#align subtype.t0_space Subtype.t0Space

theorem t0Space_iff_or_not_mem_closure (X : Type u) [TopologicalSpace X] :
    T0Space X ↔ Pairwise fun a b : X => a ∉ closure ({b} : Set X) ∨ b ∉ closure ({a} : Set X) := by
  simp only [t0Space_iff_not_inseparable, inseparable_iff_mem_closure, not_and_or]
#align t0_space_iff_or_not_mem_closure t0Space_iff_or_not_mem_closure

instance Prod.instT0Space [TopologicalSpace Y] [T0Space X] [T0Space Y] : T0Space (X × Y) :=
  ⟨fun _ _ h => Prod.ext (h.map continuous_fst).eq (h.map continuous_snd).eq⟩

instance Pi.instT0Space {ι : Type*} {X : ι → Type*} [∀ i, TopologicalSpace (X i)]
    [∀ i, T0Space (X i)] :
    T0Space (∀ i, X i) :=
  ⟨fun _ _ h => funext fun i => (h.map (continuous_apply i)).eq⟩
#align pi.t0_space Pi.instT0Space

instance ULift.instT0Space [T0Space X] : T0Space (ULift X) :=
  embedding_uLift_down.t0Space

theorem T0Space.of_cover (h : ∀ x y, Inseparable x y → ∃ s : Set X, x ∈ s ∧ y ∈ s ∧ T0Space s) :
    T0Space X := by
  refine' ⟨fun x y hxy => _⟩
  rcases h x y hxy with ⟨s, hxs, hys, hs⟩
  lift x to s using hxs; lift y to s using hys
  rw [← subtype_inseparable_iff] at hxy
  exact congr_arg Subtype.val hxy.eq
#align t0_space.of_cover T0Space.of_cover

theorem T0Space.of_open_cover (h : ∀ x, ∃ s : Set X, x ∈ s ∧ IsOpen s ∧ T0Space s) : T0Space X :=
  T0Space.of_cover fun x _ hxy =>
    let ⟨s, hxs, hso, hs⟩ := h x
    ⟨s, hxs, (hxy.mem_open_iff hso).1 hxs, hs⟩
#align t0_space.of_open_cover T0Space.of_open_cover

/-- A T₁ space, also known as a Fréchet space, is a topological space
  where every singleton set is closed. Equivalently, for every pair
  `x ≠ y`, there is an open set containing `x` and not `y`. -/
class T1Space (X : Type u) [TopologicalSpace X] : Prop where
  /-- A singleton in a T₁ space is a closed set. -/
  t1 : ∀ x, IsClosed ({x} : Set X)
#align t1_space T1Space

theorem isClosed_singleton [T1Space X] {x : X} : IsClosed ({x} : Set X) :=
  T1Space.t1 x
#align is_closed_singleton isClosed_singleton

theorem isOpen_compl_singleton [T1Space X] {x : X} : IsOpen ({x}ᶜ : Set X) :=
  isClosed_singleton.isOpen_compl
#align is_open_compl_singleton isOpen_compl_singleton

theorem isOpen_ne [T1Space X] {x : X} : IsOpen { y | y ≠ x } :=
  isOpen_compl_singleton
#align is_open_ne isOpen_ne

@[to_additive]
theorem Continuous.isOpen_mulSupport [T1Space X] [One X] [TopologicalSpace Y] {f : Y → X}
    (hf : Continuous f) : IsOpen (mulSupport f) :=
  isOpen_ne.preimage hf
#align continuous.is_open_mul_support Continuous.isOpen_mulSupport
#align continuous.is_open_support Continuous.isOpen_support

theorem Ne.nhdsWithin_compl_singleton [T1Space X] {x y : X} (h : x ≠ y) : 𝓝[{y}ᶜ] x = 𝓝 x :=
  isOpen_ne.nhdsWithin_eq h
#align ne.nhds_within_compl_singleton Ne.nhdsWithin_compl_singleton

theorem Ne.nhdsWithin_diff_singleton [T1Space X] {x y : X} (h : x ≠ y) (s : Set X) :
    𝓝[s \ {y}] x = 𝓝[s] x := by
  rw [diff_eq, inter_comm, nhdsWithin_inter_of_mem]
  exact mem_nhdsWithin_of_mem_nhds (isOpen_ne.mem_nhds h)
#align ne.nhds_within_diff_singleton Ne.nhdsWithin_diff_singleton

lemma nhdsWithin_compl_singleton_le [T1Space X] (x y : X) : 𝓝[{x}ᶜ] x ≤ 𝓝[{y}ᶜ] x := by
  rcases eq_or_ne x y with rfl|hy
  · exact Eq.le rfl
  · rw [Ne.nhdsWithin_compl_singleton hy]
    exact nhdsWithin_le_nhds

theorem isOpen_setOf_eventually_nhdsWithin [T1Space X] {p : X → Prop} :
    IsOpen { x | ∀ᶠ y in 𝓝[≠] x, p y } := by
  refine' isOpen_iff_mem_nhds.mpr fun a ha => _
  filter_upwards [eventually_nhds_nhdsWithin.mpr ha] with b hb
  rcases eq_or_ne a b with rfl | h
  · exact hb
  · rw [h.symm.nhdsWithin_compl_singleton] at hb
    exact hb.filter_mono nhdsWithin_le_nhds
#align is_open_set_of_eventually_nhds_within isOpen_setOf_eventually_nhdsWithin

protected theorem Set.Finite.isClosed [T1Space X] {s : Set X} (hs : Set.Finite s) : IsClosed s := by
  rw [← biUnion_of_singleton s]
  exact hs.isClosed_biUnion fun i _ => isClosed_singleton
#align set.finite.is_closed Set.Finite.isClosed

theorem TopologicalSpace.IsTopologicalBasis.exists_mem_of_ne [T1Space X] {b : Set (Set X)}
    (hb : IsTopologicalBasis b) {x y : X} (h : x ≠ y) : ∃ a ∈ b, x ∈ a ∧ y ∉ a := by
  rcases hb.isOpen_iff.1 isOpen_ne x h with ⟨a, ab, xa, ha⟩
  exact ⟨a, ab, xa, fun h => ha h rfl⟩
#align topological_space.is_topological_basis.exists_mem_of_ne TopologicalSpace.IsTopologicalBasis.exists_mem_of_ne

theorem Filter.coclosedCompact_le_cofinite [T1Space X] :
    Filter.coclosedCompact X ≤ Filter.cofinite := fun s hs =>
  compl_compl s ▸ hs.isCompact.compl_mem_coclosedCompact_of_isClosed hs.isClosed
#align filter.coclosed_compact_le_cofinite Filter.coclosedCompact_le_cofinite

variable (X)

/-- In a `T1Space`, relatively compact sets form a bornology. Its cobounded filter is
`Filter.coclosedCompact`. See also `Bornology.inCompact` the bornology of sets contained
in a compact set. -/
def Bornology.relativelyCompact [T1Space X] : Bornology X where
  cobounded' := Filter.coclosedCompact X
  le_cofinite' := Filter.coclosedCompact_le_cofinite
#align bornology.relatively_compact Bornology.relativelyCompact

variable {X}

theorem Bornology.relativelyCompact.isBounded_iff [T1Space X] {s : Set X} :
    @Bornology.IsBounded _ (Bornology.relativelyCompact X) s ↔ IsCompact (closure s) := by
  change sᶜ ∈ Filter.coclosedCompact X ↔ _
  rw [Filter.mem_coclosedCompact]
  constructor
  · rintro ⟨t, ht₁, ht₂, hst⟩
    rw [compl_subset_compl] at hst
    exact ht₂.of_isClosed_subset isClosed_closure (closure_minimal hst ht₁)
  · intro h
    exact ⟨closure s, isClosed_closure, h, compl_subset_compl.mpr subset_closure⟩
#align bornology.relatively_compact.is_bounded_iff Bornology.relativelyCompact.isBounded_iff

protected theorem Finset.isClosed [T1Space X] (s : Finset X) : IsClosed (s : Set X) :=
  s.finite_toSet.isClosed
#align finset.is_closed Finset.isClosed

theorem t1Space_TFAE (X : Type u) [TopologicalSpace X] :
    List.TFAE [T1Space X,
      ∀ x, IsClosed ({ x } : Set X),
      ∀ x, IsOpen ({ x }ᶜ : Set X),
      Continuous (@CofiniteTopology.of X),
      ∀ ⦃x y : X⦄, x ≠ y → {y}ᶜ ∈ 𝓝 x,
      ∀ ⦃x y : X⦄, x ≠ y → ∃ s ∈ 𝓝 x, y ∉ s,
      ∀ ⦃x y : X⦄, x ≠ y → ∃ U : Set X, IsOpen U ∧ x ∈ U ∧ y ∉ U,
      ∀ ⦃x y : X⦄, x ≠ y → Disjoint (𝓝 x) (pure y),
      ∀ ⦃x y : X⦄, x ≠ y → Disjoint (pure x) (𝓝 y),
      ∀ ⦃x y : X⦄, x ⤳ y → x = y] := by
  tfae_have 1 ↔ 2
  · exact ⟨fun h => h.1, fun h => ⟨h⟩⟩
  tfae_have 2 ↔ 3
  · simp only [isOpen_compl_iff]
  tfae_have 5 ↔ 3
  · refine' forall_swap.trans _
    simp only [isOpen_iff_mem_nhds, mem_compl_iff, mem_singleton_iff]
  tfae_have 5 ↔ 6
  · simp only [← subset_compl_singleton_iff, exists_mem_subset_iff]
  tfae_have 5 ↔ 7
  · simp only [(nhds_basis_opens _).mem_iff, subset_compl_singleton_iff, exists_prop, and_assoc,
      and_left_comm]
  tfae_have 5 ↔ 8
  · simp only [← principal_singleton, disjoint_principal_right]
  tfae_have 8 ↔ 9
  · exact forall_swap.trans (by simp only [disjoint_comm, ne_comm])
  tfae_have 1 → 4
  · simp only [continuous_def, CofiniteTopology.isOpen_iff']
    rintro H s (rfl | hs)
    exacts [isOpen_empty, compl_compl s ▸ (@Set.Finite.isClosed _ _ H _ hs).isOpen_compl]
  tfae_have 4 → 2
  · exact fun h x => (CofiniteTopology.isClosed_iff.2 <| Or.inr (finite_singleton _)).preimage h
  tfae_have 2 ↔ 10
  · simp only [← closure_subset_iff_isClosed, specializes_iff_mem_closure, subset_def,
      mem_singleton_iff, eq_comm]
  tfae_finish
#align t1_space_tfae t1Space_TFAE

theorem t1Space_iff_continuous_cofinite_of : T1Space X ↔ Continuous (@CofiniteTopology.of X) :=
  (t1Space_TFAE X).out 0 3
#align t1_space_iff_continuous_cofinite_of t1Space_iff_continuous_cofinite_of

theorem CofiniteTopology.continuous_of [T1Space X] : Continuous (@CofiniteTopology.of X) :=
  t1Space_iff_continuous_cofinite_of.mp ‹_›
#align cofinite_topology.continuous_of CofiniteTopology.continuous_of

theorem t1Space_iff_exists_open :
    T1Space X ↔ Pairwise fun x y => ∃ U : Set X, IsOpen U ∧ x ∈ U ∧ y ∉ U :=
  (t1Space_TFAE X).out 0 6
#align t1_space_iff_exists_open t1Space_iff_exists_open

theorem t1Space_iff_disjoint_pure_nhds : T1Space X ↔ ∀ ⦃x y : X⦄, x ≠ y → Disjoint (pure x) (𝓝 y) :=
  (t1Space_TFAE X).out 0 8
#align t1_space_iff_disjoint_pure_nhds t1Space_iff_disjoint_pure_nhds

theorem t1Space_iff_disjoint_nhds_pure : T1Space X ↔ ∀ ⦃x y : X⦄, x ≠ y → Disjoint (𝓝 x) (pure y) :=
  (t1Space_TFAE X).out 0 7
#align t1_space_iff_disjoint_nhds_pure t1Space_iff_disjoint_nhds_pure

theorem t1Space_iff_specializes_imp_eq : T1Space X ↔ ∀ ⦃x y : X⦄, x ⤳ y → x = y :=
  (t1Space_TFAE X).out 0 9
#align t1_space_iff_specializes_imp_eq t1Space_iff_specializes_imp_eq

theorem disjoint_pure_nhds [T1Space X] {x y : X} (h : x ≠ y) : Disjoint (pure x) (𝓝 y) :=
  t1Space_iff_disjoint_pure_nhds.mp ‹_› h
#align disjoint_pure_nhds disjoint_pure_nhds

theorem disjoint_nhds_pure [T1Space X] {x y : X} (h : x ≠ y) : Disjoint (𝓝 x) (pure y) :=
  t1Space_iff_disjoint_nhds_pure.mp ‹_› h
#align disjoint_nhds_pure disjoint_nhds_pure

theorem Specializes.eq [T1Space X] {x y : X} (h : x ⤳ y) : x = y :=
  t1Space_iff_specializes_imp_eq.1 ‹_› h
#align specializes.eq Specializes.eq

theorem specializes_iff_eq [T1Space X] {x y : X} : x ⤳ y ↔ x = y :=
  ⟨Specializes.eq, fun h => h ▸ specializes_rfl⟩
#align specializes_iff_eq specializes_iff_eq

@[simp] theorem specializes_eq_eq [T1Space X] : (· ⤳ ·) = @Eq X :=
  funext₂ fun _ _ => propext specializes_iff_eq
#align specializes_eq_eq specializes_eq_eq

@[simp]
theorem pure_le_nhds_iff [T1Space X] {a b : X} : pure a ≤ 𝓝 b ↔ a = b :=
  specializes_iff_pure.symm.trans specializes_iff_eq
#align pure_le_nhds_iff pure_le_nhds_iff

@[simp]
theorem nhds_le_nhds_iff [T1Space X] {a b : X} : 𝓝 a ≤ 𝓝 b ↔ a = b :=
  specializes_iff_eq
#align nhds_le_nhds_iff nhds_le_nhds_iff

instance : T1Space (CofiniteTopology X) :=
  t1Space_iff_continuous_cofinite_of.mpr continuous_id

theorem t1Space_antitone : Antitone (@T1Space X) := fun a _ h _ =>
  @T1Space.mk _ a fun x => (T1Space.t1 x).mono h
#align t1_space_antitone t1Space_antitone

theorem continuousWithinAt_update_of_ne [T1Space X] [DecidableEq X] [TopologicalSpace Y] {f : X → Y}
    {s : Set X} {x x' : X} {y : Y} (hne : x' ≠ x) :
    ContinuousWithinAt (Function.update f x y) s x' ↔ ContinuousWithinAt f s x' :=
  EventuallyEq.congr_continuousWithinAt
    (mem_nhdsWithin_of_mem_nhds <| mem_of_superset (isOpen_ne.mem_nhds hne) fun _y' hy' =>
      Function.update_noteq hy' _ _)
    (Function.update_noteq hne _ _)
#align continuous_within_at_update_of_ne continuousWithinAt_update_of_ne

theorem continuousAt_update_of_ne [T1Space X] [DecidableEq X] [TopologicalSpace Y]
    {f : X → Y} {x x' : X} {y : Y} (hne : x' ≠ x) :
    ContinuousAt (Function.update f x y) x' ↔ ContinuousAt f x' := by
  simp only [← continuousWithinAt_univ, continuousWithinAt_update_of_ne hne]
#align continuous_at_update_of_ne continuousAt_update_of_ne

theorem continuousOn_update_iff [T1Space X] [DecidableEq X] [TopologicalSpace Y] {f : X → Y}
    {s : Set X} {x : X} {y : Y} :
    ContinuousOn (Function.update f x y) s ↔
      ContinuousOn f (s \ {x}) ∧ (x ∈ s → Tendsto f (𝓝[s \ {x}] x) (𝓝 y)) := by
  rw [ContinuousOn, ← and_forall_ne x, and_comm]
  refine' and_congr ⟨fun H z hz => _, fun H z hzx hzs => _⟩ (forall_congr' fun _ => _)
  · specialize H z hz.2 hz.1
    rw [continuousWithinAt_update_of_ne hz.2] at H
    exact H.mono (diff_subset _ _)
  · rw [continuousWithinAt_update_of_ne hzx]
    refine' (H z ⟨hzs, hzx⟩).mono_of_mem (inter_mem_nhdsWithin _ _)
    exact isOpen_ne.mem_nhds hzx
  · exact continuousWithinAt_update_same
#align continuous_on_update_iff continuousOn_update_iff

theorem t1Space_of_injective_of_continuous [TopologicalSpace Y] {f : X → Y}
    (hf : Function.Injective f) (hf' : Continuous f) [T1Space Y] : T1Space X :=
  t1Space_iff_specializes_imp_eq.2 fun _ _ h => hf (h.map hf').eq
#align t1_space_of_injective_of_continuous t1Space_of_injective_of_continuous

protected theorem Embedding.t1Space [TopologicalSpace Y] [T1Space Y] {f : X → Y}
    (hf : Embedding f) : T1Space X :=
  t1Space_of_injective_of_continuous hf.inj hf.continuous
#align embedding.t1_space Embedding.t1Space

instance Subtype.t1Space {X : Type u} [TopologicalSpace X] [T1Space X] {p : X → Prop} :
    T1Space (Subtype p) :=
  embedding_subtype_val.t1Space
#align subtype.t1_space Subtype.t1Space

instance [TopologicalSpace Y] [T1Space X] [T1Space Y] : T1Space (X × Y) :=
  ⟨fun ⟨a, b⟩ => @singleton_prod_singleton _ _ a b ▸ isClosed_singleton.prod isClosed_singleton⟩

instance {ι : Type*} {X : ι → Type*} [∀ i, TopologicalSpace (X i)] [∀ i, T1Space (X i)] :
    T1Space (∀ i, X i) :=
  ⟨fun f => univ_pi_singleton f ▸ isClosed_set_pi fun _ _ => isClosed_singleton⟩

instance ULift.instT1Space [T1Space X] : T1Space (ULift X) :=
  embedding_uLift_down.t1Space

-- see Note [lower instance priority]
instance (priority := 100) T1Space.t0Space [T1Space X] : T0Space X :=
  ⟨fun _ _ h => h.specializes.eq⟩
#align t1_space.t0_space T1Space.t0Space

@[simp]
theorem compl_singleton_mem_nhds_iff [T1Space X] {x y : X} : {x}ᶜ ∈ 𝓝 y ↔ y ≠ x :=
  isOpen_compl_singleton.mem_nhds_iff
#align compl_singleton_mem_nhds_iff compl_singleton_mem_nhds_iff

theorem compl_singleton_mem_nhds [T1Space X] {x y : X} (h : y ≠ x) : {x}ᶜ ∈ 𝓝 y :=
  compl_singleton_mem_nhds_iff.mpr h
#align compl_singleton_mem_nhds compl_singleton_mem_nhds

@[simp]
theorem closure_singleton [T1Space X] {x : X} : closure ({x} : Set X) = {x} :=
  isClosed_singleton.closure_eq
#align closure_singleton closure_singleton

-- porting note: todo: the proof was `hs.induction_on (by simp) fun x => by simp`
theorem Set.Subsingleton.closure [T1Space X] {s : Set X} (hs : s.Subsingleton) :
    (closure s).Subsingleton := by
  rcases hs.eq_empty_or_singleton with (rfl | ⟨x, rfl⟩) <;> simp
#align set.subsingleton.closure Set.Subsingleton.closure

@[simp]
theorem subsingleton_closure [T1Space X] {s : Set X} : (closure s).Subsingleton ↔ s.Subsingleton :=
  ⟨fun h => h.anti subset_closure, fun h => h.closure⟩
#align subsingleton_closure subsingleton_closure

theorem isClosedMap_const {X Y} [TopologicalSpace X] [TopologicalSpace Y] [T1Space Y] {y : Y} :
    IsClosedMap (Function.const X y) :=
  IsClosedMap.of_nonempty fun s _ h2s => by simp_rw [const, h2s.image_const, isClosed_singleton]
#align is_closed_map_const isClosedMap_const

theorem nhdsWithin_insert_of_ne [T1Space X] {x y : X} {s : Set X} (hxy : x ≠ y) :
    𝓝[insert y s] x = 𝓝[s] x := by
  refine' le_antisymm (Filter.le_def.2 fun t ht => _) (nhdsWithin_mono x <| subset_insert y s)
  obtain ⟨o, ho, hxo, host⟩ := mem_nhdsWithin.mp ht
  refine' mem_nhdsWithin.mpr ⟨o \ {y}, ho.sdiff isClosed_singleton, ⟨hxo, hxy⟩, _⟩
  rw [inter_insert_of_not_mem <| not_mem_diff_of_mem (mem_singleton y)]
  exact (inter_subset_inter (diff_subset _ _) Subset.rfl).trans host
#align nhds_within_insert_of_ne nhdsWithin_insert_of_ne

/-- If `t` is a subset of `s`, except for one point,
then `insert x s` is a neighborhood of `x` within `t`. -/
theorem insert_mem_nhdsWithin_of_subset_insert [T1Space X] {x y : X} {s t : Set X}
    (hu : t ⊆ insert y s) : insert x s ∈ 𝓝[t] x := by
  rcases eq_or_ne x y with (rfl | h)
  · exact mem_of_superset self_mem_nhdsWithin hu
  refine' nhdsWithin_mono x hu _
  rw [nhdsWithin_insert_of_ne h]
  exact mem_of_superset self_mem_nhdsWithin (subset_insert x s)
#align insert_mem_nhds_within_of_subset_insert insert_mem_nhdsWithin_of_subset_insert

@[simp]
theorem ker_nhds [T1Space X] (x : X) : (𝓝 x).ker = {x} := by
  simp [ker_nhds_eq_specializes]

theorem biInter_basis_nhds [T1Space X] {ι : Sort*} {p : ι → Prop} {s : ι → Set X} {x : X}
    (h : (𝓝 x).HasBasis p s) : ⋂ (i) (_ : p i), s i = {x} := by
  rw [← h.ker, ker_nhds]
#align bInter_basis_nhds biInter_basis_nhds

@[simp]
theorem compl_singleton_mem_nhdsSet_iff [T1Space X] {x : X} {s : Set X} : {x}ᶜ ∈ 𝓝ˢ s ↔ x ∉ s := by
  rw [isOpen_compl_singleton.mem_nhdsSet, subset_compl_singleton_iff]
#align compl_singleton_mem_nhds_set_iff compl_singleton_mem_nhdsSet_iff

@[simp]
theorem nhdsSet_le_iff [T1Space X] {s t : Set X} : 𝓝ˢ s ≤ 𝓝ˢ t ↔ s ⊆ t := by
  refine' ⟨_, fun h => monotone_nhdsSet h⟩
  simp_rw [Filter.le_def]; intro h x hx
  specialize h {x}ᶜ
  simp_rw [compl_singleton_mem_nhdsSet_iff] at h
  by_contra hxt
  exact h hxt hx
#align nhds_set_le_iff nhdsSet_le_iff

@[simp]
theorem nhdsSet_inj_iff [T1Space X] {s t : Set X} : 𝓝ˢ s = 𝓝ˢ t ↔ s = t := by
  simp_rw [le_antisymm_iff]
  exact and_congr nhdsSet_le_iff nhdsSet_le_iff
#align nhds_set_inj_iff nhdsSet_inj_iff

theorem injective_nhdsSet [T1Space X] : Function.Injective (𝓝ˢ : Set X → Filter X) := fun _ _ hst =>
  nhdsSet_inj_iff.mp hst
#align injective_nhds_set injective_nhdsSet

theorem strictMono_nhdsSet [T1Space X] : StrictMono (𝓝ˢ : Set X → Filter X) :=
  monotone_nhdsSet.strictMono_of_injective injective_nhdsSet
#align strict_mono_nhds_set strictMono_nhdsSet

@[simp]
theorem nhds_le_nhdsSet_iff [T1Space X] {s : Set X} {x : X} : 𝓝 x ≤ 𝓝ˢ s ↔ x ∈ s := by
  rw [← nhdsSet_singleton, nhdsSet_le_iff, singleton_subset_iff]
#align nhds_le_nhds_set_iff nhds_le_nhdsSet_iff

/-- Removing a non-isolated point from a dense set, one still obtains a dense set. -/
theorem Dense.diff_singleton [T1Space X] {s : Set X} (hs : Dense s) (x : X) [NeBot (𝓝[≠] x)] :
    Dense (s \ {x}) :=
  hs.inter_of_isOpen_right (dense_compl_singleton x) isOpen_compl_singleton
#align dense.diff_singleton Dense.diff_singleton

/-- Removing a finset from a dense set in a space without isolated points, one still
obtains a dense set. -/
theorem Dense.diff_finset [T1Space X] [∀ x : X, NeBot (𝓝[≠] x)] {s : Set X} (hs : Dense s)
    (t : Finset X) : Dense (s \ t) := by
  induction t using Finset.induction_on with
  | empty => simpa using hs
  | insert _ ih =>
    rw [Finset.coe_insert, ← union_singleton, ← diff_diff]
    exact ih.diff_singleton _
#align dense.diff_finset Dense.diff_finset

/-- Removing a finite set from a dense set in a space without isolated points, one still
obtains a dense set. -/
theorem Dense.diff_finite [T1Space X] [∀ x : X, NeBot (𝓝[≠] x)] {s : Set X} (hs : Dense s)
    {t : Set X} (ht : t.Finite) : Dense (s \ t) := by
  convert hs.diff_finset ht.toFinset
  exact (Finite.coe_toFinset _).symm
#align dense.diff_finite Dense.diff_finite

/-- If a function to a `T1Space` tends to some limit `y` at some point `x`, then necessarily
`y = f x`. -/
theorem eq_of_tendsto_nhds [TopologicalSpace Y] [T1Space Y] {f : X → Y} {x : X} {y : Y}
    (h : Tendsto f (𝓝 x) (𝓝 y)) : f x = y :=
  by_contra fun hfa : f x ≠ y =>
    have fact₁ : {f x}ᶜ ∈ 𝓝 y := compl_singleton_mem_nhds hfa.symm
    have fact₂ : Tendsto f (pure x) (𝓝 y) := h.comp (tendsto_id'.2 <| pure_le_nhds x)
    fact₂ fact₁ (Eq.refl <| f x)
#align eq_of_tendsto_nhds eq_of_tendsto_nhds

theorem Filter.Tendsto.eventually_ne [TopologicalSpace Y] [T1Space Y] {g : X → Y}
    {l : Filter X} {b₁ b₂ : Y} (hg : Tendsto g l (𝓝 b₁)) (hb : b₁ ≠ b₂) : ∀ᶠ z in l, g z ≠ b₂ :=
  hg.eventually (isOpen_compl_singleton.eventually_mem hb)
#align filter.tendsto.eventually_ne Filter.Tendsto.eventually_ne

theorem ContinuousAt.eventually_ne [TopologicalSpace Y] [T1Space Y] {g : X → Y} {x : X} {y : Y}
    (hg1 : ContinuousAt g x) (hg2 : g x ≠ y) : ∀ᶠ z in 𝓝 x, g z ≠ y :=
  hg1.tendsto.eventually_ne hg2
#align continuous_at.eventually_ne ContinuousAt.eventually_ne

theorem eventually_ne_nhds [T1Space X] {a b : X} (h : a ≠ b) : ∀ᶠ x in 𝓝 a, x ≠ b :=
  IsOpen.eventually_mem isOpen_ne h

theorem eventually_ne_nhdsWithin [T1Space X] {a b : X} {s : Set X} (h : a ≠ b) :
    ∀ᶠ x in 𝓝[s] a, x ≠ b :=
  Filter.Eventually.filter_mono nhdsWithin_le_nhds <| eventually_ne_nhds h

/-- To prove a function to a `T1Space` is continuous at some point `x`, it suffices to prove that
`f` admits *some* limit at `x`. -/
theorem continuousAt_of_tendsto_nhds [TopologicalSpace Y] [T1Space Y] {f : X → Y} {x : X} {y : Y}
    (h : Tendsto f (𝓝 x) (𝓝 y)) : ContinuousAt f x := by
  rwa [ContinuousAt, eq_of_tendsto_nhds h]
#align continuous_at_of_tendsto_nhds continuousAt_of_tendsto_nhds

@[simp]
theorem tendsto_const_nhds_iff [T1Space X] {l : Filter Y} [NeBot l] {c d : X} :
    Tendsto (fun _ => c) l (𝓝 d) ↔ c = d := by simp_rw [Tendsto, Filter.map_const, pure_le_nhds_iff]
#align tendsto_const_nhds_iff tendsto_const_nhds_iff

/-- A point with a finite neighborhood has to be isolated. -/
theorem isOpen_singleton_of_finite_mem_nhds [T1Space X] (x : X)
    {s : Set X} (hs : s ∈ 𝓝 x) (hsf : s.Finite) : IsOpen ({x} : Set X) := by
  have A : {x} ⊆ s := by simp only [singleton_subset_iff, mem_of_mem_nhds hs]
  have B : IsClosed (s \ {x}) := (hsf.subset (diff_subset _ _)).isClosed
  have C : (s \ {x})ᶜ ∈ 𝓝 x := B.isOpen_compl.mem_nhds fun h => h.2 rfl
  have D : {x} ∈ 𝓝 x := by simpa only [← diff_eq, diff_diff_cancel_left A] using inter_mem hs C
  rwa [← mem_interior_iff_mem_nhds, ← singleton_subset_iff, subset_interior_iff_isOpen] at D
#align is_open_singleton_of_finite_mem_nhds isOpen_singleton_of_finite_mem_nhds

/-- If the punctured neighborhoods of a point form a nontrivial filter, then any neighborhood is
infinite. -/
theorem infinite_of_mem_nhds {X} [TopologicalSpace X] [T1Space X] (x : X) [hx : NeBot (𝓝[≠] x)]
    {s : Set X} (hs : s ∈ 𝓝 x) : Set.Infinite s := by
  refine' fun hsf => hx.1 _
  rw [← isOpen_singleton_iff_punctured_nhds]
  exact isOpen_singleton_of_finite_mem_nhds x hs hsf
#align infinite_of_mem_nhds infinite_of_mem_nhds

theorem discrete_of_t1_of_finite [T1Space X] [Finite X] :
    DiscreteTopology X := by
  apply singletons_open_iff_discrete.mp
  intro x
  rw [← isClosed_compl_iff]
  exact (Set.toFinite _).isClosed
#align discrete_of_t1_of_finite discrete_of_t1_of_finite

theorem PreconnectedSpace.trivial_of_discrete [PreconnectedSpace X] [DiscreteTopology X] :
    Subsingleton X := by
  rw [← not_nontrivial_iff_subsingleton]
  rintro ⟨x, y, hxy⟩
  rw [Ne.def, ← mem_singleton_iff, (isClopen_discrete _).eq_univ <| singleton_nonempty y] at hxy
  exact hxy (mem_univ x)
#align preconnected_space.trivial_of_discrete PreconnectedSpace.trivial_of_discrete

theorem IsPreconnected.infinite_of_nontrivial [T1Space X] {s : Set X} (h : IsPreconnected s)
    (hs : s.Nontrivial) : s.Infinite := by
  refine' mt (fun hf => (subsingleton_coe s).mp _) (not_subsingleton_iff.mpr hs)
  haveI := @discrete_of_t1_of_finite s _ _ hf.to_subtype
  exact @PreconnectedSpace.trivial_of_discrete _ _ (Subtype.preconnectedSpace h) _
#align is_preconnected.infinite_of_nontrivial IsPreconnected.infinite_of_nontrivial

theorem ConnectedSpace.infinite [ConnectedSpace X] [Nontrivial X] [T1Space X] : Infinite X :=
  infinite_univ_iff.mp <| isPreconnected_univ.infinite_of_nontrivial nontrivial_univ
#align connected_space.infinite ConnectedSpace.infinite

/-- A non-trivial connected T1 space has no isolated points. -/
instance (priority := 100) ConnectedSpace.neBot_nhdsWithin_compl_of_nontrivial_of_t1space
    [ConnectedSpace X] [Nontrivial X] [T1Space X] (x : X) :
    NeBot (𝓝[≠] x) := by
  by_contra contra
  rw [not_neBot, ← isOpen_singleton_iff_punctured_nhds] at contra
  replace contra := nonempty_inter isOpen_compl_singleton
    contra (compl_union_self _) (Set.nonempty_compl_of_nontrivial _) (singleton_nonempty _)
  simp [compl_inter_self {x}] at contra

theorem singleton_mem_nhdsWithin_of_mem_discrete {s : Set X} [DiscreteTopology s] {x : X}
    (hx : x ∈ s) : {x} ∈ 𝓝[s] x := by
  have : ({⟨x, hx⟩} : Set s) ∈ 𝓝 (⟨x, hx⟩ : s) := by simp [nhds_discrete]
  simpa only [nhdsWithin_eq_map_subtype_coe hx, image_singleton] using
    @image_mem_map _ _ _ ((↑) : s → X) _ this
#align singleton_mem_nhds_within_of_mem_discrete singleton_mem_nhdsWithin_of_mem_discrete

/-- The neighbourhoods filter of `x` within `s`, under the discrete topology, is equal to
the pure `x` filter (which is the principal filter at the singleton `{x}`.) -/
theorem nhdsWithin_of_mem_discrete {s : Set X} [DiscreteTopology s] {x : X} (hx : x ∈ s) :
    𝓝[s] x = pure x :=
  le_antisymm (le_pure_iff.2 <| singleton_mem_nhdsWithin_of_mem_discrete hx) (pure_le_nhdsWithin hx)
#align nhds_within_of_mem_discrete nhdsWithin_of_mem_discrete

theorem Filter.HasBasis.exists_inter_eq_singleton_of_mem_discrete {ι : Type*} {p : ι → Prop}
    {t : ι → Set X} {s : Set X} [DiscreteTopology s] {x : X} (hb : (𝓝 x).HasBasis p t)
    (hx : x ∈ s) : ∃ i, p i ∧ t i ∩ s = {x} := by
  rcases (nhdsWithin_hasBasis hb s).mem_iff.1 (singleton_mem_nhdsWithin_of_mem_discrete hx) with
    ⟨i, hi, hix⟩
  exact ⟨i, hi, hix.antisymm <| singleton_subset_iff.2 ⟨mem_of_mem_nhds <| hb.mem_of_mem hi, hx⟩⟩
#align filter.has_basis.exists_inter_eq_singleton_of_mem_discrete Filter.HasBasis.exists_inter_eq_singleton_of_mem_discrete

/-- A point `x` in a discrete subset `s` of a topological space admits a neighbourhood
that only meets `s` at `x`.  -/
theorem nhds_inter_eq_singleton_of_mem_discrete {s : Set X} [DiscreteTopology s] {x : X}
    (hx : x ∈ s) : ∃ U ∈ 𝓝 x, U ∩ s = {x} := by
  simpa using (𝓝 x).basis_sets.exists_inter_eq_singleton_of_mem_discrete hx
#align nhds_inter_eq_singleton_of_mem_discrete nhds_inter_eq_singleton_of_mem_discrete

/-- Let `x` be a point in a discrete subset `s` of a topological space, then there exists an open
set that only meets `s` at `x`.  -/
theorem isOpen_inter_eq_singleton_of_mem_discrete {s : Set X} [DiscreteTopology s] {x : X}
    (hx : x ∈ s) : ∃ U : Set X, IsOpen U ∧ U ∩ s = {x} := by
  obtain ⟨U, hU_nhds, hU_inter⟩ := nhds_inter_eq_singleton_of_mem_discrete hx
  obtain ⟨t, ht_sub, ht_open, ht_x⟩ := mem_nhds_iff.mp hU_nhds
  refine ⟨t, ht_open, Set.Subset.antisymm ?_ ?_⟩
  · exact hU_inter ▸ Set.inter_subset_inter_left s ht_sub
  · rw [Set.subset_inter_iff, Set.singleton_subset_iff, Set.singleton_subset_iff]
    exact ⟨ht_x, hx⟩

/-- For point `x` in a discrete subset `s` of a topological space, there is a set `U`
such that
1. `U` is a punctured neighborhood of `x` (ie. `U ∪ {x}` is a neighbourhood of `x`),
2. `U` is disjoint from `s`.
-/
theorem disjoint_nhdsWithin_of_mem_discrete {s : Set X} [DiscreteTopology s] {x : X} (hx : x ∈ s) :
    ∃ U ∈ 𝓝[≠] x, Disjoint U s :=
  let ⟨V, h, h'⟩ := nhds_inter_eq_singleton_of_mem_discrete hx
  ⟨{x}ᶜ ∩ V, inter_mem_nhdsWithin _ h,
    disjoint_iff_inter_eq_empty.mpr (by rw [inter_assoc, h', compl_inter_self])⟩
#align disjoint_nhds_within_of_mem_discrete disjoint_nhdsWithin_of_mem_discrete

/-- Let `X` be a topological space and let `s, t ⊆ X` be two subsets.  If there is an inclusion
`t ⊆ s`, then the topological space structure on `t` induced by `X` is the same as the one
obtained by the induced topological space structure on `s`. Use `embedding_inclusion` instead. -/
@[deprecated embedding_inclusion]
theorem TopologicalSpace.subset_trans {s t : Set X} (ts : t ⊆ s) :
    (instTopologicalSpaceSubtype : TopologicalSpace t) =
      (instTopologicalSpaceSubtype : TopologicalSpace s).induced (Set.inclusion ts) :=
  (embedding_inclusion ts).induced
#align topological_space.subset_trans TopologicalSpace.subset_trans

/-- A T₂ space, also known as a Hausdorff space, is one in which for every
  `x ≠ y` there exists disjoint open sets around `x` and `y`. This is
  the most widely used of the separation axioms. -/
@[mk_iff]
class T2Space (X : Type u) [TopologicalSpace X] : Prop where
  /-- Every two points in a Hausdorff space admit disjoint open neighbourhoods. -/
  t2 : Pairwise fun x y => ∃ u v : Set X, IsOpen u ∧ IsOpen v ∧ x ∈ u ∧ y ∈ v ∧ Disjoint u v
#align t2_space T2Space

/-- Two different points can be separated by open sets. -/
theorem t2_separation [T2Space X] {x y : X} (h : x ≠ y) :
    ∃ u v : Set X, IsOpen u ∧ IsOpen v ∧ x ∈ u ∧ y ∈ v ∧ Disjoint u v :=
  T2Space.t2 h
#align t2_separation t2_separation

-- todo: use this as a definition?
theorem t2Space_iff_disjoint_nhds : T2Space X ↔ Pairwise fun x y : X => Disjoint (𝓝 x) (𝓝 y) := by
  refine (t2Space_iff X).trans (forall₃_congr fun x y _ => ?_)
  simp only [(nhds_basis_opens x).disjoint_iff (nhds_basis_opens y), exists_prop, ← exists_and_left,
    and_assoc, and_comm, and_left_comm]
#align t2_space_iff_disjoint_nhds t2Space_iff_disjoint_nhds

@[simp]
theorem disjoint_nhds_nhds [T2Space X] {x y : X} : Disjoint (𝓝 x) (𝓝 y) ↔ x ≠ y :=
  ⟨fun hd he => by simp [he, nhds_neBot.ne] at hd, (t2Space_iff_disjoint_nhds.mp ‹_› ·)⟩
#align disjoint_nhds_nhds disjoint_nhds_nhds

theorem pairwise_disjoint_nhds [T2Space X] : Pairwise (Disjoint on (𝓝 : X → Filter X)) := fun _ _ =>
  disjoint_nhds_nhds.2
#align pairwise_disjoint_nhds pairwise_disjoint_nhds

protected theorem Set.pairwiseDisjoint_nhds [T2Space X] (s : Set X) : s.PairwiseDisjoint 𝓝 :=
  pairwise_disjoint_nhds.set_pairwise s
#align set.pairwise_disjoint_nhds Set.pairwiseDisjoint_nhds

/-- Points of a finite set can be separated by open sets from each other. -/
theorem Set.Finite.t2_separation [T2Space X] {s : Set X} (hs : s.Finite) :
    ∃ U : X → Set X, (∀ x, x ∈ U x ∧ IsOpen (U x)) ∧ s.PairwiseDisjoint U :=
  s.pairwiseDisjoint_nhds.exists_mem_filter_basis hs nhds_basis_opens
#align set.finite.t2_separation Set.Finite.t2_separation

theorem isOpen_setOf_disjoint_nhds_nhds : IsOpen { p : X × X | Disjoint (𝓝 p.1) (𝓝 p.2) } := by
  simp only [isOpen_iff_mem_nhds, Prod.forall, mem_setOf_eq]
  intro x y h
  obtain ⟨U, hU, V, hV, hd⟩ := ((nhds_basis_opens x).disjoint_iff (nhds_basis_opens y)).mp h
  exact
    mem_nhds_prod_iff.mpr
      ⟨U, hU.2.mem_nhds hU.1, V, hV.2.mem_nhds hV.1, fun ⟨x', y'⟩ ⟨hx', hy'⟩ =>
        disjoint_of_disjoint_of_mem hd (hU.2.mem_nhds hx') (hV.2.mem_nhds hy')⟩
#align is_open_set_of_disjoint_nhds_nhds isOpen_setOf_disjoint_nhds_nhds

-- see Note [lower instance priority]
instance (priority := 100) T2Space.t1Space [T2Space X] : T1Space X :=
  t1Space_iff_disjoint_pure_nhds.mpr fun _ _ hne =>
    (disjoint_nhds_nhds.2 hne).mono_left <| pure_le_nhds _
#align t2_space.t1_space T2Space.t1Space

/-- A space is T₂ iff the neighbourhoods of distinct points generate the bottom filter. -/
theorem t2_iff_nhds : T2Space X ↔ ∀ {x y : X}, NeBot (𝓝 x ⊓ 𝓝 y) → x = y := by
  simp only [t2Space_iff_disjoint_nhds, disjoint_iff, neBot_iff, Ne.def, not_imp_comm, Pairwise]
#align t2_iff_nhds t2_iff_nhds

theorem eq_of_nhds_neBot [T2Space X] {x y : X} (h : NeBot (𝓝 x ⊓ 𝓝 y)) : x = y :=
  t2_iff_nhds.mp ‹_› h
#align eq_of_nhds_ne_bot eq_of_nhds_neBot

theorem t2Space_iff_nhds :
    T2Space X ↔ Pairwise fun x y : X => ∃ U ∈ 𝓝 x, ∃ V ∈ 𝓝 y, Disjoint U V := by
  simp only [t2Space_iff_disjoint_nhds, Filter.disjoint_iff, Pairwise]
#align t2_space_iff_nhds t2Space_iff_nhds

theorem t2_separation_nhds [T2Space X] {x y : X} (h : x ≠ y) :
    ∃ u v, u ∈ 𝓝 x ∧ v ∈ 𝓝 y ∧ Disjoint u v :=
  let ⟨u, v, open_u, open_v, x_in, y_in, huv⟩ := t2_separation h
  ⟨u, v, open_u.mem_nhds x_in, open_v.mem_nhds y_in, huv⟩
#align t2_separation_nhds t2_separation_nhds

theorem t2_separation_compact_nhds [LocallyCompactSpace X] [T2Space X] {x y : X} (h : x ≠ y) :
    ∃ u v, u ∈ 𝓝 x ∧ v ∈ 𝓝 y ∧ IsCompact u ∧ IsCompact v ∧ Disjoint u v := by
  simpa only [exists_prop, ← exists_and_left, and_comm, and_assoc, and_left_comm] using
    ((compact_basis_nhds x).disjoint_iff (compact_basis_nhds y)).1 (disjoint_nhds_nhds.2 h)
#align t2_separation_compact_nhds t2_separation_compact_nhds

theorem t2_iff_ultrafilter :
    T2Space X ↔ ∀ {x y : X} (f : Ultrafilter X), ↑f ≤ 𝓝 x → ↑f ≤ 𝓝 y → x = y :=
  t2_iff_nhds.trans <| by simp only [← exists_ultrafilter_iff, and_imp, le_inf_iff, exists_imp]
#align t2_iff_ultrafilter t2_iff_ultrafilter

theorem t2_iff_isClosed_diagonal : T2Space X ↔ IsClosed (diagonal X) := by
  simp only [t2Space_iff_disjoint_nhds, ← isOpen_compl_iff, isOpen_iff_mem_nhds, Prod.forall,
    nhds_prod_eq, compl_diagonal_mem_prod, mem_compl_iff, mem_diagonal_iff, Pairwise]
#align t2_iff_is_closed_diagonal t2_iff_isClosed_diagonal

theorem isClosed_diagonal [T2Space X] : IsClosed (diagonal X) :=
  t2_iff_isClosed_diagonal.mp ‹_›
#align is_closed_diagonal isClosed_diagonal

-- porting note: 2 lemmas moved below

theorem tendsto_nhds_unique [T2Space X] {f : Y → X} {l : Filter Y} {a b : X} [NeBot l]
    (ha : Tendsto f l (𝓝 a)) (hb : Tendsto f l (𝓝 b)) : a = b :=
  eq_of_nhds_neBot <| neBot_of_le <| le_inf ha hb
#align tendsto_nhds_unique tendsto_nhds_unique

theorem tendsto_nhds_unique' [T2Space X] {f : Y → X} {l : Filter Y} {a b : X} (_ : NeBot l)
    (ha : Tendsto f l (𝓝 a)) (hb : Tendsto f l (𝓝 b)) : a = b :=
  eq_of_nhds_neBot <| neBot_of_le <| le_inf ha hb
#align tendsto_nhds_unique' tendsto_nhds_unique'

theorem tendsto_nhds_unique_of_eventuallyEq [T2Space X] {f g : Y → X} {l : Filter Y} {a b : X}
    [NeBot l] (ha : Tendsto f l (𝓝 a)) (hb : Tendsto g l (𝓝 b)) (hfg : f =ᶠ[l] g) : a = b :=
  tendsto_nhds_unique (ha.congr' hfg) hb
#align tendsto_nhds_unique_of_eventually_eq tendsto_nhds_unique_of_eventuallyEq

theorem tendsto_nhds_unique_of_frequently_eq [T2Space X] {f g : Y → X} {l : Filter Y} {a b : X}
    (ha : Tendsto f l (𝓝 a)) (hb : Tendsto g l (𝓝 b)) (hfg : ∃ᶠ x in l, f x = g x) : a = b :=
  have : ∃ᶠ z : X × X in 𝓝 (a, b), z.1 = z.2 := (ha.prod_mk_nhds hb).frequently hfg
  not_not.1 fun hne => this (isClosed_diagonal.isOpen_compl.mem_nhds hne)
#align tendsto_nhds_unique_of_frequently_eq tendsto_nhds_unique_of_frequently_eq

/-- If a function `f` is

- injective on a compact set `s`;
- continuous at every point of this set;
- injective on a neighborhood of each point of this set,

then it is injective on a neighborhood of this set. -/
theorem Set.InjOn.exists_mem_nhdsSet {X Y : Type*} [TopologicalSpace X] [TopologicalSpace Y]
    [T2Space Y] {f : X → Y} {s : Set X} (inj : InjOn f s) (sc : IsCompact s)
    (fc : ∀ x ∈ s, ContinuousAt f x) (loc : ∀ x ∈ s, ∃ u ∈ 𝓝 x, InjOn f u) :
    ∃ t ∈ 𝓝ˢ s, InjOn f t := by
  have : ∀ x ∈ s ×ˢ s, ∀ᶠ y in 𝓝 x, f y.1 = f y.2 → y.1 = y.2 := fun (x, y) ⟨hx, hy⟩ ↦ by
    rcases eq_or_ne x y with rfl | hne
    · rcases loc x hx with ⟨u, hu, hf⟩
      exact Filter.mem_of_superset (prod_mem_nhds hu hu) <| forall_prod_set.2 hf
    · suffices ∀ᶠ z in 𝓝 (x, y), f z.1 ≠ f z.2 from this.mono fun _ hne h ↦ absurd h hne
      refine (fc x hx).prod_map' (fc y hy) <| isClosed_diagonal.isOpen_compl.mem_nhds ?_
      exact inj.ne hx hy hne
  rw [← eventually_nhdsSet_iff_forall, sc.nhdsSet_prod_eq sc] at this
  exact eventually_prod_self_iff.1 this

/-- If a function `f` is

- injective on a compact set `s`;
- continuous at every point of this set;
- injective on a neighborhood of each point of this set,

then it is injective on an open neighborhood of this set. -/
theorem Set.InjOn.exists_isOpen_superset {X Y : Type*} [TopologicalSpace X] [TopologicalSpace Y]
    [T2Space Y] {f : X → Y} {s : Set X} (inj : InjOn f s) (sc : IsCompact s)
    (fc : ∀ x ∈ s, ContinuousAt f x) (loc : ∀ x ∈ s, ∃ u ∈ 𝓝 x, InjOn f u) :
    ∃ t, IsOpen t ∧ s ⊆ t ∧ InjOn f t :=
  let ⟨_t, hst, ht⟩ := inj.exists_mem_nhdsSet sc fc loc
  let ⟨u, huo, hsu, hut⟩ := mem_nhdsSet_iff_exists.1 hst
  ⟨u, huo, hsu, ht.mono hut⟩

/-- A T₂.₅ space, also known as a Urysohn space, is a topological space
  where for every pair `x ≠ y`, there are two open sets, with the intersection of closures
  empty, one containing `x` and the other `y` . -/
class T25Space (X : Type u) [TopologicalSpace X] : Prop where
  /-- Given two distinct points in a T₂.₅ space, their filters of closed neighborhoods are
  disjoint. -/
  t2_5 : ∀ ⦃x y : X⦄, x ≠ y → Disjoint ((𝓝 x).lift' closure) ((𝓝 y).lift' closure)
#align t2_5_space T25Space

@[simp]
theorem disjoint_lift'_closure_nhds [T25Space X] {x y : X} :
    Disjoint ((𝓝 x).lift' closure) ((𝓝 y).lift' closure) ↔ x ≠ y :=
  ⟨fun h hxy => by simp [hxy, nhds_neBot.ne] at h, fun h => T25Space.t2_5 h⟩
#align disjoint_lift'_closure_nhds disjoint_lift'_closure_nhds

-- see Note [lower instance priority]
instance (priority := 100) T25Space.t2Space [T25Space X] : T2Space X :=
  t2Space_iff_disjoint_nhds.2 fun _ _ hne =>
    (disjoint_lift'_closure_nhds.2 hne).mono (le_lift'_closure _) (le_lift'_closure _)
#align t2_5_space.t2_space T25Space.t2Space

theorem exists_nhds_disjoint_closure [T25Space X] {x y : X} (h : x ≠ y) :
    ∃ s ∈ 𝓝 x, ∃ t ∈ 𝓝 y, Disjoint (closure s) (closure t) :=
  ((𝓝 x).basis_sets.lift'_closure.disjoint_iff (𝓝 y).basis_sets.lift'_closure).1 <|
    disjoint_lift'_closure_nhds.2 h
#align exists_nhds_disjoint_closure exists_nhds_disjoint_closure

theorem exists_open_nhds_disjoint_closure [T25Space X] {x y : X} (h : x ≠ y) :
    ∃ u : Set X,
      x ∈ u ∧ IsOpen u ∧ ∃ v : Set X, y ∈ v ∧ IsOpen v ∧ Disjoint (closure u) (closure v) := by
  simpa only [exists_prop, and_assoc] using
    ((nhds_basis_opens x).lift'_closure.disjoint_iff (nhds_basis_opens y).lift'_closure).1
      (disjoint_lift'_closure_nhds.2 h)
#align exists_open_nhds_disjoint_closure exists_open_nhds_disjoint_closure

section limUnder

variable [T2Space X] {f : Filter X}

/-!
### Properties of `lim` and `limUnder`

In this section we use explicit `Nonempty X` instances for `lim` and `limUnder`. This way the lemmas
are useful without a `Nonempty X` instance.
-/


theorem lim_eq {x : X} [NeBot f] (h : f ≤ 𝓝 x) : @lim _ _ ⟨x⟩ f = x :=
  tendsto_nhds_unique (le_nhds_lim ⟨x, h⟩) h
set_option linter.uppercaseLean3 false in
#align Lim_eq lim_eq

theorem lim_eq_iff [NeBot f] (h : ∃ x : X, f ≤ 𝓝 x) {x} : @lim _ _ ⟨x⟩ f = x ↔ f ≤ 𝓝 x :=
  ⟨fun c => c ▸ le_nhds_lim h, lim_eq⟩
set_option linter.uppercaseLean3 false in
#align Lim_eq_iff lim_eq_iff

theorem Ultrafilter.lim_eq_iff_le_nhds [CompactSpace X] {x : X} {F : Ultrafilter X} :
    F.lim = x ↔ ↑F ≤ 𝓝 x :=
  ⟨fun h => h ▸ F.le_nhds_lim, lim_eq⟩
set_option linter.uppercaseLean3 false in
#align ultrafilter.Lim_eq_iff_le_nhds Ultrafilter.lim_eq_iff_le_nhds

theorem isOpen_iff_ultrafilter' [CompactSpace X] (U : Set X) :
    IsOpen U ↔ ∀ F : Ultrafilter X, F.lim ∈ U → U ∈ F.1 := by
  rw [isOpen_iff_ultrafilter]
  refine' ⟨fun h F hF => h F.lim hF F F.le_nhds_lim, _⟩
  intro cond x hx f h
  rw [← Ultrafilter.lim_eq_iff_le_nhds.2 h] at hx
  exact cond _ hx
#align is_open_iff_ultrafilter' isOpen_iff_ultrafilter'

theorem Filter.Tendsto.limUnder_eq {x : X} {f : Filter Y} [NeBot f] {g : Y → X}
    (h : Tendsto g f (𝓝 x)) : @limUnder _ _ _ ⟨x⟩ f g = x :=
  lim_eq h
#align filter.tendsto.lim_eq Filter.Tendsto.limUnder_eq

theorem Filter.limUnder_eq_iff {f : Filter Y} [NeBot f] {g : Y → X} (h : ∃ x, Tendsto g f (𝓝 x))
    {x} : @limUnder _ _ _ ⟨x⟩ f g = x ↔ Tendsto g f (𝓝 x) :=
  ⟨fun c => c ▸ tendsto_nhds_limUnder h, Filter.Tendsto.limUnder_eq⟩
#align filter.lim_eq_iff Filter.limUnder_eq_iff

theorem Continuous.limUnder_eq [TopologicalSpace Y] {f : Y → X} (h : Continuous f) (y : Y) :
    @limUnder _ _ _ ⟨f y⟩ (𝓝 y) f = f y :=
  (h.tendsto y).limUnder_eq
#align continuous.lim_eq Continuous.limUnder_eq

@[simp]
theorem lim_nhds (x : X) : @lim _ _ ⟨x⟩ (𝓝 x) = x :=
  lim_eq le_rfl
set_option linter.uppercaseLean3 false in
#align Lim_nhds lim_nhds

@[simp]
theorem limUnder_nhds_id (x : X) : @limUnder _ _ _ ⟨x⟩ (𝓝 x) id = x :=
  lim_nhds x
#align lim_nhds_id limUnder_nhds_id

@[simp]
theorem lim_nhdsWithin {x : X} {s : Set X} (h : x ∈ closure s) : @lim _ _ ⟨x⟩ (𝓝[s] x) = x :=
  haveI : NeBot (𝓝[s] x) := mem_closure_iff_clusterPt.1 h
  lim_eq inf_le_left
set_option linter.uppercaseLean3 false in
#align Lim_nhds_within lim_nhdsWithin

@[simp]
theorem limUnder_nhdsWithin_id {x : X} {s : Set X} (h : x ∈ closure s) :
    @limUnder _ _ _ ⟨x⟩ (𝓝[s] x) id = x :=
  lim_nhdsWithin h
#align lim_nhds_within_id limUnder_nhdsWithin_id

end limUnder

/-!
### `T2Space` constructions

We use two lemmas to prove that various standard constructions generate Hausdorff spaces from
Hausdorff spaces:

* `separated_by_continuous` says that two points `x y : X` can be separated by open neighborhoods
  provided that there exists a continuous map `f : X → Y` with a Hausdorff codomain such that
  `f x ≠ f y`. We use this lemma to prove that topological spaces defined using `induced` are
  Hausdorff spaces.

* `separated_by_openEmbedding` says that for an open embedding `f : X → Y` of a Hausdorff space
  `X`, the images of two distinct points `x y : X`, `x ≠ y` can be separated by open neighborhoods.
  We use this lemma to prove that topological spaces defined using `coinduced` are Hausdorff spaces.
-/


-- see Note [lower instance priority]
instance (priority := 100) DiscreteTopology.toT2Space
    [DiscreteTopology X] : T2Space X :=
  ⟨fun x y h => ⟨{x}, {y}, isOpen_discrete _, isOpen_discrete _, rfl, rfl, disjoint_singleton.2 h⟩⟩
#align discrete_topology.to_t2_space DiscreteTopology.toT2Space

theorem separated_by_continuous [TopologicalSpace Y] [T2Space Y]
    {f : X → Y} (hf : Continuous f) {x y : X} (h : f x ≠ f y) :
    ∃ u v : Set X, IsOpen u ∧ IsOpen v ∧ x ∈ u ∧ y ∈ v ∧ Disjoint u v :=
  let ⟨u, v, uo, vo, xu, yv, uv⟩ := t2_separation h
  ⟨f ⁻¹' u, f ⁻¹' v, uo.preimage hf, vo.preimage hf, xu, yv, uv.preimage _⟩
#align separated_by_continuous separated_by_continuous

theorem separated_by_openEmbedding [TopologicalSpace Y] [T2Space X]
    {f : X → Y} (hf : OpenEmbedding f) {x y : X} (h : x ≠ y) :
    ∃ u v : Set Y, IsOpen u ∧ IsOpen v ∧ f x ∈ u ∧ f y ∈ v ∧ Disjoint u v :=
  let ⟨u, v, uo, vo, xu, yv, uv⟩ := t2_separation h
  ⟨f '' u, f '' v, hf.isOpenMap _ uo, hf.isOpenMap _ vo, mem_image_of_mem _ xu,
    mem_image_of_mem _ yv, disjoint_image_of_injective hf.inj uv⟩
#align separated_by_open_embedding separated_by_openEmbedding

instance {p : X → Prop} [T2Space X] : T2Space (Subtype p) :=
  ⟨fun _ _ h => separated_by_continuous continuous_subtype_val (mt Subtype.eq h)⟩

instance Prod.t2Space [T2Space X] [TopologicalSpace Y] [T2Space Y] : T2Space (X × Y) :=
  ⟨fun _ _ h => Or.elim (not_and_or.mp (mt Prod.ext_iff.mpr h))
    (fun h₁ => separated_by_continuous continuous_fst h₁) fun h₂ =>
    separated_by_continuous continuous_snd h₂⟩

/-- If the codomain of an injective continuous function is a Hausdorff space, then so is its
domain. -/
theorem T2Space.of_injective_continuous [TopologicalSpace Y] [T2Space Y] {f : X → Y}
    (hinj : Injective f) (hc : Continuous f) : T2Space X :=
  ⟨fun _ _ h => separated_by_continuous hc (hinj.ne h)⟩

/-- If the codomain of a topological embedding is a Hausdorff space, then so is its domain.
See also `T2Space.of_continuous_injective`. -/
theorem Embedding.t2Space [TopologicalSpace Y] [T2Space Y] {f : X → Y} (hf : Embedding f) :
    T2Space X :=
  .of_injective_continuous hf.inj hf.continuous
#align embedding.t2_space Embedding.t2Space

instance ULift.instT2Space [T2Space X] : T2Space (ULift X) :=
  embedding_uLift_down.t2Space

instance [T2Space X] [TopologicalSpace Y] [T2Space Y] :
    T2Space (X ⊕ Y) := by
  constructor
  rintro (x | x) (y | y) h
  · exact separated_by_openEmbedding openEmbedding_inl <| ne_of_apply_ne _ h
  · exact separated_by_continuous continuous_isLeft <| by simp
  · exact separated_by_continuous continuous_isLeft <| by simp
  · exact separated_by_openEmbedding openEmbedding_inr <| ne_of_apply_ne _ h

instance Pi.t2Space {Y : X → Type v} [∀ a, TopologicalSpace (Y a)]
    [∀ a, T2Space (Y a)] : T2Space (∀ a, Y a) :=
  ⟨fun _ _ h =>
    let ⟨i, hi⟩ := not_forall.mp (mt funext h)
    separated_by_continuous (continuous_apply i) hi⟩
#align Pi.t2_space Pi.t2Space

instance Sigma.t2Space {ι} {X : ι → Type*} [∀ i, TopologicalSpace (X i)] [∀ a, T2Space (X a)] :
    T2Space (Σi, X i) := by
  constructor
  rintro ⟨i, x⟩ ⟨j, y⟩ neq
  rcases eq_or_ne i j with (rfl | h)
  · replace neq : x ≠ y := ne_of_apply_ne _ neq
    exact separated_by_openEmbedding openEmbedding_sigmaMk neq
  · let _ := (⊥ : TopologicalSpace ι); have : DiscreteTopology ι := ⟨rfl⟩
    exact separated_by_continuous (continuous_def.2 fun u _ => isOpen_sigma_fst_preimage u) h
#align sigma.t2_space Sigma.t2Space

variable {Z : Type*} [TopologicalSpace Y] [TopologicalSpace Z]

theorem isClosed_eq [T2Space X] {f g : Y → X} (hf : Continuous f) (hg : Continuous g) :
    IsClosed { y : Y | f y = g y } :=
  continuous_iff_isClosed.mp (hf.prod_mk hg) _ isClosed_diagonal
#align is_closed_eq isClosed_eq

theorem isOpen_ne_fun [T2Space X] {f g : Y → X} (hf : Continuous f) (hg : Continuous g) :
    IsOpen { y : Y | f y ≠ g y } :=
  isOpen_compl_iff.mpr <| isClosed_eq hf hg
#align is_open_ne_fun isOpen_ne_fun

/-- If two continuous maps are equal on `s`, then they are equal on the closure of `s`. See also
`Set.EqOn.of_subset_closure` for a more general version. -/
protected theorem Set.EqOn.closure [T2Space X] {s : Set Y} {f g : Y → X} (h : EqOn f g s)
    (hf : Continuous f) (hg : Continuous g) : EqOn f g (closure s) :=
  closure_minimal h (isClosed_eq hf hg)
#align set.eq_on.closure Set.EqOn.closure

/-- If two continuous functions are equal on a dense set, then they are equal. -/
theorem Continuous.ext_on [T2Space X] {s : Set Y} (hs : Dense s) {f g : Y → X} (hf : Continuous f)
    (hg : Continuous g) (h : EqOn f g s) : f = g :=
  funext fun x => h.closure hf hg (hs x)
#align continuous.ext_on Continuous.ext_on

theorem eqOn_closure₂' [T2Space Z] {s : Set X} {t : Set Y} {f g : X → Y → Z}
    (h : ∀ x ∈ s, ∀ y ∈ t, f x y = g x y) (hf₁ : ∀ x, Continuous (f x))
    (hf₂ : ∀ y, Continuous fun x => f x y) (hg₁ : ∀ x, Continuous (g x))
    (hg₂ : ∀ y, Continuous fun x => g x y) : ∀ x ∈ closure s, ∀ y ∈ closure t, f x y = g x y :=
  suffices closure s ⊆ ⋂ y ∈ closure t, { x | f x y = g x y } by simpa only [subset_def, mem_iInter]
  (closure_minimal fun x hx => mem_iInter₂.2 <| Set.EqOn.closure (h x hx) (hf₁ _) (hg₁ _)) <|
    isClosed_biInter fun y _ => isClosed_eq (hf₂ _) (hg₂ _)
#align eq_on_closure₂' eqOn_closure₂'

theorem eqOn_closure₂ [T2Space Z] {s : Set X} {t : Set Y} {f g : X → Y → Z}
    (h : ∀ x ∈ s, ∀ y ∈ t, f x y = g x y) (hf : Continuous (uncurry f))
    (hg : Continuous (uncurry g)) : ∀ x ∈ closure s, ∀ y ∈ closure t, f x y = g x y :=
  eqOn_closure₂' h (fun x => continuous_uncurry_left x hf) (fun x => continuous_uncurry_right x hf)
    (fun y => continuous_uncurry_left y hg) fun y => continuous_uncurry_right y hg
#align eq_on_closure₂ eqOn_closure₂

/-- If `f x = g x` for all `x ∈ s` and `f`, `g` are continuous on `t`, `s ⊆ t ⊆ closure s`, then
`f x = g x` for all `x ∈ t`. See also `Set.EqOn.closure`. -/
theorem Set.EqOn.of_subset_closure [T2Space Y] {s t : Set X} {f g : X → Y} (h : EqOn f g s)
    (hf : ContinuousOn f t) (hg : ContinuousOn g t) (hst : s ⊆ t) (hts : t ⊆ closure s) :
    EqOn f g t := by
  intro x hx
  have : (𝓝[s] x).NeBot := mem_closure_iff_clusterPt.mp (hts hx)
  exact
    tendsto_nhds_unique_of_eventuallyEq ((hf x hx).mono_left <| nhdsWithin_mono _ hst)
      ((hg x hx).mono_left <| nhdsWithin_mono _ hst) (h.eventuallyEq_of_mem self_mem_nhdsWithin)
#align set.eq_on.of_subset_closure Set.EqOn.of_subset_closure

theorem Function.LeftInverse.closed_range [T2Space X] {f : X → Y} {g : Y → X}
    (h : Function.LeftInverse f g) (hf : Continuous f) (hg : Continuous g) : IsClosed (range g) :=
  have : EqOn (g ∘ f) id (closure <| range g) :=
    h.rightInvOn_range.eqOn.closure (hg.comp hf) continuous_id
  isClosed_of_closure_subset fun x hx => ⟨f x, this hx⟩
#align function.left_inverse.closed_range Function.LeftInverse.closed_range

theorem Function.LeftInverse.closedEmbedding [T2Space X] {f : X → Y} {g : Y → X}
    (h : Function.LeftInverse f g) (hf : Continuous f) (hg : Continuous g) : ClosedEmbedding g :=
  ⟨h.embedding hf hg, h.closed_range hf hg⟩
#align function.left_inverse.closed_embedding Function.LeftInverse.closedEmbedding

theorem separatedNhds_of_isCompact_isCompact [T2Space X] {s t : Set X} (hs : IsCompact s)
    (ht : IsCompact t) (hst : Disjoint s t) : SeparatedNhds s t := by
  simp only [SeparatedNhds, prod_subset_compl_diagonal_iff_disjoint.symm] at hst ⊢
  exact generalized_tube_lemma hs ht isClosed_diagonal.isOpen_compl hst
#align is_compact_is_compact_separated separatedNhds_of_isCompact_isCompact

section SeparatedFinset

theorem separatedNhds_of_finset_finset [T2Space X] (s t : Finset X) (h : Disjoint s t) :
    SeparatedNhds (s : Set X) t :=
  separatedNhds_of_isCompact_isCompact s.finite_toSet.isCompact t.finite_toSet.isCompact
    <| mod_cast h
#align finset_disjoint_finset_opens_of_t2 separatedNhds_of_finset_finset

theorem point_disjoint_finset_opens_of_t2 [T2Space X] {x : X} {s : Finset X} (h : x ∉ s) :
    SeparatedNhds ({x} : Set X) s :=
  mod_cast separatedNhds_of_finset_finset {x} s (Finset.disjoint_singleton_left.mpr h)
#align point_disjoint_finset_opens_of_t2 point_disjoint_finset_opens_of_t2

end SeparatedFinset

/-- In a `T2Space`, every compact set is closed. -/
theorem IsCompact.isClosed [T2Space X] {s : Set X} (hs : IsCompact s) : IsClosed s :=
  isOpen_compl_iff.1 <| isOpen_iff_forall_mem_open.mpr fun x hx =>
    let ⟨u, v, _, vo, su, xv, uv⟩ :=
      separatedNhds_of_isCompact_isCompact hs isCompact_singleton (disjoint_singleton_right.2 hx)
    ⟨v, (uv.mono_left <| show s ≤ u from su).subset_compl_left, vo, by simpa using xv⟩
#align is_compact.is_closed IsCompact.isClosed

@[simp]
theorem Filter.coclosedCompact_eq_cocompact [T2Space X] : coclosedCompact X = cocompact X := by
  simp only [coclosedCompact, cocompact, iInf_and',
    and_iff_right_of_imp (@IsCompact.isClosed X _ _ _)]
#align filter.coclosed_compact_eq_cocompact Filter.coclosedCompact_eq_cocompact

@[simp]
theorem Bornology.relativelyCompact_eq_inCompact [T2Space X] :
    Bornology.relativelyCompact X = Bornology.inCompact X :=
  Bornology.ext _ _ Filter.coclosedCompact_eq_cocompact
#align bornology.relatively_compact_eq_in_compact Bornology.relativelyCompact_eq_inCompact

theorem IsCompact.preimage_continuous [CompactSpace X] [T2Space Y] {f : X → Y} {s : Set Y}
    (hs : IsCompact s) (hf : Continuous f) : IsCompact (f ⁻¹' s) :=
  (hs.isClosed.preimage hf).isCompact

/-- If `V : ι → Set X` is a decreasing family of compact sets then any neighborhood of
`⋂ i, V i` contains some `V i`. This is a version of `exists_subset_nhds_of_isCompact'` where we
don't need to assume each `V i` closed because it follows from compactness since `X` is
assumed to be Hausdorff. -/
theorem exists_subset_nhds_of_isCompact [T2Space X] {ι : Type*} [Nonempty ι] {V : ι → Set X}
    (hV : Directed (· ⊇ ·) V) (hV_cpct : ∀ i, IsCompact (V i)) {U : Set X}
    (hU : ∀ x ∈ ⋂ i, V i, U ∈ 𝓝 x) : ∃ i, V i ⊆ U :=
  exists_subset_nhds_of_isCompact' hV hV_cpct (fun i => (hV_cpct i).isClosed) hU
#align exists_subset_nhds_of_is_compact exists_subset_nhds_of_isCompact

theorem CompactExhaustion.isClosed [T2Space X] (K : CompactExhaustion X) (n : ℕ) : IsClosed (K n) :=
  (K.isCompact n).isClosed
#align compact_exhaustion.is_closed CompactExhaustion.isClosed

theorem IsCompact.inter [T2Space X] {s t : Set X} (hs : IsCompact s) (ht : IsCompact t) :
    IsCompact (s ∩ t) :=
  hs.inter_right <| ht.isClosed
#align is_compact.inter IsCompact.inter

theorem image_closure_of_isCompact [T2Space Y] {s : Set X} (hs : IsCompact (closure s)) {f : X → Y}
    (hf : ContinuousOn f (closure s)) : f '' closure s = closure (f '' s) :=
  Subset.antisymm hf.image_closure <|
    closure_minimal (image_subset f subset_closure) (hs.image_of_continuousOn hf).isClosed
#align image_closure_of_is_compact image_closure_of_isCompact

/-- A continuous map from a compact space to a Hausdorff space is a closed map. -/
protected theorem Continuous.isClosedMap [CompactSpace X] [T2Space Y] {f : X → Y}
    (h : Continuous f) : IsClosedMap f := fun _s hs => (hs.isCompact.image h).isClosed
#align continuous.is_closed_map Continuous.isClosedMap

/-- A continuous injective map from a compact space to a Hausdorff space is a closed embedding. -/
theorem Continuous.closedEmbedding [CompactSpace X] [T2Space Y] {f : X → Y} (h : Continuous f)
    (hf : Function.Injective f) : ClosedEmbedding f :=
  closedEmbedding_of_continuous_injective_closed h hf h.isClosedMap
#align continuous.closed_embedding Continuous.closedEmbedding

/-- A continuous surjective map from a compact space to a Hausdorff space is a quotient map. -/
theorem QuotientMap.of_surjective_continuous [CompactSpace X] [T2Space Y] {f : X → Y}
    (hsurj : Surjective f) (hcont : Continuous f) : QuotientMap f :=
  hcont.isClosedMap.to_quotientMap hcont hsurj
#align quotient_map.of_surjective_continuous QuotientMap.of_surjective_continuous

instance (priority := 900) [WeaklyLocallyCompactSpace X] [T2Space Y] : LocallyCompactPair X Y where
  exists_mem_nhds_isCompact_mapsTo := by
    intro f x s hf hs
    rcases exists_compact_mem_nhds x with ⟨K, hKc, hKx⟩
    have hc : IsCompact (f '' K \ interior s) := (hKc.image hf).diff isOpen_interior
    have hd : Disjoint {f x} (f '' K \ interior s) := disjoint_singleton_left.2 fun h ↦
      h.2 <| mem_interior_iff_mem_nhds.2 hs
    rcases separatedNhds_of_isCompact_isCompact isCompact_singleton hc hd
      with ⟨U, V, Uo, Vo, hxU, hV, hd⟩
    refine ⟨K \ f ⁻¹' V, diff_mem hKx ?_, hKc.diff <| Vo.preimage hf, fun y hy ↦ ?_⟩
    · filter_upwards [hf.continuousAt <| Uo.mem_nhds (hxU rfl)] with x hx
        using Set.disjoint_left.1 hd hx
    · by_contra hys
      exact hy.2 (hV ⟨mem_image_of_mem _ hy.1, not_mem_subset interior_subset hys⟩)

theorem isPreirreducible_iff_subsingleton [T2Space X] {S : Set X} :
    IsPreirreducible S ↔ S.Subsingleton := by
  refine' ⟨fun h x hx y hy => _, Set.Subsingleton.isPreirreducible⟩
  by_contra e
  obtain ⟨U, V, hU, hV, hxU, hyV, h'⟩ := t2_separation e
  exact ((h U V hU hV ⟨x, hx, hxU⟩ ⟨y, hy, hyV⟩).mono <| inter_subset_right _ _).not_disjoint h'
#align is_preirreducible_iff_subsingleton isPreirreducible_iff_subsingleton

-- todo: use `alias` + `attribute [protected]` once we get `attribute [protected]`
protected lemma IsPreirreducible.subsingleton [T2Space X] {S : Set X} (h : IsPreirreducible S) :
    S.Subsingleton :=
  isPreirreducible_iff_subsingleton.1 h
#align is_preirreducible.subsingleton IsPreirreducible.subsingleton

theorem isIrreducible_iff_singleton [T2Space X] {S : Set X} : IsIrreducible S ↔ ∃ x, S = {x} := by
  rw [IsIrreducible, isPreirreducible_iff_subsingleton,
    exists_eq_singleton_iff_nonempty_subsingleton]
#align is_irreducible_iff_singleton isIrreducible_iff_singleton

/-- There does not exist a nontrivial preirreducible T₂ space. -/
theorem not_preirreducible_nontrivial_t2 (X) [TopologicalSpace X] [PreirreducibleSpace X]
    [Nontrivial X] [T2Space X] : False :=
  (PreirreducibleSpace.isPreirreducible_univ (X := X)).subsingleton.not_nontrivial nontrivial_univ
#align not_preirreducible_nontrivial_t2 not_preirreducible_nontrivial_t2

end Separation

section RegularSpace

/-- A topological space is called a *regular space* if for any closed set `s` and `a ∉ s`, there
exist disjoint open sets `U ⊇ s` and `V ∋ a`. We formulate this condition in terms of `Disjoint`ness
of filters `𝓝ˢ s` and `𝓝 a`. -/
@[mk_iff]
class RegularSpace (X : Type u) [TopologicalSpace X] : Prop where
  /-- If `a` is a point that does not belong to a closed set `s`, then `a` and `s` admit disjoint
  neighborhoods.  -/
  regular : ∀ {s : Set X} {a}, IsClosed s → a ∉ s → Disjoint (𝓝ˢ s) (𝓝 a)
#align regular_space RegularSpace

theorem regularSpace_TFAE (X : Type u) [TopologicalSpace X] :
    List.TFAE [RegularSpace X,
      ∀ (s : Set X) x, x ∉ closure s → Disjoint (𝓝ˢ s) (𝓝 x),
      ∀ (x : X) (s : Set X), Disjoint (𝓝ˢ s) (𝓝 x) ↔ x ∉ closure s,
      ∀ (x : X) (s : Set X), s ∈ 𝓝 x → ∃ t ∈ 𝓝 x, IsClosed t ∧ t ⊆ s,
      ∀ x : X, (𝓝 x).lift' closure ≤ 𝓝 x,
      ∀ x : X , (𝓝 x).lift' closure = 𝓝 x] := by
  tfae_have 1 ↔ 5
  · rw [regularSpace_iff, (@compl_surjective (Set X) _).forall, forall_swap]
    simp only [isClosed_compl_iff, mem_compl_iff, Classical.not_not, @and_comm (_ ∈ _),
      (nhds_basis_opens _).lift'_closure.le_basis_iff (nhds_basis_opens _), and_imp,
      (nhds_basis_opens _).disjoint_iff_right, exists_prop, ← subset_interior_iff_mem_nhdsSet,
      interior_compl, compl_subset_compl]
  tfae_have 5 → 6
  · exact fun h a => (h a).antisymm (𝓝 _).le_lift'_closure
  tfae_have 6 → 4
  · intro H a s hs
    rw [← H] at hs
    rcases (𝓝 a).basis_sets.lift'_closure.mem_iff.mp hs with ⟨U, hU, hUs⟩
    exact ⟨closure U, mem_of_superset hU subset_closure, isClosed_closure, hUs⟩
  tfae_have 4 → 2
  · intro H s a ha
    have ha' : sᶜ ∈ 𝓝 a := by rwa [← mem_interior_iff_mem_nhds, interior_compl]
    rcases H _ _ ha' with ⟨U, hU, hUc, hUs⟩
    refine' disjoint_of_disjoint_of_mem disjoint_compl_left _ hU
    rwa [← subset_interior_iff_mem_nhdsSet, hUc.isOpen_compl.interior_eq, subset_compl_comm]
  tfae_have 2 → 3
  · refine' fun H a s => ⟨fun hd has => mem_closure_iff_nhds_neBot.mp has _, H s a⟩
    exact (hd.symm.mono_right <| @principal_le_nhdsSet _ _ s).eq_bot
  tfae_have 3 → 1
  · exact fun H => ⟨fun hs ha => (H _ _).mpr <| hs.closure_eq.symm ▸ ha⟩
  tfae_finish
#align regular_space_tfae regularSpace_TFAE

theorem RegularSpace.ofLift'_closure (h : ∀ x : X, (𝓝 x).lift' closure = 𝓝 x) : RegularSpace X :=
  Iff.mpr ((regularSpace_TFAE X).out 0 5) h
#align regular_space.of_lift'_closure RegularSpace.ofLift'_closure

theorem RegularSpace.ofBasis {ι : X → Sort*} {p : ∀ a, ι a → Prop} {s : ∀ a, ι a → Set X}
    (h₁ : ∀ a, (𝓝 a).HasBasis (p a) (s a)) (h₂ : ∀ a i, p a i → IsClosed (s a i)) :
    RegularSpace X :=
  RegularSpace.ofLift'_closure fun a => (h₁ a).lift'_closure_eq_self (h₂ a)
#align regular_space.of_basis RegularSpace.ofBasis

theorem RegularSpace.ofExistsMemNhdsIsClosedSubset
    (h : ∀ (x : X), ∀ s ∈ 𝓝 x, ∃ t ∈ 𝓝 x, IsClosed t ∧ t ⊆ s) : RegularSpace X :=
  Iff.mpr ((regularSpace_TFAE X).out 0 3) h
#align regular_space.of_exists_mem_nhds_is_closed_subset RegularSpace.ofExistsMemNhdsIsClosedSubset

/-- A locally compact T2 space is regular. -/
instance (priority := 100) [LocallyCompactSpace X] [T2Space X] : RegularSpace X := by
  apply RegularSpace.ofExistsMemNhdsIsClosedSubset (fun x s hx ↦ ?_)
  rcases local_compact_nhds hx with ⟨k, kx, ks, hk⟩
  exact ⟨k, kx, hk.isClosed, ks⟩

variable [RegularSpace X] {x : X} {s : Set X}

theorem disjoint_nhdsSet_nhds : Disjoint (𝓝ˢ s) (𝓝 x) ↔ x ∉ closure s := by
  have h := (regularSpace_TFAE X).out 0 2
  exact h.mp ‹_› _ _
#align disjoint_nhds_set_nhds disjoint_nhdsSet_nhds

theorem disjoint_nhds_nhdsSet : Disjoint (𝓝 x) (𝓝ˢ s) ↔ x ∉ closure s :=
  disjoint_comm.trans disjoint_nhdsSet_nhds
#align disjoint_nhds_nhds_set disjoint_nhds_nhdsSet

theorem exists_mem_nhds_isClosed_subset {x : X} {s : Set X} (h : s ∈ 𝓝 x) :
    ∃ t ∈ 𝓝 x, IsClosed t ∧ t ⊆ s := by
  have h' := (regularSpace_TFAE X).out 0 3
  exact h'.mp ‹_› _ _ h
#align exists_mem_nhds_is_closed_subset exists_mem_nhds_isClosed_subset

theorem closed_nhds_basis (x : X) : (𝓝 x).HasBasis (fun s : Set X => s ∈ 𝓝 x ∧ IsClosed s) id :=
  hasBasis_self.2 fun _ => exists_mem_nhds_isClosed_subset
#align closed_nhds_basis closed_nhds_basis

theorem lift'_nhds_closure (x : X) : (𝓝 x).lift' closure = 𝓝 x :=
  (closed_nhds_basis x).lift'_closure_eq_self fun _ => And.right
#align lift'_nhds_closure lift'_nhds_closure

theorem Filter.HasBasis.nhds_closure {ι : Sort*} {x : X} {p : ι → Prop} {s : ι → Set X}
    (h : (𝓝 x).HasBasis p s) : (𝓝 x).HasBasis p fun i => closure (s i) :=
  lift'_nhds_closure x ▸ h.lift'_closure
#align filter.has_basis.nhds_closure Filter.HasBasis.nhds_closure

theorem hasBasis_nhds_closure (x : X) : (𝓝 x).HasBasis (fun s => s ∈ 𝓝 x) closure :=
  (𝓝 x).basis_sets.nhds_closure
#align has_basis_nhds_closure hasBasis_nhds_closure

theorem hasBasis_opens_closure (x : X) : (𝓝 x).HasBasis (fun s => x ∈ s ∧ IsOpen s) closure :=
  (nhds_basis_opens x).nhds_closure
#align has_basis_opens_closure hasBasis_opens_closure

theorem TopologicalSpace.IsTopologicalBasis.nhds_basis_closure {B : Set (Set X)}
    (hB : IsTopologicalBasis B) (x : X) :
    (𝓝 x).HasBasis (fun s : Set X => x ∈ s ∧ s ∈ B) closure := by
  simpa only [and_comm] using hB.nhds_hasBasis.nhds_closure
#align topological_space.is_topological_basis.nhds_basis_closure TopologicalSpace.IsTopologicalBasis.nhds_basis_closure

theorem TopologicalSpace.IsTopologicalBasis.exists_closure_subset {B : Set (Set X)}
    (hB : IsTopologicalBasis B) {x : X} {s : Set X} (h : s ∈ 𝓝 x) :
    ∃ t ∈ B, x ∈ t ∧ closure t ⊆ s := by
  simpa only [exists_prop, and_assoc] using hB.nhds_hasBasis.nhds_closure.mem_iff.mp h
#align topological_space.is_topological_basis.exists_closure_subset TopologicalSpace.IsTopologicalBasis.exists_closure_subset

theorem disjoint_nhds_nhds_iff_not_specializes {a b : X} : Disjoint (𝓝 a) (𝓝 b) ↔ ¬a ⤳ b := by
  rw [← nhdsSet_singleton, disjoint_nhdsSet_nhds, specializes_iff_mem_closure]
#align disjoint_nhds_nhds_iff_not_specializes disjoint_nhds_nhds_iff_not_specializes

theorem specializes_comm {a b : X} : a ⤳ b ↔ b ⤳ a := by
  simp only [← (disjoint_nhds_nhds_iff_not_specializes (X := X)).not_left, disjoint_comm]
#align specializes_comm specializes_comm

alias ⟨Specializes.symm, _⟩ := specializes_comm
#align specializes.symm Specializes.symm

theorem specializes_iff_inseparable {a b : X} : a ⤳ b ↔ Inseparable a b :=
  ⟨fun h => h.antisymm h.symm, le_of_eq⟩
#align specializes_iff_inseparable specializes_iff_inseparable

theorem isClosed_setOf_specializes : IsClosed { p : X × X | p.1 ⤳ p.2 } := by
  simp only [← isOpen_compl_iff, compl_setOf, ← disjoint_nhds_nhds_iff_not_specializes,
    isOpen_setOf_disjoint_nhds_nhds]
#align is_closed_set_of_specializes isClosed_setOf_specializes

theorem isClosed_setOf_inseparable : IsClosed { p : X × X | Inseparable p.1 p.2 } := by
  simp only [← specializes_iff_inseparable, isClosed_setOf_specializes]
#align is_closed_set_of_inseparable isClosed_setOf_inseparable

protected theorem Inducing.regularSpace [TopologicalSpace Y] {f : Y → X} (hf : Inducing f) :
    RegularSpace Y :=
  RegularSpace.ofBasis
    (fun b => by rw [hf.nhds_eq_comap b]; exact (closed_nhds_basis _).comap _)
    fun b s hs => by exact hs.2.preimage hf.continuous
#align inducing.regular_space Inducing.regularSpace

theorem regularSpace_induced (f : Y → X) : @RegularSpace Y (induced f ‹_›) :=
  letI := induced f ‹_›
  Inducing.regularSpace ⟨rfl⟩
#align regular_space_induced regularSpace_induced

theorem regularSpace_sInf {X} {T : Set (TopologicalSpace X)} (h : ∀ t ∈ T, @RegularSpace X t) :
    @RegularSpace X (sInf T) := by
  let _ := sInf T
  have : ∀ a, (𝓝 a).HasBasis
      (fun If : ΣI : Set T, I → Set X =>
        If.1.Finite ∧ ∀ i : If.1, If.2 i ∈ @nhds X i a ∧ @IsClosed X i (If.2 i))
      fun If => ⋂ i : If.1, If.snd i := by
    intro a
    rw [nhds_sInf, ← iInf_subtype'']
    exact hasBasis_iInf fun t : T => @closed_nhds_basis X t (h t t.2) a
  refine' RegularSpace.ofBasis this fun a If hIf => isClosed_iInter fun i => _
  exact (hIf.2 i).2.mono (sInf_le (i : T).2)
#align regular_space_Inf regularSpace_sInf

theorem regularSpace_iInf {ι X} {t : ι → TopologicalSpace X} (h : ∀ i, @RegularSpace X (t i)) :
    @RegularSpace X (iInf t) :=
  regularSpace_sInf <| forall_range_iff.mpr h
#align regular_space_infi regularSpace_iInf

theorem RegularSpace.inf {X} {t₁ t₂ : TopologicalSpace X} (h₁ : @RegularSpace X t₁)
    (h₂ : @RegularSpace X t₂) : @RegularSpace X (t₁ ⊓ t₂) := by
  rw [inf_eq_iInf]
  exact regularSpace_iInf (Bool.forall_bool.2 ⟨h₂, h₁⟩)
#align regular_space.inf RegularSpace.inf

instance {p : X → Prop} : RegularSpace (Subtype p) :=
  embedding_subtype_val.toInducing.regularSpace

instance [TopologicalSpace Y] [RegularSpace Y] : RegularSpace (X × Y) :=
  (regularSpace_induced (@Prod.fst X Y)).inf (regularSpace_induced (@Prod.snd X Y))

instance {ι : Type*} {X : ι → Type*} [∀ i, TopologicalSpace (X i)] [∀ i, RegularSpace (X i)] :
    RegularSpace (∀ i, X i) :=
  regularSpace_iInf fun _ => regularSpace_induced _

/-- In a regular space, if a compact set and a closed set are disjoint, then they have disjoint
neighborhoods. -/
<<<<<<< HEAD
lemma isCompact_isClosed_separated [RegularSpace X] {s t : Set X}
=======
lemma separatedNhds_of_isCompact_isClosed [RegularSpace X] {s t : Set X}
>>>>>>> ff40d692
    (hs : IsCompact s) (ht : IsClosed t) (hst : Disjoint s t) : SeparatedNhds s t := by
  apply hs.induction_on (p := fun u ↦ SeparatedNhds u t)
  · simp
  · intro s u su hu
    exact hu.mono su Subset.rfl
  · intro u v hu hv
    exact hu.union_left hv
  · intro x hx
    have : tᶜ ∈ 𝓝 x := ht.isOpen_compl.mem_nhds (disjoint_left.1 hst hx)
    rcases exists_mem_nhds_isClosed_subset this with ⟨u, u_mem, u_closed, hu⟩
    refine ⟨interior u, mem_nhdsWithin_of_mem_nhds (interior_mem_nhds.2 u_mem), ?_⟩
    exact ⟨interior u, uᶜ, isOpen_interior, u_closed.isOpen_compl, Subset.rfl,
      subset_compl_comm.mp hu, disjoint_compl_right.mono_left (interior_subset)⟩

end RegularSpace

section T2OrLocallyCompactRegularSpace

/-- A topological space which is either T2 or locally compact regular. Equivalent to regularity
among locally compact spaces. These two classes share the properties that are needed to develop a
lot of measure theory, so it's worth defining a single class to avoid developing things twice. -/
class T2OrLocallyCompactRegularSpace (X : Type*) [TopologicalSpace X] : Prop :=
  out : T2Space X ∨ (LocallyCompactSpace X ∧ RegularSpace X)

instance (priority := 100) [h : T2Space X] : T2OrLocallyCompactRegularSpace X := ⟨Or.inl h⟩
instance (priority := 100) [h : LocallyCompactSpace X] [h' : RegularSpace X] :
  T2OrLocallyCompactRegularSpace X := ⟨Or.inr ⟨h, h'⟩⟩

/-- A locally compact space which is T2 or locally comapct regular is regular. Not an instance, as
one should instead assume `LocallyCompactSpace X` and `RegularSpace X`. -/
theorem RegularSpace.ofT2SpaceOrRegularSpace
    [LocallyCompactSpace X] [h : T2OrLocallyCompactRegularSpace X] : RegularSpace X := by
  rcases h.out with h'|⟨-, h'⟩ <;> infer_instance

/-- In a space which is T2 or locally compact regular, if a compact set `s` is contained in an
open set `u`, then its closure is also contained in `u`. -/
theorem IsCompact.closure_subset_of_isOpen [hX : T2OrLocallyCompactRegularSpace X]
    {s : Set X} (hs : IsCompact s) {u : Set X} (hu : IsOpen u) (h : s ⊆ u) :
    closure s ⊆ u := by
  rcases hX.out with h'|⟨-, h'⟩
  · rwa [hs.isClosed.closure_eq]
  obtain ⟨F, sF, F_closed, Fu⟩ : ∃ F, s ⊆ F ∧ IsClosed F ∧ F ⊆ u := by
    apply hs.induction_on (p := fun t ↦ ∃ F, t ⊆ F ∧ IsClosed F ∧ F ⊆ u)
    · exact ⟨∅, by simp⟩
    · intro t' t ht't ⟨F, tF, F_closed, Fu⟩
      exact ⟨F, ht't.trans tF, F_closed, Fu⟩
    · intro t t' ⟨F, tF, F_closed, Fu⟩ ⟨F', t'F', F'_closed, F'u⟩
      exact ⟨F ∪ F', union_subset_union tF t'F', F_closed.union F'_closed, union_subset Fu F'u⟩
    · intro x hx
      rcases exists_mem_nhds_isClosed_subset (hu.mem_nhds (h hx)) with ⟨F, F_mem, F_closed, Fu⟩
      exact ⟨F, nhdsWithin_le_nhds F_mem, F, Subset.rfl, F_closed, Fu⟩
  exact (closure_minimal sF F_closed).trans Fu

<<<<<<< HEAD
theorem isCompact_isCompact_isClosed_separated [hX : T2OrLocallyCompactRegularSpace X]
    {s t : Set X} (hs : IsCompact s) (ht : IsCompact t) (h't : IsClosed t)
    (hst : Disjoint s t) : SeparatedNhds s t := by
  rcases hX.out with h'|⟨-, h'⟩
  · exact isCompact_isCompact_separated hs ht hst
  · exact isCompact_isClosed_separated hs h't hst
=======
theorem separatedNhds_of_isCompact_isCompact_isClosed [hX : T2OrLocallyCompactRegularSpace X]
    {s t : Set X} (hs : IsCompact s) (ht : IsCompact t) (h't : IsClosed t)
    (hst : Disjoint s t) : SeparatedNhds s t := by
  rcases hX.out with h'|⟨-, h'⟩
  · exact separatedNhds_of_isCompact_isCompact hs ht hst
  · exact separatedNhds_of_isCompact_isClosed hs h't hst
>>>>>>> ff40d692

protected theorem IsCompact.closure [hX : T2OrLocallyCompactRegularSpace X]
    {K : Set X} (hK : IsCompact K) : IsCompact (closure K) := by
  rcases hX.out with h'|⟨h', -⟩
  · rwa [hK.isClosed.closure_eq]
  rcases exists_compact_superset hK with ⟨L, L_comp, hL⟩
  exact L_comp.of_isClosed_subset isClosed_closure
    ((hK.closure_subset_of_isOpen isOpen_interior hL).trans interior_subset)

theorem isCompact_closure_of_subset_compact [T2OrLocallyCompactRegularSpace X]
    {s t : Set X} (ht : IsCompact t)
    (h : s ⊆ t) : IsCompact (closure s) :=
  ht.closure.of_isClosed_subset isClosed_closure (closure_mono h)
#align is_compact_closure_of_subset_compact isCompact_closure_of_subset_compact

/-- In a (possibly non-Hausdorff) locally compact regular space, for every containment `K ⊆ U` of
  a compact set `K` in an open set `U`, there is a compact closed neighborhood `L`
  such that `K ⊆ L ⊆ U`: equivalently, there is a compact closed set `L` such
  that `K ⊆ interior L` and `L ⊆ U`. -/
theorem exists_compact_closed_between [LocallyCompactSpace X] [RegularSpace X]
    {K U : Set X} (hK : IsCompact K) (hU : IsOpen U) (h_KU : K ⊆ U) :
    ∃ L, IsCompact L ∧ IsClosed L ∧ K ⊆ interior L ∧ L ⊆ U := by
  rcases exists_compact_between hK hU h_KU with ⟨L, L_comp, KL, LU⟩
  rcases exists_compact_between hK isOpen_interior KL with ⟨M, M_comp, KM, ML⟩
  refine ⟨closure M, ?_, isClosed_closure, ?_, ?_⟩
  · have : closure M ∩ L = closure M := by
      apply inter_eq_self_of_subset_left
      exact (M_comp.closure_subset_of_isOpen isOpen_interior ML).trans interior_subset
    rw [← this]
    apply L_comp.inter_left isClosed_closure
  · exact KM.trans (interior_mono subset_closure)
  · apply M_comp.closure_subset_of_isOpen hU
    exact ML.trans (interior_subset.trans LU)

/-- In a locally compact regular space, given a compact set `K` inside an open set `U`, we can find
an open set `V` between these sets with compact closure: `K ⊆ V` and the closure of `V` is
inside `U`. -/
theorem exists_open_between_and_isCompact_closure [LocallyCompactSpace X] [RegularSpace X]
    {K U : Set X} (hK : IsCompact K) (hU : IsOpen U) (hKU : K ⊆ U) :
    ∃ V, IsOpen V ∧ K ⊆ V ∧ closure V ⊆ U ∧ IsCompact (closure V) := by
  rcases exists_compact_closed_between hK hU hKU with ⟨L, L_compact, L_closed, KL, LU⟩
  have A : closure (interior L) ⊆ L := by
    apply (closure_mono interior_subset).trans (le_of_eq L_closed.closure_eq)
  refine ⟨interior L, isOpen_interior, KL, A.trans LU, ?_⟩
  exact isCompact_closure_of_subset_compact L_compact interior_subset
#align exists_open_between_and_is_compact_closure exists_open_between_and_isCompact_closure

@[simp]
theorem exists_compact_superset_iff [T2OrLocallyCompactRegularSpace X] {s : Set X} :
    (∃ K, IsCompact K ∧ s ⊆ K) ↔ IsCompact (closure s) :=
  ⟨fun ⟨_K, hK, hsK⟩ => isCompact_closure_of_subset_compact hK hsK, fun h =>
    ⟨closure s, h, subset_closure⟩⟩
#align exists_compact_superset_iff exists_compact_superset_iff

/-- In a weakly locally compact space which is either T₂ or locally compact regular,
every compact set has an open neighborhood with compact closure. -/
theorem exists_open_superset_and_isCompact_closure
    [WeaklyLocallyCompactSpace X] [T2OrLocallyCompactRegularSpace X]
    {K : Set X} (hK : IsCompact K) : ∃ V, IsOpen V ∧ K ⊆ V ∧ IsCompact (closure V) := by
  rcases exists_compact_superset hK with ⟨K', hK', hKK'⟩
  exact ⟨interior K', isOpen_interior, hKK',
    isCompact_closure_of_subset_compact hK' interior_subset⟩
#align exists_open_superset_and_is_compact_closure exists_open_superset_and_isCompact_closure

/-- In a weakly locally compact which is either T₂ or locally compact regular,
every point has an open neighborhood with compact closure. -/
theorem exists_open_with_compact_closure
    [WeaklyLocallyCompactSpace X] [T2OrLocallyCompactRegularSpace X] (x : X) :
    ∃ U : Set X, IsOpen U ∧ x ∈ U ∧ IsCompact (closure U) := by
  simpa only [singleton_subset_iff]
    using exists_open_superset_and_isCompact_closure isCompact_singleton
#align exists_open_with_compact_closure exists_open_with_compact_closure

-- see Note [lower instance priority]
/-- A weakly locally compact Hausdorff space is locally compact. -/
<<<<<<< HEAD
instance WeaklyLocallyCompactSpace.locallyCompactSpace
=======
instance (priority := 80) WeaklyLocallyCompactSpace.locallyCompactSpace
>>>>>>> ff40d692
    [WeaklyLocallyCompactSpace X] [hX : T2OrLocallyCompactRegularSpace X] :
    LocallyCompactSpace X := by
  rcases hX.out with h'X|⟨h'X, -⟩
  · exact ⟨fun _ _ h =>
      let ⟨K, hKx, hKc, hKs⟩ := exists_mem_nhds_isCompact_mapsTo continuous_id h
      ⟨K, hKx, hKs, hKc⟩⟩
  · exact h'X
#align locally_compact_of_compact_nhds WeaklyLocallyCompactSpace.locallyCompactSpace

@[deprecated WeaklyLocallyCompactSpace.locallyCompactSpace]
theorem locally_compact_of_compact [T2Space X] [CompactSpace X] :
    LocallyCompactSpace X :=
  inferInstance
#align locally_compact_of_compact locally_compact_of_compact

/-- If a compact set is covered by two open sets, then we can cover it by two compact subsets. -/
<<<<<<< HEAD
theorem IsCompact.binary_compact_cover [h : T2OrLocallyCompactRegularSpace X] {K U V : Set X}
=======
theorem IsCompact.binary_compact_cover [T2OrLocallyCompactRegularSpace X] {K U V : Set X}
>>>>>>> ff40d692
    (hK : IsCompact K) (hU : IsOpen U) (hV : IsOpen V) (h2K : K ⊆ U ∪ V) :
    ∃ K₁ K₂ : Set X, IsCompact K₁ ∧ IsCompact K₂ ∧ K₁ ⊆ U ∧ K₂ ⊆ V ∧ K = K₁ ∪ K₂ := by
  have hK' : IsCompact (closure K) := hK.closure
  have : SeparatedNhds (closure K \ U) (closure K \ V) := by
<<<<<<< HEAD
    apply isCompact_isCompact_isClosed_separated (hK'.diff hU) (hK'.diff hV)
=======
    apply separatedNhds_of_isCompact_isCompact_isClosed (hK'.diff hU) (hK'.diff hV)
>>>>>>> ff40d692
      (isClosed_closure.sdiff hV)
    rw [disjoint_iff_inter_eq_empty, diff_inter_diff, diff_eq_empty]
    exact hK.closure_subset_of_isOpen (hU.union hV) h2K
  have : SeparatedNhds (K \ U) (K \ V) :=
    this.mono (diff_subset_diff_left (subset_closure)) (diff_subset_diff_left (subset_closure))
  rcases this with ⟨O₁, O₂, h1O₁, h1O₂, h2O₁, h2O₂, hO⟩
  exact ⟨K \ O₁, K \ O₂, hK.diff h1O₁, hK.diff h1O₂, diff_subset_comm.mp h2O₁,
    diff_subset_comm.mp h2O₂, by rw [← diff_inter, hO.inter_eq, diff_empty]⟩
#align is_compact.binary_compact_cover IsCompact.binary_compact_cover

open Finset Function

/-- For every finite open cover `Uᵢ` of a compact set, there exists a compact cover `Kᵢ ⊆ Uᵢ`. -/
theorem IsCompact.finite_compact_cover [T2OrLocallyCompactRegularSpace X]
    {s : Set X} (hs : IsCompact s) {ι}
    (t : Finset ι) (U : ι → Set X) (hU : ∀ i ∈ t, IsOpen (U i)) (hsC : s ⊆ ⋃ i ∈ t, U i) :
    ∃ K : ι → Set X, (∀ i, IsCompact (K i)) ∧ (∀ i, K i ⊆ U i) ∧ s = ⋃ i ∈ t, K i := by
  induction' t using Finset.induction with x t hx ih generalizing U s
  · refine' ⟨fun _ => ∅, fun _ => isCompact_empty, fun i => empty_subset _, _⟩
    simpa only [subset_empty_iff, Finset.not_mem_empty, iUnion_false, iUnion_empty] using hsC
  simp only [Finset.set_biUnion_insert] at hsC
  simp only [Finset.forall_mem_insert] at hU
  have hU' : ∀ i ∈ t, IsOpen (U i) := fun i hi => hU.2 i hi
  rcases hs.binary_compact_cover hU.1 (isOpen_biUnion hU') hsC with
    ⟨K₁, K₂, h1K₁, h1K₂, h2K₁, h2K₂, hK⟩
  rcases ih h1K₂ U hU' h2K₂ with ⟨K, h1K, h2K, h3K⟩
  refine' ⟨update K x K₁, _, _, _⟩
  · intro i
    rcases eq_or_ne i x with rfl | hi
    · simp only [update_same, h1K₁]
    · simp only [update_noteq hi, h1K]
  · intro i
    rcases eq_or_ne i x with rfl | hi
    · simp only [update_same, h2K₁]
    · simp only [update_noteq hi, h2K]
  · simp only [set_biUnion_insert_update _ hx, hK, h3K]
#align is_compact.finite_compact_cover IsCompact.finite_compact_cover

end T2OrLocallyCompactRegularSpace

section T3

/-- A T₃ space is a T₀ space which is a regular space. Any T₃ space is a T₁ space, a T₂ space, and
a T₂.₅ space.  -/
class T3Space (X : Type u) [TopologicalSpace X] extends T0Space X, RegularSpace X : Prop
#align t3_space T3Space

instance (priority := 90) [T0Space X] [RegularSpace X] : T3Space X := ⟨⟩

-- see Note [lower instance priority]
instance (priority := 100) T3Space.t25Space [T3Space X] : T25Space X := by
  refine' ⟨fun x y hne => _⟩
  rw [lift'_nhds_closure, lift'_nhds_closure]
  have : x ∉ closure {y} ∨ y ∉ closure {x} :=
    (t0Space_iff_or_not_mem_closure X).mp inferInstance hne
  simp only [← disjoint_nhds_nhdsSet, nhdsSet_singleton] at this
  exact this.elim id fun h => h.symm
#align t3_space.t2_5_space T3Space.t25Space

protected theorem Embedding.t3Space [TopologicalSpace Y] [T3Space Y] {f : X → Y}
    (hf : Embedding f) : T3Space X :=
  { toT0Space := hf.t0Space
    toRegularSpace := hf.toInducing.regularSpace }
#align embedding.t3_space Embedding.t3Space

instance Subtype.t3Space [T3Space X] {p : X → Prop} : T3Space (Subtype p) :=
  embedding_subtype_val.t3Space
#align subtype.t3_space Subtype.t3Space

instance ULift.instT3Space [T3Space X] : T3Space (ULift X) :=
  embedding_uLift_down.t3Space

instance [TopologicalSpace Y] [T3Space X] [T3Space Y] : T3Space (X × Y) := ⟨⟩

instance {ι : Type*} {X : ι → Type*} [∀ i, TopologicalSpace (X i)] [∀ i, T3Space (X i)] :
    T3Space (∀ i, X i) := ⟨⟩

/-- Given two points `x ≠ y`, we can find neighbourhoods `x ∈ V₁ ⊆ U₁` and `y ∈ V₂ ⊆ U₂`,
with the `Vₖ` closed and the `Uₖ` open, such that the `Uₖ` are disjoint. -/
theorem disjoint_nested_nhds [T3Space X] {x y : X} (h : x ≠ y) :
    ∃ U₁ ∈ 𝓝 x, ∃ V₁ ∈ 𝓝 x, ∃ U₂ ∈ 𝓝 y, ∃ V₂ ∈ 𝓝 y,
      IsClosed V₁ ∧ IsClosed V₂ ∧ IsOpen U₁ ∧ IsOpen U₂ ∧ V₁ ⊆ U₁ ∧ V₂ ⊆ U₂ ∧ Disjoint U₁ U₂ := by
  rcases t2_separation h with ⟨U₁, U₂, U₁_op, U₂_op, x_in, y_in, H⟩
  rcases exists_mem_nhds_isClosed_subset (U₁_op.mem_nhds x_in) with ⟨V₁, V₁_in, V₁_closed, h₁⟩
  rcases exists_mem_nhds_isClosed_subset (U₂_op.mem_nhds y_in) with ⟨V₂, V₂_in, V₂_closed, h₂⟩
  exact ⟨U₁, mem_of_superset V₁_in h₁, V₁, V₁_in, U₂, mem_of_superset V₂_in h₂, V₂, V₂_in,
    V₁_closed, V₂_closed, U₁_op, U₂_op, h₁, h₂, H⟩
#align disjoint_nested_nhds disjoint_nested_nhds

open SeparationQuotient

/-- The `SeparationQuotient` of a regular space is a T₃ space. -/
instance [RegularSpace X] : T3Space (SeparationQuotient X) where
  regular {s a} hs ha := by
    rcases surjective_mk a with ⟨a, rfl⟩
    rw [← disjoint_comap_iff surjective_mk, comap_mk_nhds_mk, comap_mk_nhdsSet]
    exact RegularSpace.regular (hs.preimage continuous_mk) ha

end T3

section NormalSpace

/-- A topological space is said to be a *normal space* if any two disjoint closed sets
have disjoint open neighborhoods. -/
class NormalSpace (X : Type u) [TopologicalSpace X] : Prop where
  /-- Two disjoint sets in a normal space admit disjoint neighbourhoods. -/
  normal : ∀ s t : Set X, IsClosed s → IsClosed t → Disjoint s t → SeparatedNhds s t

theorem normal_separation [NormalSpace X] {s t : Set X} (H1 : IsClosed s) (H2 : IsClosed t)
    (H3 : Disjoint s t) : SeparatedNhds s t :=
  NormalSpace.normal s t H1 H2 H3
#align normal_separation normal_separation

theorem disjoint_nhdsSet_nhdsSet [NormalSpace X] {s t : Set X} (hs : IsClosed s) (ht : IsClosed t)
    (hd : Disjoint s t) : Disjoint (𝓝ˢ s) (𝓝ˢ t) :=
  (normal_separation hs ht hd).disjoint_nhdsSet

theorem normal_exists_closure_subset [NormalSpace X] {s t : Set X} (hs : IsClosed s) (ht : IsOpen t)
    (hst : s ⊆ t) : ∃ u, IsOpen u ∧ s ⊆ u ∧ closure u ⊆ t := by
  have : Disjoint s tᶜ := Set.disjoint_left.mpr fun x hxs hxt => hxt (hst hxs)
  rcases normal_separation hs (isClosed_compl_iff.2 ht) this with
    ⟨s', t', hs', ht', hss', htt', hs't'⟩
  refine ⟨s', hs', hss', Subset.trans (closure_minimal ?_ (isClosed_compl_iff.2 ht'))
    (compl_subset_comm.1 htt')⟩
  exact fun x hxs hxt => hs't'.le_bot ⟨hxs, hxt⟩
#align normal_exists_closure_subset normal_exists_closure_subset

/-- If the codomain of a closed embedding is a normal space, then so is the domain. -/
protected theorem ClosedEmbedding.normalSpace [TopologicalSpace Y] [NormalSpace Y] {f : X → Y}
    (hf : ClosedEmbedding f) : NormalSpace X where
  normal s t hs ht hst := by
    have H : SeparatedNhds (f '' s) (f '' t) :=
      NormalSpace.normal (f '' s) (f '' t) (hf.isClosedMap s hs) (hf.isClosedMap t ht)
        (disjoint_image_of_injective hf.inj hst)
    exact (H.preimage hf.continuous).mono (subset_preimage_image _ _) (subset_preimage_image _ _)

/-- A regular topological space with second countable topology is a normal space. -/
instance (priority := 100) NormalSpace.of_regularSpace_secondCountableTopology
    [RegularSpace X] [SecondCountableTopology X] : NormalSpace X := by
  have key : ∀ {s t : Set X}, IsClosed t → Disjoint s t →
    ∃ U : Set (countableBasis X), (s ⊆ ⋃ u ∈ U, ↑u) ∧ (∀ u ∈ U, Disjoint (closure ↑u) t) ∧
      ∀ n : ℕ, IsClosed (⋃ (u ∈ U) (_ : Encodable.encode u ≤ n), closure (u : Set X)) := by
    intro s t hc hd
    rw [disjoint_left] at hd
    have : ∀ x ∈ s, ∃ U ∈ countableBasis X, x ∈ U ∧ Disjoint (closure U) t := by
      intro x hx
      rcases (isBasis_countableBasis X).exists_closure_subset (hc.compl_mem_nhds (hd hx))
        with ⟨u, hu, hxu, hut⟩
      exact ⟨u, hu, hxu, disjoint_left.2 hut⟩
    choose! U hu hxu hd using this
    set V : s → countableBasis X := MapsTo.restrict _ _ _ hu
    refine' ⟨range V, _, forall_range_iff.2 <| Subtype.forall.2 hd, fun n => _⟩
    · rw [biUnion_range]
      exact fun x hx => mem_iUnion.2 ⟨⟨x, hx⟩, hxu x hx⟩
    · simp only [← iSup_eq_iUnion, iSup_and']
      exact (((finite_le_nat n).preimage_embedding (Encodable.encode' _)).subset <|
        inter_subset_right _ _).isClosed_biUnion fun u _ => isClosed_closure
  refine' { normal := fun s t hs ht hd => _ }
  rcases key ht hd with ⟨U, hsU, hUd, hUc⟩
  rcases key hs hd.symm with ⟨V, htV, hVd, hVc⟩
  refine ⟨⋃ u ∈ U, ↑u \ ⋃ (v ∈ V) (_ : Encodable.encode v ≤ Encodable.encode u), closure ↑v,
    ⋃ v ∈ V, ↑v \ ⋃ (u ∈ U) (_ : Encodable.encode u ≤ Encodable.encode v), closure ↑u,
    isOpen_biUnion fun u _ => (isOpen_of_mem_countableBasis u.2).sdiff (hVc _),
    isOpen_biUnion fun v _ => (isOpen_of_mem_countableBasis v.2).sdiff (hUc _),
    fun x hx => ?_, fun x hx => ?_, ?_⟩
  · rcases mem_iUnion₂.1 (hsU hx) with ⟨u, huU, hxu⟩
    refine' mem_biUnion huU ⟨hxu, _⟩
    simp only [mem_iUnion]
    rintro ⟨v, hvV, -, hxv⟩
    exact (hVd v hvV).le_bot ⟨hxv, hx⟩
  · rcases mem_iUnion₂.1 (htV hx) with ⟨v, hvV, hxv⟩
    refine' mem_biUnion hvV ⟨hxv, _⟩
    simp only [mem_iUnion]
    rintro ⟨u, huU, -, hxu⟩
    exact (hUd u huU).le_bot ⟨hxu, hx⟩
  · simp only [disjoint_left, mem_iUnion, mem_diff, not_exists, not_and, not_forall, not_not]
    rintro a ⟨u, huU, hau, haV⟩ v hvV hav
    rcases le_total (Encodable.encode u) (Encodable.encode v) with hle | hle
    exacts [⟨u, huU, hle, subset_closure hau⟩, (haV _ hvV hle <| subset_closure hav).elim]
#align normal_space_of_t3_second_countable NormalSpace.of_regularSpace_secondCountableTopology

end NormalSpace

section Normality

/-- A T₄ space is a normal T₁ space. -/
class T4Space (X : Type u) [TopologicalSpace X] extends T1Space X, NormalSpace X : Prop
#align normal_space NormalSpace

instance (priority := 100) [T1Space X] [NormalSpace X] : T4Space X := ⟨⟩

-- see Note [lower instance priority]
instance (priority := 100) T4Space.t3Space [T4Space X] : T3Space X where
  regular hs hxs := by simpa only [nhdsSet_singleton] using (normal_separation hs isClosed_singleton
    (disjoint_singleton_right.mpr hxs)).disjoint_nhdsSet
#align normal_space.t3_space T4Space.t3Space

instance (priority := 100) T4Space.of_compactSpace_t2Space [CompactSpace X] [T2Space X] :
    T4Space X where
  normal _s _t hs ht := separatedNhds_of_isCompact_isCompact hs.isCompact ht.isCompact
#align normal_of_compact_t2 T4Space.of_compactSpace_t2Space

/-- If the codomain of a closed embedding is a T₄ space, then so is the domain. -/
protected theorem ClosedEmbedding.t4Space [TopologicalSpace Y] [T4Space Y] {f : X → Y}
    (hf : ClosedEmbedding f) : T4Space X where
  toT1Space := hf.toEmbedding.t1Space
  toNormalSpace := hf.normalSpace
#align closed_embedding.normal_space ClosedEmbedding.t4Space

instance ULift.instT4Space [T4Space X] : T4Space (ULift X) :=
  ULift.closedEmbedding_down.t4Space

namespace SeparationQuotient

/-- The `SeparationQuotient` of a normal space is a normal space. -/
instance [NormalSpace X] : NormalSpace (SeparationQuotient X) where
  normal s t hs ht hd := separatedNhds_iff_disjoint.2 <| by
    rw [← disjoint_comap_iff surjective_mk, comap_mk_nhdsSet, comap_mk_nhdsSet]
    exact disjoint_nhdsSet_nhdsSet (hs.preimage continuous_mk) (ht.preimage continuous_mk)
      (hd.preimage mk)

end SeparationQuotient

variable (X)

end Normality

section CompletelyNormal

/-- A topological space `X` is a *completely normal Hausdorff space* if each subspace `s : Set X` is
a normal Hausdorff space. Equivalently, `X` is a `T₁` space and for any two sets `s`, `t` such that
`closure s` is disjoint with `t` and `s` is disjoint with `closure t`, there exist disjoint
neighbourhoods of `s` and `t`. -/
class T5Space (X : Type u) [TopologicalSpace X] extends T1Space X : Prop where
  /-- If `closure s` is disjoint with `t` and `s` is disjoint with `closure t`, then `s` and `t`
  admit disjoint neighbourhoods. -/
  completely_normal :
    ∀ ⦃s t : Set X⦄, Disjoint (closure s) t → Disjoint s (closure t) → Disjoint (𝓝ˢ s) (𝓝ˢ t)
#align t5_space T5Space

export T5Space (completely_normal)

theorem Embedding.t5Space [TopologicalSpace Y] [T5Space Y] {e : X → Y} (he : Embedding e) :
    T5Space X := by
  haveI := he.t1Space
  refine' ⟨fun s t hd₁ hd₂ => _⟩
  simp only [he.toInducing.nhdsSet_eq_comap]
  refine disjoint_comap (completely_normal ?_ ?_)
  · rwa [← subset_compl_iff_disjoint_left, image_subset_iff, preimage_compl,
      ← he.closure_eq_preimage_closure_image, subset_compl_iff_disjoint_left]
  · rwa [← subset_compl_iff_disjoint_right, image_subset_iff, preimage_compl,
      ← he.closure_eq_preimage_closure_image, subset_compl_iff_disjoint_right]
#align embedding.t5_space Embedding.t5Space

/-- A subspace of a `T₅` space is a `T₅` space. -/
instance [T5Space X] {p : X → Prop} : T5Space { x // p x } :=
  embedding_subtype_val.t5Space

instance ULift.instT5Space [T5Space X] : T5Space (ULift X) :=
  embedding_uLift_down.t5Space

-- see Note [lower instance priority]
/-- A `T₅` space is a `T₄` space. -/
instance (priority := 100) T5Space.toT4Space [T5Space X] : T4Space X where
  normal s t hs ht hd := separatedNhds_iff_disjoint.2 <|
    completely_normal (by rwa [hs.closure_eq]) (by rwa [ht.closure_eq])
#align t5_space.to_normal_space T5Space.toT4Space

open SeparationQuotient

/-- The `SeparationQuotient` of a completely normal R₀ space is a T₅ space.
We don't have typeclasses for completely normal spaces (without T₁ assumption) and R₀ spaces,
so we use `T5Space` for assumption and for conclusion.

One can prove this using a homeomorphism between `X` and `SeparationQuotient X`.
We give an alternative proof of the `completely_normal` axiom
that works without assuming that `X` is a T₁ space. -/
instance [T5Space X] : T5Space (SeparationQuotient X) where
  completely_normal s t hd₁ hd₂ := by
    rw [← disjoint_comap_iff surjective_mk, comap_mk_nhdsSet, comap_mk_nhdsSet]
    apply T5Space.completely_normal <;> rw [← preimage_mk_closure]
    exacts [hd₁.preimage mk, hd₂.preimage mk]

end CompletelyNormal

/-- In a compact T₂ space, the connected component of a point equals the intersection of all
its clopen neighbourhoods. -/
theorem connectedComponent_eq_iInter_isClopen [T2Space X] [CompactSpace X] (x : X) :
    connectedComponent x = ⋂ s : { s : Set X // IsClopen s ∧ x ∈ s }, s := by
  apply Subset.antisymm connectedComponent_subset_iInter_isClopen
  -- Reduce to showing that the clopen intersection is connected.
  refine' IsPreconnected.subset_connectedComponent _ (mem_iInter.2 fun s => s.2.2)
  -- We do this by showing that any disjoint cover by two closed sets implies
  -- that one of these closed sets must contain our whole thing.
  -- To reduce to the case where the cover is disjoint on all of `X` we need that `s` is closed
  have hs : @IsClosed X _ (⋂ s : { s : Set X // IsClopen s ∧ x ∈ s }, s) :=
    isClosed_iInter fun s => s.2.1.2
  rw [isPreconnected_iff_subset_of_fully_disjoint_closed hs]
  intro a b ha hb hab ab_disj
  -- Since our space is normal, we get two larger disjoint open sets containing the disjoint
  -- closed sets. If we can show that our intersection is a subset of any of these we can then
  -- "descend" this to show that it is a subset of either a or b.
  rcases normal_separation ha hb ab_disj with ⟨u, v, hu, hv, hau, hbv, huv⟩
  obtain ⟨s, H⟩ : ∃ s : Set X, IsClopen s ∧ x ∈ s ∧ s ⊆ u ∪ v
  /- Now we find a clopen set `s` around `x`, contained in `u ∪ v`. We utilize the fact that
  `X \ u ∪ v` will be compact, so there must be some finite intersection of clopen neighbourhoods of
  `X` disjoint to it, but a finite intersection of clopen sets is clopen so we let this be our
  `s`. -/
  · have H1 := (hu.union hv).isClosed_compl.isCompact.inter_iInter_nonempty
      (fun s : { s : Set X // IsClopen s ∧ x ∈ s } => s) fun s => s.2.1.2
    rw [← not_disjoint_iff_nonempty_inter, imp_not_comm, not_forall] at H1
    cases' H1 (disjoint_compl_left_iff_subset.2 <| hab.trans <| union_subset_union hau hbv)
      with si H2
    refine' ⟨⋂ U ∈ si, Subtype.val U, _, _, _⟩
    · exact isClopen_biInter_finset fun s _ => s.2.1
    · exact mem_iInter₂.2 fun s _ => s.2.2
    · rwa [← disjoint_compl_left_iff_subset, disjoint_iff_inter_eq_empty,
        ← not_nonempty_iff_eq_empty]
  -- So, we get a disjoint decomposition `s = s ∩ u ∪ s ∩ v` of clopen sets. The intersection of all
  -- clopen neighbourhoods will then lie in whichever of u or v x lies in and hence will be a subset
  -- of either a or b.
  · have H1 := isClopen_inter_of_disjoint_cover_clopen H.1 H.2.2 hu hv huv
    rw [union_comm] at H
    have H2 := isClopen_inter_of_disjoint_cover_clopen H.1 H.2.2 hv hu huv.symm
    by_cases hxu : x ∈ u <;> [left; right]
    -- The x ∈ u case.
    · suffices ⋂ s : { s : Set X // IsClopen s ∧ x ∈ s }, ↑s ⊆ u
        from Disjoint.left_le_of_le_sup_right hab (huv.mono this hbv)
      · apply Subset.trans _ (inter_subset_right s u)
        exact iInter_subset (fun s : { s : Set X // IsClopen s ∧ x ∈ s } => s.1)
          ⟨s ∩ u, H1, mem_inter H.2.1 hxu⟩
    -- If x ∉ u, we get x ∈ v since x ∈ u ∪ v. The rest is then like the x ∈ u case.
    · have h1 : x ∈ v :=
        (hab.trans (union_subset_union hau hbv) (mem_iInter.2 fun i => i.2.2)).resolve_left hxu
      suffices ⋂ s : { s : Set X // IsClopen s ∧ x ∈ s }, ↑s ⊆ v
        from (huv.symm.mono this hau).left_le_of_le_sup_left hab
      · refine Subset.trans ?_ (inter_subset_right s v)
        exact iInter_subset (fun s : { s : Set X // IsClopen s ∧ x ∈ s } => s.1)
          ⟨s ∩ v, H2, mem_inter H.2.1 h1⟩
#align connected_component_eq_Inter_clopen connectedComponent_eq_iInter_isClopen

section Profinite

/-- A T1 space with a clopen basis is totally separated. -/
theorem totallySeparatedSpace_of_t1_of_basis_clopen [T1Space X]
    (h : IsTopologicalBasis { s : Set X | IsClopen s }) : TotallySeparatedSpace X := by
  constructor
  rintro x - y - hxy
  rcases h.mem_nhds_iff.mp (isOpen_ne.mem_nhds hxy) with ⟨U, hU, hxU, hyU⟩
  exact ⟨U, Uᶜ, hU.isOpen, hU.compl.isOpen, hxU, fun h => hyU h rfl, (union_compl_self U).superset,
    disjoint_compl_right⟩
#align totally_separated_space_of_t1_of_basis_clopen totallySeparatedSpace_of_t1_of_basis_clopen

variable [T2Space X] [CompactSpace X]

/-- A compact Hausdorff space is totally disconnected if and only if it is totally separated, this
  is also true for locally compact spaces. -/
theorem compact_t2_tot_disc_iff_tot_sep : TotallyDisconnectedSpace X ↔ TotallySeparatedSpace X := by
  refine ⟨fun h => ⟨fun x _ y _ => ?_⟩, @TotallySeparatedSpace.totallyDisconnectedSpace _ _⟩
  contrapose!
  intro hyp
  suffices x ∈ connectedComponent y by
    simpa [totallyDisconnectedSpace_iff_connectedComponent_singleton.1 h y, mem_singleton_iff]
  rw [connectedComponent_eq_iInter_isClopen, mem_iInter]
  rintro ⟨w : Set X, hw : IsClopen w, hy : y ∈ w⟩
  by_contra hx
  exact hyp wᶜ w hw.2.isOpen_compl hw.1 hx hy (@isCompl_compl _ w _).symm.codisjoint.top_le
    disjoint_compl_left
#align compact_t2_tot_disc_iff_tot_sep compact_t2_tot_disc_iff_tot_sep

variable [TotallyDisconnectedSpace X]

/-- A totally disconnected compact Hausdorff space is totally separated. -/
instance (priority := 100) : TotallySeparatedSpace X :=
  compact_t2_tot_disc_iff_tot_sep.mp inferInstance

theorem nhds_basis_clopen (x : X) : (𝓝 x).HasBasis (fun s : Set X => x ∈ s ∧ IsClopen s) id :=
  ⟨fun U => by
    constructor
    · have hx : connectedComponent x = {x} :=
        totallyDisconnectedSpace_iff_connectedComponent_singleton.mp ‹_› x
      rw [connectedComponent_eq_iInter_isClopen] at hx
      intro hU
      let N := { s // IsClopen s ∧ x ∈ s }
      suffices : ∃ s : N, s.val ⊆ U
      · rcases this with ⟨⟨s, hs, hs'⟩, hs''⟩; exact ⟨s, ⟨hs', hs⟩, hs''⟩
      haveI : Nonempty N := ⟨⟨univ, isClopen_univ, mem_univ x⟩⟩
      have hNcl : ∀ s : N, IsClosed s.val := fun s => s.property.1.2
      have hdir : Directed Superset fun s : N => s.val := by
        rintro ⟨s, hs, hxs⟩ ⟨t, ht, hxt⟩
        exact ⟨⟨s ∩ t, hs.inter ht, ⟨hxs, hxt⟩⟩, inter_subset_left s t, inter_subset_right s t⟩
      have h_nhd : ∀ y ∈ ⋂ s : N, s.val, U ∈ 𝓝 y := fun y y_in => by
        erw [hx, mem_singleton_iff] at y_in
        rwa [y_in]
      exact exists_subset_nhds_of_compactSpace hdir hNcl h_nhd
    · rintro ⟨V, ⟨hxV, V_op, -⟩, hUV : V ⊆ U⟩
      rw [mem_nhds_iff]
      exact ⟨V, hUV, V_op, hxV⟩⟩
#align nhds_basis_clopen nhds_basis_clopen

theorem isTopologicalBasis_isClopen : IsTopologicalBasis { s : Set X | IsClopen s } := by
  apply isTopologicalBasis_of_isOpen_of_nhds fun U (hU : IsClopen U) => hU.1
  intro x U hxU U_op
  have : U ∈ 𝓝 x := IsOpen.mem_nhds U_op hxU
  rcases (nhds_basis_clopen x).mem_iff.mp this with ⟨V, ⟨hxV, hV⟩, hVU : V ⊆ U⟩
  use V
  tauto
#align is_topological_basis_clopen isTopologicalBasis_isClopen

/-- Every member of an open set in a compact Hausdorff totally disconnected space
  is contained in a clopen set contained in the open set.  -/
theorem compact_exists_isClopen_in_isOpen {x : X} {U : Set X} (is_open : IsOpen U) (memU : x ∈ U) :
    ∃ V : Set X, IsClopen V ∧ x ∈ V ∧ V ⊆ U :=
  isTopologicalBasis_isClopen.mem_nhds_iff.1 (is_open.mem_nhds memU)
#align compact_exists_clopen_in_open compact_exists_isClopen_in_isOpen

end Profinite

section LocallyCompact

variable {H : Type*} [TopologicalSpace H] [LocallyCompactSpace H] [T2Space H]

/-- A locally compact Hausdorff totally disconnected space has a basis with clopen elements. -/
theorem loc_compact_Haus_tot_disc_of_zero_dim [TotallyDisconnectedSpace H] :
    IsTopologicalBasis { s : Set H | IsClopen s } := by
  refine isTopologicalBasis_of_isOpen_of_nhds (fun u hu => hu.1) fun x U memU hU => ?_
  obtain ⟨s, comp, xs, sU⟩ := exists_compact_subset hU memU
  let u : Set s := ((↑) : s → H) ⁻¹' interior s
  have u_open_in_s : IsOpen u := isOpen_interior.preimage continuous_subtype_val
  lift x to s using interior_subset xs
  haveI : CompactSpace s := isCompact_iff_compactSpace.1 comp
  obtain ⟨V : Set s, VisClopen, Vx, V_sub⟩ := compact_exists_isClopen_in_isOpen u_open_in_s xs
  have VisClopen' : IsClopen (((↑) : s → H) '' V) := by
    refine' ⟨_, comp.isClosed.closedEmbedding_subtype_val.closed_iff_image_closed.1 VisClopen.2⟩
    let v : Set u := ((↑) : u → s) ⁻¹' V
    have : ((↑) : u → H) = ((↑) : s → H) ∘ ((↑) : u → s) := rfl
    have f0 : Embedding ((↑) : u → H) := embedding_subtype_val.comp embedding_subtype_val
    have f1 : OpenEmbedding ((↑) : u → H) := by
      refine' ⟨f0, _⟩
      · have : Set.range ((↑) : u → H) = interior s := by
          rw [this, Set.range_comp, Subtype.range_coe, Subtype.image_preimage_coe]
          apply Set.inter_eq_self_of_subset_left interior_subset
        rw [this]
        apply isOpen_interior
    have f2 : IsOpen v := VisClopen.1.preimage continuous_subtype_val
    have f3 : ((↑) : s → H) '' V = ((↑) : u → H) '' v := by
      rw [this, image_comp, Subtype.image_preimage_coe, inter_eq_self_of_subset_left V_sub]
    rw [f3]
    apply f1.isOpenMap v f2
  refine' ⟨(↑) '' V, VisClopen', by simp [Vx], Subset.trans _ sU⟩
  simp
set_option linter.uppercaseLean3 false in
#align loc_compact_Haus_tot_disc_of_zero_dim loc_compact_Haus_tot_disc_of_zero_dim

/-- A locally compact Hausdorff space is totally disconnected
  if and only if it is totally separated. -/
theorem loc_compact_t2_tot_disc_iff_tot_sep :
    TotallyDisconnectedSpace H ↔ TotallySeparatedSpace H := by
  constructor
  · intro h
    exact totallySeparatedSpace_of_t1_of_basis_clopen loc_compact_Haus_tot_disc_of_zero_dim
  apply TotallySeparatedSpace.totallyDisconnectedSpace
#align loc_compact_t2_tot_disc_iff_tot_sep loc_compact_t2_tot_disc_iff_tot_sep

end LocallyCompact

/-- `ConnectedComponents X` is Hausdorff when `X` is Hausdorff and compact -/
instance ConnectedComponents.t2 [T2Space X] [CompactSpace X] : T2Space (ConnectedComponents X) := by
  -- Proof follows that of: https://stacks.math.columbia.edu/tag/0900
  -- Fix 2 distinct connected components, with points a and b
  refine ⟨ConnectedComponents.surjective_coe.forall₂.2 fun a b ne => ?_⟩
  rw [ConnectedComponents.coe_ne_coe] at ne
  have h := connectedComponent_disjoint ne
  -- write ↑b as the intersection of all clopen subsets containing it
  rw [connectedComponent_eq_iInter_isClopen b, disjoint_iff_inter_eq_empty] at h
  -- Now we show that this can be reduced to some clopen containing `↑b` being disjoint to `↑a`
  obtain ⟨U, V, hU, ha, hb, rfl⟩ : ∃ (U : Set X) (V : Set (ConnectedComponents X)),
      IsClopen U ∧ connectedComponent a ∩ U = ∅ ∧ connectedComponent b ⊆ U ∧ (↑) ⁻¹' V = U := by
    have h :=
      (isClosed_connectedComponent (α := X)).isCompact.elim_finite_subfamily_closed
        _ (fun s : { s : Set X // IsClopen s ∧ b ∈ s } => s.2.1.2) h
    cases' h with fin_a ha
    -- This clopen and its complement will separate the connected components of `a` and `b`
    set U : Set X := ⋂ (i : { s // IsClopen s ∧ b ∈ s }) (_ : i ∈ fin_a), i
    have hU : IsClopen U := isClopen_biInter_finset fun i _ => i.2.1
    exact ⟨U, (↑) '' U, hU, ha, subset_iInter₂ fun s _ => s.2.1.connectedComponent_subset s.2.2,
      (connectedComponents_preimage_image U).symm ▸ hU.biUnion_connectedComponent_eq⟩
  rw [ConnectedComponents.quotientMap_coe.isClopen_preimage] at hU
  refine' ⟨Vᶜ, V, hU.compl.isOpen, hU.isOpen, _, hb mem_connectedComponent, disjoint_compl_left⟩
  exact fun h => flip Set.Nonempty.ne_empty ha ⟨a, mem_connectedComponent, h⟩
#align connected_components.t2 ConnectedComponents.t2<|MERGE_RESOLUTION|>--- conflicted
+++ resolved
@@ -1655,11 +1655,7 @@
 
 /-- In a regular space, if a compact set and a closed set are disjoint, then they have disjoint
 neighborhoods. -/
-<<<<<<< HEAD
-lemma isCompact_isClosed_separated [RegularSpace X] {s t : Set X}
-=======
 lemma separatedNhds_of_isCompact_isClosed [RegularSpace X] {s t : Set X}
->>>>>>> ff40d692
     (hs : IsCompact s) (ht : IsClosed t) (hst : Disjoint s t) : SeparatedNhds s t := by
   apply hs.induction_on (p := fun u ↦ SeparatedNhds u t)
   · simp
@@ -1713,21 +1709,12 @@
       exact ⟨F, nhdsWithin_le_nhds F_mem, F, Subset.rfl, F_closed, Fu⟩
   exact (closure_minimal sF F_closed).trans Fu
 
-<<<<<<< HEAD
-theorem isCompact_isCompact_isClosed_separated [hX : T2OrLocallyCompactRegularSpace X]
-    {s t : Set X} (hs : IsCompact s) (ht : IsCompact t) (h't : IsClosed t)
-    (hst : Disjoint s t) : SeparatedNhds s t := by
-  rcases hX.out with h'|⟨-, h'⟩
-  · exact isCompact_isCompact_separated hs ht hst
-  · exact isCompact_isClosed_separated hs h't hst
-=======
 theorem separatedNhds_of_isCompact_isCompact_isClosed [hX : T2OrLocallyCompactRegularSpace X]
     {s t : Set X} (hs : IsCompact s) (ht : IsCompact t) (h't : IsClosed t)
     (hst : Disjoint s t) : SeparatedNhds s t := by
   rcases hX.out with h'|⟨-, h'⟩
   · exact separatedNhds_of_isCompact_isCompact hs ht hst
   · exact separatedNhds_of_isCompact_isClosed hs h't hst
->>>>>>> ff40d692
 
 protected theorem IsCompact.closure [hX : T2OrLocallyCompactRegularSpace X]
     {K : Set X} (hK : IsCompact K) : IsCompact (closure K) := by
@@ -1803,11 +1790,7 @@
 
 -- see Note [lower instance priority]
 /-- A weakly locally compact Hausdorff space is locally compact. -/
-<<<<<<< HEAD
-instance WeaklyLocallyCompactSpace.locallyCompactSpace
-=======
 instance (priority := 80) WeaklyLocallyCompactSpace.locallyCompactSpace
->>>>>>> ff40d692
     [WeaklyLocallyCompactSpace X] [hX : T2OrLocallyCompactRegularSpace X] :
     LocallyCompactSpace X := by
   rcases hX.out with h'X|⟨h'X, -⟩
@@ -1824,20 +1807,12 @@
 #align locally_compact_of_compact locally_compact_of_compact
 
 /-- If a compact set is covered by two open sets, then we can cover it by two compact subsets. -/
-<<<<<<< HEAD
-theorem IsCompact.binary_compact_cover [h : T2OrLocallyCompactRegularSpace X] {K U V : Set X}
-=======
 theorem IsCompact.binary_compact_cover [T2OrLocallyCompactRegularSpace X] {K U V : Set X}
->>>>>>> ff40d692
     (hK : IsCompact K) (hU : IsOpen U) (hV : IsOpen V) (h2K : K ⊆ U ∪ V) :
     ∃ K₁ K₂ : Set X, IsCompact K₁ ∧ IsCompact K₂ ∧ K₁ ⊆ U ∧ K₂ ⊆ V ∧ K = K₁ ∪ K₂ := by
   have hK' : IsCompact (closure K) := hK.closure
   have : SeparatedNhds (closure K \ U) (closure K \ V) := by
-<<<<<<< HEAD
-    apply isCompact_isCompact_isClosed_separated (hK'.diff hU) (hK'.diff hV)
-=======
     apply separatedNhds_of_isCompact_isCompact_isClosed (hK'.diff hU) (hK'.diff hV)
->>>>>>> ff40d692
       (isClosed_closure.sdiff hV)
     rw [disjoint_iff_inter_eq_empty, diff_inter_diff, diff_eq_empty]
     exact hK.closure_subset_of_isOpen (hU.union hV) h2K
