--- conflicted
+++ resolved
@@ -171,16 +171,8 @@
       pairwiseNode (treesOfNumNodesEq ijh.1.1) (treesOfNumNodesEq ijh.1.2)
   -- Porting note: Add this to satisfy the linter.
   decreasing_by
-<<<<<<< HEAD
-      all_goals
-        simp_wf
-        have := fst_le ijh.2
-        have := snd_le ijh.2
-        omega
-=======
     · simp_wf; have := fst_le ijh.2; omega
     · simp_wf; have := snd_le ijh.2; omega
->>>>>>> 24b7bb79
 #align tree.trees_of_num_nodes_eq Tree.treesOfNumNodesEq
 
 @[simp]
