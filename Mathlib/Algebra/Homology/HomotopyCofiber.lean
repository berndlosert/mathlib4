/-
Copyright (c) 2023 Joël Riou. All rights reserved.
Released under Apache 2.0 license as described in the file LICENSE.
Authors: Joël Riou
-/
import Mathlib.Algebra.Homology.HomologicalComplexBiprod
import Mathlib.Algebra.Homology.Homotopy
import Mathlib.Algebra.Homology.HomologicalComplexBiprod

/-! The homotopy cofiber of a morphism of homological complexes

In this file, we construct the homotopy cofiber of a morphism `φ : F ⟶ G`
between homological complexes in `HomologicalComplex C c`. In degree `i`,
it is isomorphic to `(F.X j) ⊞ (G.X i)` if there is a `j` such that `c.Rel i j`,
and `G.X i` otherwise. (This is also known as the mapping cone of `φ`. Under
the name `CochainComplex.mappingCone`, a specific API shall be developed
for the case of cochain complexes indexed by `ℤ`.)

When we assume `hc : ∀ j, ∃ i, c.Rel i j` (which holds in the case of chain complexes,
or cochain complexes indexed by `ℤ`), then for any homological complex `K`,
there is a bijection `HomologicalComplex.homotopyCofiber.descEquiv φ K hc`
between `homotopyCofiber φ ⟶ K` and the tuples `(α, hα)` with
`α : G ⟶ K` and `hα : Homotopy (φ ≫ α) 0`.

We shall also study the cylinder of a homological complex `K`: this is the
homotopy cofiber of the morphism  `biprod.lift (𝟙 K) (-𝟙 K) : K ⟶ K ⊞ K`.
Then, a morphism `K.cylinder ⟶ M` is determined by the data of two
morphisms `φ₀ φ₁ : K ⟶ M` and a homotopy `h : Homotopy φ₀ φ₁`,
see `cylinder.desc`. There is also a homotopy equivalence
`cylinder.homotopyEquiv K : HomotopyEquiv K.cylinder K`. From the construction of
the cylinder, we deduce the lemma `Homotopy.map_eq_of_inverts_homotopyEquivalences`
which assert that if a functor inverts homotopy equivalences, then the image of
two homotopic maps are equal.

-/


open CategoryTheory Category Limits Preadditive

variable {C : Type*} [Category C] [Preadditive C]

namespace HomologicalComplex

variable {ι : Type*} {c : ComplexShape ι} {F G K : HomologicalComplex C c} (φ : F ⟶ G)

/-- A morphism of homological complexes `φ : F ⟶ G` has a homotopy cofiber if for all
indices `i` and `j` such that `c.Rel i j`, the binary biproduct `F.X j ⊞ G.X i` exists. -/
class HasHomotopyCofiber (φ : F ⟶ G) : Prop where
  hasBinaryBiproduct (i j : ι) (hij : c.Rel i j) : HasBinaryBiproduct (F.X j) (G.X i)

instance [HasBinaryBiproducts C] : HasHomotopyCofiber φ where
  hasBinaryBiproduct _ _ _ := inferInstance

variable [HasHomotopyCofiber φ] [DecidableRel c.Rel]

namespace homotopyCofiber

/-- The `X` field of the homological complex `homotopyCofiber φ`. -/
noncomputable def X (i : ι) : C :=
  if hi : c.Rel i (c.next i)
  then
    haveI := HasHomotopyCofiber.hasBinaryBiproduct φ _ _ hi
    (F.X (c.next i)) ⊞ (G.X i)
  else G.X i

/-- The canonical isomorphism `(homotopyCofiber φ).X i ≅ F.X j ⊞ G.X i` when `c.Rel i j`. -/
noncomputable def XIsoBiprod (i j : ι) (hij : c.Rel i j) [HasBinaryBiproduct (F.X j) (G.X i)] :
    X φ i ≅ F.X j ⊞ G.X i :=
  eqToIso (by
    obtain rfl := c.next_eq' hij
    apply dif_pos hij)

/-- The canonical isomorphism `(homotopyCofiber φ).X i ≅ G.X i` when `¬ c.Rel i (c.next i)`. -/
noncomputable def XIso (i : ι) (hi : ¬ c.Rel i (c.next i)) :
    X φ i ≅ G.X i :=
  eqToIso (dif_neg hi)

/-- The second projection `(homotopyCofiber φ).X i ⟶ G.X i`. -/
noncomputable def sndX (i : ι) : X φ i ⟶ G.X i :=
  if hi : c.Rel i (c.next i)
  then
    haveI := HasHomotopyCofiber.hasBinaryBiproduct φ _ _ hi
    (XIsoBiprod φ _ _ hi).hom ≫ biprod.snd
  else
    (XIso φ i hi).hom

/-- The right inclusion `G.X i ⟶ (homotopyCofiber φ).X i`. -/
noncomputable def inrX (i : ι) : G.X i ⟶ X φ i :=
  if hi : c.Rel i (c.next i)
  then
    haveI := HasHomotopyCofiber.hasBinaryBiproduct φ _ _ hi
    biprod.inr ≫ (XIsoBiprod φ _ _ hi).inv
  else
    (XIso φ i hi).inv

@[reassoc (attr := simp)]
lemma inrX_sndX (i : ι) : inrX φ i ≫ sndX φ i = 𝟙 _ := by
  dsimp [sndX, inrX]
  split_ifs with hi <;> simp

@[reassoc]
lemma sndX_inrX (i : ι) (hi : ¬ c.Rel i (c.next i)) :
    sndX φ i ≫ inrX φ i = 𝟙 _ := by
  dsimp [sndX, inrX]
  simp only [dif_neg hi, Iso.hom_inv_id]

/-- The first projection `(homotopyCofiber φ).X i ⟶ F.X j` when `c.Rel i j`. -/
noncomputable def fstX (i j : ι) (hij : c.Rel i j) : X φ i ⟶ F.X j :=
  haveI := HasHomotopyCofiber.hasBinaryBiproduct φ _ _ hij
  (XIsoBiprod φ i j hij).hom ≫ biprod.fst

/-- The left inclusion `F.X i ⟶ (homotopyCofiber φ).X j` when `c.Rel j i`. -/
noncomputable def inlX (i j : ι) (hij : c.Rel j i) : F.X i ⟶ X φ j :=
  haveI := HasHomotopyCofiber.hasBinaryBiproduct φ _ _ hij
  biprod.inl ≫ (XIsoBiprod φ j i hij).inv

@[reassoc (attr := simp)]
lemma inlX_fstX (i j : ι ) (hij : c.Rel j i) :
    inlX φ i j hij ≫ fstX φ j i hij = 𝟙 _ := by
  simp [inlX, fstX]

@[reassoc (attr := simp)]
lemma inlX_sndX (i j : ι) (hij : c.Rel j i) :
    inlX φ i j hij ≫ sndX φ j = 0 := by
  obtain rfl := c.next_eq' hij
  simp [inlX, sndX, dif_pos hij]

@[reassoc (attr := simp)]
lemma inrX_fstX (i j : ι) (hij : c.Rel i j) :
    inrX φ i ≫ fstX φ i j hij = 0 := by
  obtain rfl := c.next_eq' hij
  simp [inrX, fstX, dif_pos hij]

/-- The `d` field of the homological complex `homotopyCofiber φ`. -/
noncomputable def d (i j : ι) : X φ i ⟶ X φ j :=
  if hij : c.Rel i j
  then
    (if hj : c.Rel j (c.next j) then -fstX φ i j hij ≫ F.d _ _ ≫ inlX φ _ _ hj else 0) +
      fstX φ i j hij ≫ φ.f j ≫ inrX φ j + sndX φ i ≫ G.d i j ≫ inrX φ j
  else
    0

lemma ext_to_X (i j : ι) (hij : c.Rel i j) {A : C} {f g : A ⟶ X φ i}
    (h₁ : f ≫ fstX φ i j hij = g ≫ fstX φ i j hij) (h₂ : f ≫ sndX φ i = g ≫ sndX φ i) :
    f = g := by
  haveI := HasHomotopyCofiber.hasBinaryBiproduct φ _ _ hij
  rw [← cancel_mono (XIsoBiprod φ i j hij).hom]
  apply biprod.hom_ext
  · simpa using h₁
  · obtain rfl := c.next_eq' hij
    simpa [sndX, dif_pos hij] using h₂

lemma ext_to_X' (i : ι) (hi : ¬ c.Rel i (c.next i)) {A : C} {f g : A ⟶ X φ i}
    (h : f ≫ sndX φ i = g ≫ sndX φ i) : f = g := by
  rw [← cancel_mono (XIso φ i hi).hom]
  simpa only [sndX, dif_neg hi] using h

lemma ext_from_X (i j : ι) (hij : c.Rel j i) {A : C} {f g : X φ j ⟶ A}
    (h₁ : inlX φ i j hij ≫ f = inlX φ i j hij ≫ g) (h₂ : inrX φ j ≫ f = inrX φ j ≫ g) :
    f = g := by
  haveI := HasHomotopyCofiber.hasBinaryBiproduct φ _ _ hij
  rw [← cancel_epi (XIsoBiprod φ j i hij).inv]
  apply biprod.hom_ext'
  · simpa [inlX] using h₁
  · obtain rfl := c.next_eq' hij
    simpa [inrX, dif_pos hij] using h₂

lemma ext_from_X' (i : ι) (hi : ¬ c.Rel i (c.next i)) {A : C} {f g : X φ i ⟶ A}
    (h : inrX φ i ≫ f = inrX φ i ≫ g) : f = g := by
  rw [← cancel_epi (XIso φ i hi).inv]
  simpa only [inrX, dif_neg hi] using h

@[reassoc]
lemma d_fstX (i j k : ι) (hij : c.Rel i j) (hjk : c.Rel j k) :
    d φ i j ≫ fstX φ j k hjk = -fstX φ i j hij ≫ F.d j k := by
  obtain rfl := c.next_eq' hjk
  simp [d, dif_pos hij, dif_pos hjk]

@[reassoc]
lemma d_sndX (i j : ι) (hij : c.Rel i j) :
    d φ i j ≫ sndX φ j = fstX φ i j hij ≫ φ.f j + sndX φ i ≫ G.d i j := by
  dsimp [d]
  split_ifs with hij <;> simp

@[reassoc]
lemma inlX_d (i j k : ι) (hij : c.Rel i j) (hjk : c.Rel j k) :
    inlX φ j i hij ≫ d φ i j = -F.d j k ≫ inlX φ k j hjk + φ.f j ≫ inrX φ j := by
  apply ext_to_X φ j k hjk
  · dsimp
    simp [d_fstX φ  _ _ _ hij hjk]
  · simp [d_sndX φ _ _ hij]

@[reassoc]
lemma inlX_d' (i j : ι) (hij : c.Rel i j) (hj : ¬ c.Rel j (c.next j)):
    inlX φ j i hij ≫ d φ i j = φ.f j ≫ inrX φ j := by
  apply ext_to_X' _ _ hj
  simp [d_sndX φ i j hij]

lemma shape (i j : ι) (hij : ¬ c.Rel i j) :
    d φ i j = 0 :=
  dif_neg hij

@[reassoc (attr := simp)]
lemma inrX_d (i j : ι) :
    inrX φ i ≫ d φ i j = G.d i j ≫ inrX φ j := by
  by_cases hij : c.Rel i j
  · by_cases hj : c.Rel j (c.next j)
    · apply ext_to_X _ _ _ hj
      · simp [d_fstX φ _ _ _ hij]
      · simp [d_sndX φ _ _ hij]
    · apply ext_to_X' _ _ hj
      simp [d_sndX φ _ _ hij]
  · rw [shape φ _ _ hij, G.shape _ _ hij, zero_comp, comp_zero]

end homotopyCofiber

/-- The homotopy cofiber of a morphism of homological complexes,
also known as the mapping cone. -/
@[simps]
noncomputable def homotopyCofiber : HomologicalComplex C c where
  X i := homotopyCofiber.X φ i
  d i j := homotopyCofiber.d φ i j
  shape i j hij := homotopyCofiber.shape φ i j hij
  d_comp_d' i j k hij hjk := by
    apply homotopyCofiber.ext_from_X φ j i hij
    · dsimp
      simp only [comp_zero, homotopyCofiber.inlX_d_assoc φ i j k hij hjk,
        add_comp, assoc, homotopyCofiber.inrX_d, Hom.comm_assoc, neg_comp]
      by_cases hk : c.Rel k (c.next k)
      · simp [homotopyCofiber.inlX_d φ j k _ hjk hk]
      · simp [homotopyCofiber.inlX_d' φ j k hjk hk]
    · simp

<<<<<<< HEAD
=======

>>>>>>> b6d00f33
namespace homotopyCofiber

/-- The right inclusion `G ⟶ homotopyCofiber φ`. -/
@[simps!]
noncomputable def inr : G ⟶ homotopyCofiber φ where
  f i := inrX φ i

section

variable (hc : ∀ j, ∃ i, c.Rel i j)

/-- The composition `φ ≫ mappingCone.inr φ` is homotopic to `0`. -/
noncomputable def inrCompHomotopy :
    Homotopy (φ ≫ inr φ) 0 where
  hom i j :=
    if hij : c.Rel j i then inlX φ i j hij else 0
  zero i j hij := dif_neg hij
  comm j := by
    obtain ⟨i, hij⟩ := hc j
    rw [prevD_eq _ hij, dif_pos hij]
    by_cases hj : c.Rel j (c.next j)
    · simp only [comp_f, homotopyCofiber_d, zero_f, add_zero,
        inlX_d φ i j _ hij hj, dNext_eq _ hj, dif_pos hj,
        add_neg_cancel_left, inr_f]
    · rw [dNext_eq_zero _ _  hj, zero_add, zero_f, add_zero, homotopyCofiber_d,
        inlX_d' _ _ _ _ hj, comp_f, inr_f]

lemma inrCompHomotopy_hom (i j : ι) (hij : c.Rel j i) :
    (inrCompHomotopy φ hc).hom i j = inlX φ i j hij := dif_pos hij

lemma inrCompHomotopy_hom_eq_zero (i j : ι) (hij : ¬ c.Rel j i) :
    (inrCompHomotopy φ hc).hom i j = 0 := dif_neg hij

end

section

variable (α : G ⟶ K) (hα : Homotopy (φ ≫ α) 0)

/-- The morphism `homotopyCofiber φ ⟶ K` that is induced by a morphism `α : G ⟶ K`
and a homotopy `hα : Homotopy (φ ≫ α) 0`. -/
noncomputable def desc :
    homotopyCofiber φ ⟶ K where
  f j :=
    if hj : c.Rel j (c.next j)
    then fstX φ j _ hj ≫ hα.hom _ j + sndX φ j ≫ α.f j
    else sndX φ j ≫ α.f j
  comm' j k hjk := by
    obtain rfl := c.next_eq' hjk
    dsimp
    simp [dif_pos hjk]
    have H := hα.comm (c.next j)
    simp only [comp_f, zero_f, add_zero, prevD_eq _ hjk] at H
    split_ifs with hj
    · simp only [comp_add, d_sndX_assoc _ _ _ hjk, add_comp, assoc, H,
        d_fstX_assoc _ _ _ _ hjk, neg_comp, dNext, AddMonoidHom.mk'_apply]
      abel
    · simp only [d_sndX_assoc _ _ _ hjk, add_comp, assoc, add_left_inj, H,
        dNext_eq_zero _ _ hj, zero_add]

lemma desc_f (j k : ι) (hjk : c.Rel j k) :
    (desc φ α hα).f j = fstX φ j _ hjk ≫ hα.hom _ j + sndX φ j ≫ α.f j := by
  obtain rfl := c.next_eq' hjk
  apply dif_pos hjk

lemma desc_f' (j : ι) (hj : ¬ c.Rel j (c.next j)) :
    (desc φ α hα).f j = sndX φ j ≫ α.f j := by
  apply dif_neg hj

@[reassoc (attr := simp)]
lemma inlX_desc_f (i j : ι) (hjk : c.Rel j i) :
    inlX φ i j hjk ≫ (desc φ α hα).f j = hα.hom i j := by
  obtain rfl := c.next_eq' hjk
  dsimp [desc]
  rw [dif_pos hjk, comp_add, inlX_fstX_assoc, inlX_sndX_assoc, zero_comp, add_zero]

@[reassoc (attr := simp)]
lemma inrX_desc_f (i : ι) :
    inrX φ i ≫ (desc φ α hα).f i = α.f i := by
  dsimp [desc]
  split_ifs <;> simp

@[reassoc (attr := simp)]
lemma inr_desc :
    inr φ ≫ desc φ α hα = α := by aesop_cat

@[reassoc (attr := simp)]
lemma inrCompHomotopy_hom_desc_hom (hc : ∀ j, ∃ i, c.Rel i j) (i j : ι) :
    (inrCompHomotopy φ hc).hom i j ≫ (desc φ α hα).f j = hα.hom i j := by
  by_cases hij : c.Rel j i
  · dsimp
    simp only [inrCompHomotopy_hom φ hc i j hij, desc_f φ α hα _ _ hij,
      comp_add, inlX_fstX_assoc, inlX_sndX_assoc, zero_comp, add_zero]
  · simp only [Homotopy.zero _ _ _ hij, zero_comp]

lemma eq_desc (f : homotopyCofiber φ ⟶ K) (hc : ∀ j, ∃ i, c.Rel i j) :
    f = desc φ (inr φ ≫ f) (Homotopy.trans (Homotopy.ofEq (by simp))
      (((inrCompHomotopy φ hc).compRight f).trans (Homotopy.ofEq (by simp)))) := by
  ext j
  by_cases hj : c.Rel j (c.next j)
  · apply ext_from_X φ _ _ hj
    · simp [inrCompHomotopy_hom _ _ _ _ hj]
    · simp
  · apply ext_from_X' φ _ hj
    simp

end

lemma descSigma_ext_iff {K : HomologicalComplex C c}
    (x y : Σ (α : G ⟶ K), Homotopy (φ ≫ α) 0) :
    x = y ↔ x.1 = y.1 ∧ (∀ (i j : ι) (_ : c.Rel j i), x.2.hom i j = y.2.hom i j) := by
  constructor
  · rintro rfl
    tauto
  · obtain ⟨x₁, x₂⟩ := x
    obtain ⟨y₁, y₂⟩ := y
    rintro ⟨rfl, h⟩
    simp only [Sigma.mk.inj_iff, heq_eq_eq, true_and]
    ext i j
    by_cases hij : c.Rel j i
    · exact h _ _ hij
    · simp only [Homotopy.zero _ _ _ hij]

/-- Morphisms `homotopyCofiber φ ⟶ K` are uniquely determined by
a morphism `α : G ⟶ K` and a homotopy from `φ ≫ α` to `0`. -/
noncomputable def descEquiv (K : HomologicalComplex C c) (hc : ∀ j, ∃ i, c.Rel i j) :
    (Σ (α : G ⟶ K), Homotopy (φ ≫ α) 0) ≃ (homotopyCofiber φ ⟶ K) where
  toFun := fun ⟨α, hα⟩ => desc φ α hα
  invFun f := ⟨inr φ ≫ f, Homotopy.trans (Homotopy.ofEq (by simp))
    (((inrCompHomotopy φ hc).compRight f).trans (Homotopy.ofEq (by simp)))⟩
  right_inv f := (eq_desc φ f hc).symm
  left_inv := fun ⟨α, hα⟩ => by
    rw [descSigma_ext_iff]
    aesop_cat

end homotopyCofiber

section

variable (K)
variable [∀ i, HasBinaryBiproduct (K.X i) (K.X i)]
  [HasHomotopyCofiber (biprod.lift (𝟙 K) (-𝟙 K))]

/-- The cylinder object of a homological complex `K` is the homotopy cofiber
of the morphism  `biprod.lift (𝟙 K) (-𝟙 K) : K ⟶ K ⊞ K`. -/
noncomputable abbrev cylinder := homotopyCofiber (biprod.lift (𝟙 K) (-𝟙 K))

namespace cylinder

/-- The left inclusion `K ⟶ K.cylinder`. -/
noncomputable def ι₀ : K ⟶ K.cylinder := biprod.inl ≫ homotopyCofiber.inr _

/-- The right inclusion `K ⟶ K.cylinder`. -/
noncomputable def ι₁ : K ⟶ K.cylinder := biprod.inr ≫ homotopyCofiber.inr _

variable {K}

section

variable (φ₀ φ₁ : K ⟶ F) (h : Homotopy φ₀ φ₁)

/-- The morphism `K.cylinder ⟶ F` that is induced by two morphisms `φ₀ φ₁ : K ⟶ F`
and a homotopy `h : Homotopy φ₀ φ₁`. -/
noncomputable def desc : K.cylinder ⟶ F :=
  homotopyCofiber.desc _ (biprod.desc φ₀ φ₁)
    (Homotopy.trans (Homotopy.ofEq (by
      simp only [biprod.lift_desc, id_comp, neg_comp, sub_eq_add_neg]))
      ((Homotopy.equivSubZero h)))

@[reassoc (attr := simp)]
lemma ι₀_desc : ι₀ K ≫ desc φ₀ φ₁ h = φ₀ := by simp [ι₀, desc]

@[reassoc (attr := simp)]
lemma ι₁_desc : ι₁ K ≫ desc φ₀ φ₁ h = φ₁ := by simp [ι₁, desc]

end

variable (K)

/-- The projection `π : K.cylinder ⟶ K`. -/
noncomputable def π : K.cylinder ⟶ K := desc (𝟙 K) (𝟙 K) (Homotopy.refl _)

@[reassoc (attr := simp)]
lemma ι₀_π : ι₀ K ≫ π K = 𝟙 K := by simp [π]

@[reassoc (attr := simp)]
lemma ι₁_π : ι₁ K ≫ π K = 𝟙 K := by simp [π]

/-- The left inclusion `K.X i ⟶ K.cylinder.X j` when `c.Rel j i`. -/
noncomputable abbrev inlX (i j : ι) (hij : c.Rel j i) : K.X i ⟶ K.cylinder.X j :=
  homotopyCofiber.inlX (biprod.lift (𝟙 K) (-𝟙 K)) i j hij

/-- The right inclusion `(K ⊞ K).X i ⟶ K.cylinder.X i`. -/
noncomputable abbrev inrX (i : ι) : (K ⊞ K).X i ⟶ K.cylinder.X i :=
  homotopyCofiber.inrX (biprod.lift (𝟙 K) (-𝟙 K)) i

@[reassoc (attr := simp)]
lemma inlX_π (i j : ι) (hij : c.Rel j i) :
    inlX K i j hij ≫ (π K).f j = 0 := by
  erw [homotopyCofiber.inlX_desc_f]
  simp [Homotopy.equivSubZero]

@[reassoc (attr := simp)]
lemma inrX_π (i : ι) :
    inrX K i ≫ (π K).f i = (biprod.desc (𝟙 _) (𝟙 K)).f i :=
  homotopyCofiber.inrX_desc_f _ _ _ _

section

variable (hc : ∀ j, ∃ i, c.Rel i j)

namespace πCompι₀Homotopy

<<<<<<< HEAD
/-- A null homotopic map `K.cylinder ⟶ K. cylinder` which identifies to
=======
/-- A null homotopic map `K.cylinder ⟶ K.cylinder` which identifies to
>>>>>>> b6d00f33
`π K ≫ ι₀ K - 𝟙 _`, see `nullHomotopicMap_eq`. -/
noncomputable def nullHomotopicMap : K.cylinder ⟶ K.cylinder :=
  Homotopy.nullHomotopicMap'
    (fun i j hij => homotopyCofiber.sndX (biprod.lift (𝟙 K) (-𝟙 K)) i ≫
      (biprod.snd : K ⊞ K ⟶ K).f i ≫ inlX K i j hij)

/-- The obvious homotopy from `nullHomotopicMap K` to zero. -/
noncomputable def nullHomotopy : Homotopy (nullHomotopicMap K) 0 :=
  Homotopy.nullHomotopy' _

lemma inlX_nullHomotopy_f (i j : ι) (hij : c.Rel j i) :
    inlX K i j hij ≫ (nullHomotopicMap K).f j =
      inlX K i j hij ≫ (π K ≫ ι₀ K - 𝟙 _).f j := by
  dsimp [nullHomotopicMap]
  by_cases hj : ∃ (k : ι), c.Rel k j
  · obtain ⟨k, hjk⟩ := hj
    simp only [assoc, Homotopy.nullHomotopicMap'_f hjk hij, homotopyCofiber_X, homotopyCofiber_d,
      homotopyCofiber.d_sndX_assoc _ _ _ hij, add_comp, comp_add, homotopyCofiber.inlX_fstX_assoc,
      homotopyCofiber.inlX_sndX_assoc, zero_comp, add_zero, comp_sub, inlX_π_assoc, comp_id,
      zero_sub, ← HomologicalComplex.comp_f_assoc, biprod.lift_snd, neg_f_apply, id_f,
      neg_comp, id_comp]
  · simp only [not_exists] at hj
    simp only [Homotopy.nullHomotopicMap'_f_of_not_rel_right hij hj,
      homotopyCofiber_X, homotopyCofiber_d, assoc, comp_sub, comp_id,
      homotopyCofiber.d_sndX_assoc _ _ _ hij, add_comp, comp_add, zero_comp, add_zero,
      homotopyCofiber.inlX_fstX_assoc, homotopyCofiber.inlX_sndX_assoc,
      ← HomologicalComplex.comp_f_assoc, biprod.lift_snd, neg_f_apply, id_f, neg_comp,
      id_comp, inlX_π_assoc, zero_sub]

<<<<<<< HEAD
lemma biprod_id_sub_id : biprod.lift (𝟙 K) (-𝟙 K) = biprod.inl - biprod.inr :=
=======
lemma biprod_lift_id_sub_id : biprod.lift (𝟙 K) (-𝟙 K) = biprod.inl - biprod.inr :=
>>>>>>> b6d00f33
  biprod.hom_ext _ _ (by simp) (by simp)

lemma inrX_nullHomotopy_f (j : ι) :
    inrX K j ≫ (nullHomotopicMap K).f j = inrX K j ≫ (π K ≫ ι₀ K - 𝟙 _).f j := by
  obtain ⟨i, hij⟩ := hc j
  dsimp [nullHomotopicMap]
  by_cases hj : ∃ (k : ι), c.Rel j k
  · obtain ⟨k, hjk⟩ := hj
    simp only [Homotopy.nullHomotopicMap'_f hij hjk,
      homotopyCofiber_X, homotopyCofiber_d, assoc, comp_add,
      homotopyCofiber.inrX_d_assoc, homotopyCofiber.inrX_sndX_assoc, comp_sub,
      inrX_π_assoc, comp_id, ← Hom.comm_assoc, homotopyCofiber.inlX_d _ _ _ _ _ hjk,
      comp_neg, add_neg_cancel_left]
    rw [← cancel_epi (biprodXIso K K j).inv]
    ext
    · simp [ι₀]
    · dsimp
      simp only [inr_biprodXIso_inv_assoc, biprod_inr_snd_f_assoc, comp_sub,
<<<<<<< HEAD
        biprod_inr_desc_f_assoc, id_f, id_comp, ι₀, comp_f, biprod_id_sub_id,
=======
        biprod_inr_desc_f_assoc, id_f, id_comp, ι₀, comp_f, biprod_lift_id_sub_id,
>>>>>>> b6d00f33
        sub_f_apply, sub_comp, homotopyCofiber_X, homotopyCofiber.inr_f]
  · simp only [not_exists] at hj
    simp only [assoc, Homotopy.nullHomotopicMap'_f_of_not_rel_left hij hj, homotopyCofiber_X,
      homotopyCofiber_d, homotopyCofiber.inlX_d' _ _ _ _ (hj _), homotopyCofiber.inrX_sndX_assoc,
      comp_sub, inrX_π_assoc, comp_id, ι₀, comp_f, homotopyCofiber.inr_f]
    rw [← cancel_epi (biprodXIso K K j).inv]
    ext
    · simp
<<<<<<< HEAD
    · simp [biprod_id_sub_id]
=======
    · simp [biprod_lift_id_sub_id]
>>>>>>> b6d00f33

lemma nullHomotopicMap_eq : nullHomotopicMap K = π K ≫ ι₀ K - 𝟙 _ := by
  ext i
  by_cases hi : c.Rel i (c.next i)
  · exact homotopyCofiber.ext_from_X (biprod.lift (𝟙 K) (-𝟙 K)) (c.next i) i hi
      (inlX_nullHomotopy_f _ _ _ _) (inrX_nullHomotopy_f _ hc _)
  · exact homotopyCofiber.ext_from_X' (biprod.lift (𝟙 K) (-𝟙 K)) _ hi (inrX_nullHomotopy_f _ hc _)

end πCompι₀Homotopy

/-- The homotopy between `π K ≫ ι₀ K` and `𝟙 K.cylinder`. -/
noncomputable def πCompι₀Homotopy : Homotopy (π K ≫ ι₀ K) (𝟙 K.cylinder) :=
  Homotopy.equivSubZero.symm
    ((Homotopy.ofEq (πCompι₀Homotopy.nullHomotopicMap_eq K hc).symm).trans
      (πCompι₀Homotopy.nullHomotopy K))

/-- The homotopy equivalence between `K.cylinder` and `K`. -/
noncomputable def homotopyEquiv : HomotopyEquiv K.cylinder K where
  hom := π K
  inv := ι₀ K
  homotopyHomInvId := πCompι₀Homotopy K hc
  homotopyInvHomId := Homotopy.ofEq (by simp)

<<<<<<< HEAD
/-- The homotopy `cylinder.ι₀ K` and `cylinder.ι₁ K`. -/
=======
/-- The homotopy between `cylinder.ι₀ K` and `cylinder.ι₁ K`. -/
>>>>>>> b6d00f33
noncomputable def homotopy₀₁ : Homotopy (ι₀ K) (ι₁ K) :=
  (Homotopy.ofEq (by simp)).trans (((πCompι₀Homotopy K hc).compLeft (ι₁ K)).trans
    (Homotopy.ofEq (by simp)))

lemma map_ι₀_eq_map_ι₁ {D : Type*} [Category D] (H : HomologicalComplex C c ⥤ D)
    (hH : (homotopyEquivalences C c).IsInvertedBy H) :
    H.map (ι₀ K) = H.map (ι₁ K) := by
  have : IsIso (H.map (cylinder.π K)) := hH _ ⟨homotopyEquiv K hc, rfl⟩
  simp only [← cancel_mono (H.map (cylinder.π K)), ← H.map_comp, ι₀_π, H.map_id, ι₁_π]

end

end cylinder

<<<<<<< HEAD
=======
/-- If a functor inverts homotopy equivalences, it sends homotopic maps to the same map. -/
>>>>>>> b6d00f33
lemma _root_.Homotopy.map_eq_of_inverts_homotopyEquivalences
    {φ₀ φ₁ : F ⟶ G} (h : Homotopy φ₀ φ₁) (hc : ∀ j, ∃ i, c.Rel i j)
    [∀ i, HasBinaryBiproduct (F.X i) (F.X i)]
    [HasHomotopyCofiber (biprod.lift (𝟙 F) (-𝟙 F))]
    {D : Type*} [Category D] (H : HomologicalComplex C c ⥤ D)
    (hH : (homotopyEquivalences C c).IsInvertedBy H) :
    H.map φ₀ = H.map φ₁ := by
  simp only [← cylinder.ι₀_desc _ _ h, ← cylinder.ι₁_desc _ _ h, H.map_comp,
    cylinder.map_ι₀_eq_map_ι₁ _ hc _ hH]

end

end HomologicalComplex<|MERGE_RESOLUTION|>--- conflicted
+++ resolved
@@ -231,10 +231,6 @@
       · simp [homotopyCofiber.inlX_d' φ j k hjk hk]
     · simp
 
-<<<<<<< HEAD
-=======
-
->>>>>>> b6d00f33
 namespace homotopyCofiber
 
 /-- The right inclusion `G ⟶ homotopyCofiber φ`. -/
@@ -448,11 +444,7 @@
 
 namespace πCompι₀Homotopy
 
-<<<<<<< HEAD
-/-- A null homotopic map `K.cylinder ⟶ K. cylinder` which identifies to
-=======
 /-- A null homotopic map `K.cylinder ⟶ K.cylinder` which identifies to
->>>>>>> b6d00f33
 `π K ≫ ι₀ K - 𝟙 _`, see `nullHomotopicMap_eq`. -/
 noncomputable def nullHomotopicMap : K.cylinder ⟶ K.cylinder :=
   Homotopy.nullHomotopicMap'
@@ -482,11 +474,7 @@
       ← HomologicalComplex.comp_f_assoc, biprod.lift_snd, neg_f_apply, id_f, neg_comp,
       id_comp, inlX_π_assoc, zero_sub]
 
-<<<<<<< HEAD
-lemma biprod_id_sub_id : biprod.lift (𝟙 K) (-𝟙 K) = biprod.inl - biprod.inr :=
-=======
 lemma biprod_lift_id_sub_id : biprod.lift (𝟙 K) (-𝟙 K) = biprod.inl - biprod.inr :=
->>>>>>> b6d00f33
   biprod.hom_ext _ _ (by simp) (by simp)
 
 lemma inrX_nullHomotopy_f (j : ι) :
@@ -505,11 +493,7 @@
     · simp [ι₀]
     · dsimp
       simp only [inr_biprodXIso_inv_assoc, biprod_inr_snd_f_assoc, comp_sub,
-<<<<<<< HEAD
-        biprod_inr_desc_f_assoc, id_f, id_comp, ι₀, comp_f, biprod_id_sub_id,
-=======
         biprod_inr_desc_f_assoc, id_f, id_comp, ι₀, comp_f, biprod_lift_id_sub_id,
->>>>>>> b6d00f33
         sub_f_apply, sub_comp, homotopyCofiber_X, homotopyCofiber.inr_f]
   · simp only [not_exists] at hj
     simp only [assoc, Homotopy.nullHomotopicMap'_f_of_not_rel_left hij hj, homotopyCofiber_X,
@@ -518,11 +502,7 @@
     rw [← cancel_epi (biprodXIso K K j).inv]
     ext
     · simp
-<<<<<<< HEAD
-    · simp [biprod_id_sub_id]
-=======
     · simp [biprod_lift_id_sub_id]
->>>>>>> b6d00f33
 
 lemma nullHomotopicMap_eq : nullHomotopicMap K = π K ≫ ι₀ K - 𝟙 _ := by
   ext i
@@ -546,11 +526,7 @@
   homotopyHomInvId := πCompι₀Homotopy K hc
   homotopyInvHomId := Homotopy.ofEq (by simp)
 
-<<<<<<< HEAD
-/-- The homotopy `cylinder.ι₀ K` and `cylinder.ι₁ K`. -/
-=======
 /-- The homotopy between `cylinder.ι₀ K` and `cylinder.ι₁ K`. -/
->>>>>>> b6d00f33
 noncomputable def homotopy₀₁ : Homotopy (ι₀ K) (ι₁ K) :=
   (Homotopy.ofEq (by simp)).trans (((πCompι₀Homotopy K hc).compLeft (ι₁ K)).trans
     (Homotopy.ofEq (by simp)))
@@ -565,10 +541,7 @@
 
 end cylinder
 
-<<<<<<< HEAD
-=======
 /-- If a functor inverts homotopy equivalences, it sends homotopic maps to the same map. -/
->>>>>>> b6d00f33
 lemma _root_.Homotopy.map_eq_of_inverts_homotopyEquivalences
     {φ₀ φ₁ : F ⟶ G} (h : Homotopy φ₀ φ₁) (hc : ∀ j, ∃ i, c.Rel i j)
     [∀ i, HasBinaryBiproduct (F.X i) (F.X i)]
