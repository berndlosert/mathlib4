/-
Copyright (c) 2020 Anne Baanen. All rights reserved.
Released under Apache 2.0 license as described in the file LICENSE.
Authors: Nathaniel Thomas, Jeremy Avigad, Johannes Hölzl, Mario Carneiro, Anne Baanen,
  Frédéric Dupuis, Heather Macbeth
-/
import Mathlib.Algebra.Module.Pi
import Mathlib.Algebra.Ring.CompTypeclasses
import Mathlib.Algebra.Star.Basic
import Mathlib.Data.Set.Pointwise.SMul
import Mathlib.GroupTheory.GroupAction.Hom

#align_import algebra.module.linear_map from "leanprover-community/mathlib"@"cc8e88c7c8c7bc80f91f84d11adb584bf9bd658f"

/-!
# (Semi)linear maps

In this file we define

* `LinearMap σ M M₂`, `M →ₛₗ[σ] M₂` : a semilinear map between two `Module`s. Here,
  `σ` is a `RingHom` from `R` to `R₂` and an `f : M →ₛₗ[σ] M₂` satisfies
  `f (c • x) = (σ c) • (f x)`. We recover plain linear maps by choosing `σ` to be `RingHom.id R`.
  This is denoted by `M →ₗ[R] M₂`. We also add the notation `M →ₗ⋆[R] M₂` for star-linear maps.

* `IsLinearMap R f` : predicate saying that `f : M → M₂` is a linear map. (Note that this
  was not generalized to semilinear maps.)

We then provide `LinearMap` with the following instances:

* `LinearMap.addCommMonoid` and `LinearMap.addCommGroup`: the elementwise addition structures
  corresponding to addition in the codomain
* `LinearMap.distribMulAction` and `LinearMap.module`: the elementwise scalar action structures
  corresponding to applying the action in the codomain.
* `Module.End.semiring` and `Module.End.ring`: the (semi)ring of endomorphisms formed by taking the
  additive structure above with composition as multiplication.

## Implementation notes

To ensure that composition works smoothly for semilinear maps, we use the typeclasses
`RingHomCompTriple`, `RingHomInvPair` and `RingHomSurjective` from
`Mathlib.Algebra.Ring.CompTypeclasses`.

## Notation

* Throughout the file, we denote regular linear maps by `fₗ`, `gₗ`, etc, and semilinear maps
  by `f`, `g`, etc.

## TODO

* Parts of this file have not yet been generalized to semilinear maps (i.e. `CompatibleSMul`)

## Tags

linear map
-/


assert_not_exists Submonoid
assert_not_exists Finset

open Function

universe u u' v w x y z

variable {R R₁ R₂ R₃ k S S₃ T M M₁ M₂ M₃ N₁ N₂ N₃ ι : Type*}

/-- A map `f` between modules over a semiring is linear if it satisfies the two properties
`f (x + y) = f x + f y` and `f (c • x) = c • f x`. The predicate `IsLinearMap R f` asserts this
property. A bundled version is available with `LinearMap`, and should be favored over
`IsLinearMap` most of the time. -/
structure IsLinearMap (R : Type u) {M : Type v} {M₂ : Type w} [Semiring R] [AddCommMonoid M]
  [AddCommMonoid M₂] [Module R M] [Module R M₂] (f : M → M₂) : Prop where
  /-- A linear map preserves addition. -/
  map_add : ∀ x y, f (x + y) = f x + f y
  /-- A linear map preserves scalar multiplication. -/
  map_smul : ∀ (c : R) (x), f (c • x) = c • f x
#align is_linear_map IsLinearMap

section

/-- A map `f` between an `R`-module and an `S`-module over a ring homomorphism `σ : R →+* S`
is semilinear if it satisfies the two properties `f (x + y) = f x + f y` and
`f (c • x) = (σ c) • f x`. Elements of `LinearMap σ M M₂` (available under the notation
`M →ₛₗ[σ] M₂`) are bundled versions of such maps. For plain linear maps (i.e. for which
`σ = RingHom.id R`), the notation `M →ₗ[R] M₂` is available. An unbundled version of plain linear
maps is available with the predicate `IsLinearMap`, but it should be avoided most of the time. -/
structure LinearMap {R S : Type*} [Semiring R] [Semiring S] (σ : R →+* S) (M : Type*)
    (M₂ : Type*) [AddCommMonoid M] [AddCommMonoid M₂] [Module R M] [Module S M₂] extends
    AddHom M M₂ where
  /-- A linear map preserves scalar multiplication.
  We prefer the spelling `_root_.map_smul` instead. -/
  protected map_smul' : ∀ (r : R) (x : M), toFun (r • x) = σ r • toFun x
#align linear_map LinearMap

/-- The `AddHom` underlying a `LinearMap`. -/
add_decl_doc LinearMap.toAddHom
#align linear_map.to_add_hom LinearMap.toAddHom

-- mathport name: «expr →ₛₗ[ ] »
/-- `M →ₛₗ[σ] N` is the type of `σ`-semilinear maps from `M` to `N`. -/
notation:25 M " →ₛₗ[" σ:25 "] " M₂:0 => LinearMap σ M M₂

/-- `M →ₗ[R] N` is the type of `R`-linear maps from `M` to `N`. -/
-- mathport name: «expr →ₗ[ ] »
notation:25 M " →ₗ[" R:25 "] " M₂:0 => LinearMap (RingHom.id R) M M₂

/-- `M →ₗ⋆[R] N` is the type of `R`-conjugate-linear maps from `M` to `N`. -/
-- mathport name: «expr →ₗ⋆[ ] »
notation:25 M " →ₗ⋆[" R:25 "] " M₂:0 => LinearMap (starRingEnd R) M M₂

/-- `SemilinearMapClass F σ M M₂` asserts `F` is a type of bundled `σ`-semilinear maps `M → M₂`.

See also `LinearMapClass F R M M₂` for the case where `σ` is the identity map on `R`.

A map `f` between an `R`-module and an `S`-module over a ring homomorphism `σ : R →+* S`
is semilinear if it satisfies the two properties `f (x + y) = f x + f y` and
`f (c • x) = (σ c) • f x`. -/
class SemilinearMapClass (F : Type*) {R S : outParam (Type*)} [Semiring R] [Semiring S]
  (σ : outParam (R →+* S)) (M M₂ : outParam Type*) [AddCommMonoid M] [AddCommMonoid M₂]
  [Module R M] [Module S M₂] [NDFunLike F M M₂]
  extends AddHomClass F M M₂ : Prop where
  /-- A semilinear map preserves scalar multiplication up to some ring homomorphism `σ`.
  See also `_root_.map_smul` for the case where `σ` is the identity. -/
  map_smulₛₗ : ∀ (f : F) (r : R) (x : M), f (r • x) = σ r • f x
#align semilinear_map_class SemilinearMapClass

end

-- Porting note: `dangerousInstance` linter has become smarter about `outParam`s
-- `σ` becomes a metavariable but that's fine because it's an `outParam`
-- attribute [nolint dangerousInstance] SemilinearMapClass.toAddHomClass

export SemilinearMapClass (map_smulₛₗ)

-- `map_smulₛₗ` should be `@[simp]` but doesn't fire due to `lean4#3701`.
-- attribute [simp] map_smulₛₗ

/-- `LinearMapClass F R M M₂` asserts `F` is a type of bundled `R`-linear maps `M → M₂`.

This is an abbreviation for `SemilinearMapClass F (RingHom.id R) M M₂`.
-/
abbrev LinearMapClass (F : Type*) (R : outParam (Type*)) (M M₂ : Type*)
    [Semiring R] [AddCommMonoid M] [AddCommMonoid M₂] [Module R M] [Module R M₂]
    [NDFunLike F M M₂] :=
  SemilinearMapClass F (RingHom.id R) M M₂
#align linear_map_class LinearMapClass

namespace SemilinearMapClass

variable (F : Type*)
variable [Semiring R] [Semiring S]
variable [AddCommMonoid M] [AddCommMonoid M₁] [AddCommMonoid M₂] [AddCommMonoid M₃]
variable [Module R M] [Module R M₂] [Module S M₃]
variable {σ : R →+* S}

-- Porting note: the `dangerousInstance` linter has become smarter about `outParam`s
instance (priority := 100) addMonoidHomClass [NDFunLike F M M₃] [SemilinearMapClass F σ M M₃] :
    AddMonoidHomClass F M M₃ :=
  { SemilinearMapClass.toAddHomClass with
    map_zero := fun f ↦
      show f 0 = 0 by
        rw [← zero_smul R (0 : M), map_smulₛₗ]
        simp }

instance (priority := 100) distribMulActionHomClass [NDFunLike F M M₂] [LinearMapClass F R M M₂] :
    DistribMulActionHomClass F R M M₂ :=
  { SemilinearMapClass.addMonoidHomClass F with
    map_smul := fun f c x ↦ by rw [map_smulₛₗ, RingHom.id_apply] }

variable {F} (f : F) [i : NDFunLike F M M₃] [i : SemilinearMapClass F σ M M₃]

theorem map_smul_inv {σ' : S →+* R} [RingHomInvPair σ σ'] (c : S) (x : M) :
    c • f x = f (σ' c • x) := by simp [map_smulₛₗ _]
#align semilinear_map_class.map_smul_inv SemilinearMapClass.map_smul_inv

/-- Reinterpret an element of a type of semilinear maps as a semilinear map. -/
abbrev semilinearMap : M →ₛₗ[σ] M₃ where
  toFun := f
  map_add' := map_add f
  map_smul' := map_smulₛₗ f

end SemilinearMapClass

namespace LinearMapClass
variable {F : Type*} [Semiring R] [AddCommMonoid M₁] [AddCommMonoid M₂] [Module R M₁] [Module R M₂]
  (f : F) [NDFunLike F M₁ M₂] [LinearMapClass F R M₁ M₂]

/-- Reinterpret an element of a type of linear maps as a linear map. -/
abbrev linearMap : M₁ →ₗ[R] M₂ := SemilinearMapClass.semilinearMap f

end LinearMapClass

namespace LinearMap

section AddCommMonoid

variable [Semiring R] [Semiring S]

section

variable [AddCommMonoid M] [AddCommMonoid M₁] [AddCommMonoid M₂] [AddCommMonoid M₃]

variable [AddCommMonoid N₁] [AddCommMonoid N₂] [AddCommMonoid N₃]

variable [Module R M] [Module R M₂] [Module S M₃]

variable {σ : R →+* S}

instance ndFunLike : NDFunLike (M →ₛₗ[σ] M₃) M M₃ where
  coe f := f.toFun
  coe_injective' f g h := by
    cases f
    cases g
    congr
    apply DFunLike.coe_injective'
    exact h

instance semilinearMapClass : SemilinearMapClass (M →ₛₗ[σ] M₃) σ M M₃ where
  map_add f := f.map_add'
  map_smulₛₗ := LinearMap.map_smul'
#align linear_map.semilinear_map_class LinearMap.semilinearMapClass

-- Porting note: we don't port specialized `CoeFun` instances if there is `DFunLike` instead
#noalign LinearMap.has_coe_to_fun

<<<<<<< HEAD
=======
-- Porting note: adding this instance prevents a timeout in `ext_ring_op`
instance instFunLike {σ : R →+* S} : FunLike (M →ₛₗ[σ] M₃) M M₃ :=
  { AddHomClass.toDFunLike with }

>>>>>>> d695407a
/-- The `DistribMulActionHom` underlying a `LinearMap`. -/
def toDistribMulActionHom (f : M →ₗ[R] M₂) : DistribMulActionHom R M M₂ :=
  { f with map_zero' := show f 0 = 0 from map_zero f }
#align linear_map.to_distrib_mul_action_hom LinearMap.toDistribMulActionHom

@[simp]
theorem coe_toAddHom (f : M →ₛₗ[σ] M₃) : ⇑f.toAddHom = f := rfl

-- porting note: no longer a `simp`
theorem toFun_eq_coe {f : M →ₛₗ[σ] M₃} : f.toFun = (f : M → M₃) := rfl
#align linear_map.to_fun_eq_coe LinearMap.toFun_eq_coe

@[ext]
theorem ext {f g : M →ₛₗ[σ] M₃} (h : ∀ x, f x = g x) : f = g :=
  DFunLike.ext f g h
#align linear_map.ext LinearMap.ext

/-- Copy of a `LinearMap` with a new `toFun` equal to the old one. Useful to fix definitional
equalities. -/
protected def copy (f : M →ₛₗ[σ] M₃) (f' : M → M₃) (h : f' = ⇑f) : M →ₛₗ[σ] M₃ where
  toFun := f'
  map_add' := h.symm ▸ f.map_add'
  map_smul' := h.symm ▸ f.map_smul'
#align linear_map.copy LinearMap.copy

@[simp]
theorem coe_copy (f : M →ₛₗ[σ] M₃) (f' : M → M₃) (h : f' = ⇑f) : ⇑(f.copy f' h) = f' :=
  rfl
#align linear_map.coe_copy LinearMap.coe_copy

theorem copy_eq (f : M →ₛₗ[σ] M₃) (f' : M → M₃) (h : f' = ⇑f) : f.copy f' h = f :=
  DFunLike.ext' h
#align linear_map.copy_eq LinearMap.copy_eq

initialize_simps_projections LinearMap (toFun → apply)

@[simp]
theorem coe_mk {σ : R →+* S} (f : AddHom M M₃) (h) :
    ((LinearMap.mk f h : M →ₛₗ[σ] M₃) : M → M₃) = f :=
  rfl
#align linear_map.coe_mk LinearMap.coe_mk

-- Porting note: This theorem is new.
@[simp]
theorem coe_addHom_mk {σ : R →+* S} (f : AddHom M M₃) (h) :
    ((LinearMap.mk f h : M →ₛₗ[σ] M₃) : AddHom M M₃) = f :=
  rfl

/-- Identity map as a `LinearMap` -/
def id : M →ₗ[R] M :=
  { DistribMulActionHom.id R with }
#align linear_map.id LinearMap.id

theorem id_apply (x : M) : @id R M _ _ _ x = x :=
  rfl
#align linear_map.id_apply LinearMap.id_apply

@[simp, norm_cast]
theorem id_coe : ((LinearMap.id : M →ₗ[R] M) : M → M) = _root_.id :=
  rfl
#align linear_map.id_coe LinearMap.id_coe

/-- A generalisation of `LinearMap.id` that constructs the identity function
as a `σ`-semilinear map for any ring homomorphism `σ` which we know is the identity. -/
@[simps]
def id' {σ : R →+* R} [RingHomId σ] : M →ₛₗ[σ] M where
  toFun x := x
  map_add' x y := rfl
  map_smul' r x := by
    have := (RingHomId.eq_id : σ = _)
    subst this
    rfl

@[simp, norm_cast]
theorem id'_coe {σ : R →+* R} [RingHomId σ] : ((id' : M →ₛₗ[σ] M) : M → M) = _root_.id :=
  rfl

end

section

variable [AddCommMonoid M] [AddCommMonoid M₁] [AddCommMonoid M₂] [AddCommMonoid M₃]

variable [AddCommMonoid N₁] [AddCommMonoid N₂] [AddCommMonoid N₃]

variable [Module R M] [Module R M₂] [Module S M₃]

variable (σ : R →+* S)

variable (fₗ gₗ : M →ₗ[R] M₂) (f g : M →ₛₗ[σ] M₃)

theorem isLinear : IsLinearMap R fₗ :=
  ⟨fₗ.map_add', fₗ.map_smul'⟩
#align linear_map.is_linear LinearMap.isLinear

variable {fₗ gₗ f g σ}

theorem coe_injective : Injective (DFunLike.coe : (M →ₛₗ[σ] M₃) → _) :=
  DFunLike.coe_injective
#align linear_map.coe_injective LinearMap.coe_injective

protected theorem congr_arg {x x' : M} : x = x' → f x = f x' :=
  DFunLike.congr_arg f
#align linear_map.congr_arg LinearMap.congr_arg

/-- If two linear maps are equal, they are equal at each point. -/
protected theorem congr_fun (h : f = g) (x : M) : f x = g x :=
  DFunLike.congr_fun h x
#align linear_map.congr_fun LinearMap.congr_fun

theorem ext_iff : f = g ↔ ∀ x, f x = g x :=
  DFunLike.ext_iff
#align linear_map.ext_iff LinearMap.ext_iff

@[simp]
theorem mk_coe (f : M →ₛₗ[σ] M₃) (h) : (LinearMap.mk f h : M →ₛₗ[σ] M₃) = f :=
  ext fun _ ↦ rfl
#align linear_map.mk_coe LinearMap.mk_coe

variable (fₗ gₗ f g)

protected theorem map_add (x y : M) : f (x + y) = f x + f y :=
  map_add f x y
#align linear_map.map_add LinearMap.map_add

protected theorem map_zero : f 0 = 0 :=
  map_zero f
#align linear_map.map_zero LinearMap.map_zero

-- Porting note: `simp` wasn't picking up `map_smulₛₗ` for `LinearMap`s without specifying
-- `map_smulₛₗ f`, so we marked this as `@[simp]` in Mathlib3.
-- For Mathlib4, let's try without the `@[simp]` attribute and hope it won't need to be re-enabled.
-- This has to be re-tagged as `@[simp]` in #8386 (see also leanprover/lean4#3107).
@[simp]
protected theorem map_smulₛₗ (c : R) (x : M) : f (c • x) = σ c • f x :=
  map_smulₛₗ f c x
#align linear_map.map_smulₛₗ LinearMap.map_smulₛₗ

protected theorem map_smul (c : R) (x : M) : fₗ (c • x) = c • fₗ x :=
  map_smul fₗ c x
#align linear_map.map_smul LinearMap.map_smul

protected theorem map_smul_inv {σ' : S →+* R} [RingHomInvPair σ σ'] (c : S) (x : M) :
    c • f x = f (σ' c • x) := by simp
#align linear_map.map_smul_inv LinearMap.map_smul_inv

@[simp]
theorem map_eq_zero_iff (h : Function.Injective f) {x : M} : f x = 0 ↔ x = 0 :=
  _root_.map_eq_zero_iff f h
#align linear_map.map_eq_zero_iff LinearMap.map_eq_zero_iff

section Pointwise

open Pointwise

variable (M M₃ σ) {F : Type*} (h : F)

-- This should be `@[simp]` but doesn't fire reliably due to `lean4#3701`.
theorem _root_.image_smul_setₛₗ [NDFunLike F M M₃] [SemilinearMapClass F σ M M₃]
    (c : R) (s : Set M) :
    h '' (c • s) = σ c • h '' s := by
  apply Set.Subset.antisymm
  · rintro x ⟨y, ⟨z, zs, rfl⟩, rfl⟩
    exact ⟨h z, Set.mem_image_of_mem _ zs, (map_smulₛₗ _ _ _).symm⟩
  · rintro x ⟨y, ⟨z, hz, rfl⟩, rfl⟩
    exact (Set.mem_image _ _ _).2 ⟨c • z, Set.smul_mem_smul_set hz, map_smulₛₗ _ _ _⟩
#align image_smul_setₛₗ image_smul_setₛₗ

@[simp] -- This should be replaced with `image_smul_setₛₗ` when `lean4#3701` is fixed.
theorem _root_.LinearMap.image_smul_setₛₗ' (h : M →ₛₗ[σ] M₃)
    (c : R) (s : Set M) :
    h '' (c • s) = σ c • h '' s :=
  image_smul_setₛₗ _ _ _ _ _ _

theorem _root_.preimage_smul_setₛₗ [NDFunLike F M M₃] [SemilinearMapClass F σ M M₃]
    {c : R} (hc : IsUnit c)
    (s : Set M₃) :
    h ⁻¹' (σ c • s) = c • h ⁻¹' s := by
  apply Set.Subset.antisymm
  · rintro x ⟨y, ys, hy⟩
    refine' ⟨(hc.unit.inv : R) • x, _, _⟩
    · simp only [← hy, smul_smul, Set.mem_preimage, Units.inv_eq_val_inv, map_smulₛₗ h, ← map_mul,
        IsUnit.val_inv_mul, one_smul, map_one, ys]
    · simp only [smul_smul, IsUnit.mul_val_inv, one_smul, Units.inv_eq_val_inv]
  · rintro x ⟨y, hy, rfl⟩
    refine' ⟨h y, hy, by simp only [RingHom.id_apply, map_smulₛₗ h]⟩
#align preimage_smul_setₛₗ preimage_smul_setₛₗ

variable (R M₂)

theorem _root_.image_smul_set [NDFunLike F M M₂] [LinearMapClass F R M M₂] (c : R) (s : Set M) :
    h '' (c • s) = c • h '' s :=
  image_smul_setₛₗ _ _ _ h c s
#align image_smul_set image_smul_set

theorem _root_.preimage_smul_set [NDFunLike F M M₂] [LinearMapClass F R M M₂]
    {c : R} (hc : IsUnit c) (s : Set M₂) :
    h ⁻¹' (c • s) = c • h ⁻¹' s :=
  preimage_smul_setₛₗ _ _ _ h hc s
#align preimage_smul_set preimage_smul_set

end Pointwise

variable (M M₂)

/-- A typeclass for `SMul` structures which can be moved through a `LinearMap`.
This typeclass is generated automatically from an `IsScalarTower` instance, but exists so that
we can also add an instance for `AddCommGroup.intModule`, allowing `z •` to be moved even if
`R` does not support negation.
-/
class CompatibleSMul (R S : Type*) [Semiring S] [SMul R M] [Module S M] [SMul R M₂]
  [Module S M₂] : Prop where
  /-- Scalar multiplication by `R` of `M` can be moved through linear maps. -/
  map_smul : ∀ (fₗ : M →ₗ[S] M₂) (c : R) (x : M), fₗ (c • x) = c • fₗ x
#align linear_map.compatible_smul LinearMap.CompatibleSMul

variable {M M₂}

section

variable {R S : Type*} [Semiring S] [SMul R M] [Module S M] [SMul R M₂] [Module S M₂]

instance (priority := 100) IsScalarTower.compatibleSMul [SMul R S]
    [IsScalarTower R S M] [IsScalarTower R S M₂] :
    CompatibleSMul M M₂ R S :=
  ⟨fun fₗ c x ↦ by rw [← smul_one_smul S c x, ← smul_one_smul S c (fₗ x), map_smul]⟩
#align linear_map.is_scalar_tower.compatible_smul LinearMap.IsScalarTower.compatibleSMul

instance IsScalarTower.compatibleSMul' [SMul R S] [IsScalarTower R S M] :
    CompatibleSMul S M R S where
  __ := IsScalarTower.smulHomClass R S M (S →ₗ[S] M)

@[simp]
theorem map_smul_of_tower [CompatibleSMul M M₂ R S] (fₗ : M →ₗ[S] M₂) (c : R) (x : M) :
    fₗ (c • x) = c • fₗ x :=
  CompatibleSMul.map_smul fₗ c x
#align linear_map.map_smul_of_tower LinearMap.map_smul_of_tower

variable (R R) in
theorem isScalarTower_of_injective [SMul R S] [CompatibleSMul M M₂ R S] [IsScalarTower R S M₂]
    (f : M →ₗ[S] M₂) (hf : Function.Injective f) : IsScalarTower R S M where
  smul_assoc r s _ := hf <| by rw [f.map_smul_of_tower r, map_smul, map_smul, smul_assoc]

end

variable (R) in
theorem isLinearMap_of_compatibleSMul [Module S M] [Module S M₂] [CompatibleSMul M M₂ R S]
    (f : M →ₗ[S] M₂) : IsLinearMap R f where
  map_add := map_add f
  map_smul := map_smul_of_tower f

/-- convert a linear map to an additive map -/
def toAddMonoidHom : M →+ M₃ where
  toFun := f
  map_zero' := f.map_zero
  map_add' := f.map_add
#align linear_map.to_add_monoid_hom LinearMap.toAddMonoidHom

@[simp]
theorem toAddMonoidHom_coe : ⇑f.toAddMonoidHom = f :=
  rfl
#align linear_map.to_add_monoid_hom_coe LinearMap.toAddMonoidHom_coe

section RestrictScalars

variable (R)
variable [Module S M] [Module S M₂] [CompatibleSMul M M₂ R S]

/-- If `M` and `M₂` are both `R`-modules and `S`-modules and `R`-module structures
are defined by an action of `R` on `S` (formally, we have two scalar towers), then any `S`-linear
map from `M` to `M₂` is `R`-linear.

See also `LinearMap.map_smul_of_tower`. -/
@[coe] def restrictScalars (fₗ : M →ₗ[S] M₂) : M →ₗ[R] M₂ where
  toFun := fₗ
  map_add' := fₗ.map_add
  map_smul' := fₗ.map_smul_of_tower
#align linear_map.restrict_scalars LinearMap.restrictScalars

-- porting note: generalized from `Algebra` to `CompatibleSMul`
instance coeIsScalarTower : CoeHTCT (M →ₗ[S] M₂) (M →ₗ[R] M₂) :=
  ⟨restrictScalars R⟩
#align linear_map.coe_is_scalar_tower LinearMap.coeIsScalarTower

@[simp, norm_cast]
theorem coe_restrictScalars (f : M →ₗ[S] M₂) : ((f : M →ₗ[R] M₂) : M → M₂) = f :=
  rfl
#align linear_map.coe_restrict_scalars LinearMap.coe_restrictScalars

theorem restrictScalars_apply (fₗ : M →ₗ[S] M₂) (x) : restrictScalars R fₗ x = fₗ x :=
  rfl
#align linear_map.restrict_scalars_apply LinearMap.restrictScalars_apply

theorem restrictScalars_injective :
    Function.Injective (restrictScalars R : (M →ₗ[S] M₂) → M →ₗ[R] M₂) := fun _ _ h ↦
  ext (LinearMap.congr_fun h : _)
#align linear_map.restrict_scalars_injective LinearMap.restrictScalars_injective

@[simp]
theorem restrictScalars_inj (fₗ gₗ : M →ₗ[S] M₂) :
    fₗ.restrictScalars R = gₗ.restrictScalars R ↔ fₗ = gₗ :=
  (restrictScalars_injective R).eq_iff
#align linear_map.restrict_scalars_inj LinearMap.restrictScalars_inj

end RestrictScalars

theorem toAddMonoidHom_injective :
    Function.Injective (toAddMonoidHom : (M →ₛₗ[σ] M₃) → M →+ M₃) := fun fₗ gₗ h ↦
  ext <| (DFunLike.congr_fun h : ∀ x, fₗ.toAddMonoidHom x = gₗ.toAddMonoidHom x)
#align linear_map.to_add_monoid_hom_injective LinearMap.toAddMonoidHom_injective

/-- If two `σ`-linear maps from `R` are equal on `1`, then they are equal. -/
@[ext high]
theorem ext_ring {f g : R →ₛₗ[σ] M₃} (h : f 1 = g 1) : f = g :=
  ext fun x ↦ by rw [← mul_one x, ← smul_eq_mul, f.map_smulₛₗ, g.map_smulₛₗ, h]
#align linear_map.ext_ring LinearMap.ext_ring

theorem ext_ring_iff {σ : R →+* R} {f g : R →ₛₗ[σ] M} : f = g ↔ f 1 = g 1 :=
  ⟨fun h ↦ h ▸ rfl, ext_ring⟩
#align linear_map.ext_ring_iff LinearMap.ext_ring_iff

@[ext high]
theorem ext_ring_op {σ : Rᵐᵒᵖ →+* S} {f g : R →ₛₗ[σ] M₃} (h : f (1 : R) = g (1 : R)) :
    f = g :=
  ext fun x ↦ by
    -- Porting note: replaced the oneliner `rw` proof with a partially term-mode proof
    -- because `rw` was giving "motive is type incorrect" errors
    rw [← one_mul x, ← op_smul_eq_mul]
    refine (f.map_smulₛₗ (MulOpposite.op x) 1).trans ?_
    rw [h]
    exact (g.map_smulₛₗ (MulOpposite.op x) 1).symm
#align linear_map.ext_ring_op LinearMap.ext_ring_op

end

/-- Interpret a `RingHom` `f` as an `f`-semilinear map. -/
@[simps]
def _root_.RingHom.toSemilinearMap (f : R →+* S) : R →ₛₗ[f] S :=
  { f with
    map_smul' := f.map_mul }
#align ring_hom.to_semilinear_map RingHom.toSemilinearMap
#align ring_hom.to_semilinear_map_apply RingHom.toSemilinearMap_apply

section

variable [Semiring R₁] [Semiring R₂] [Semiring R₃]
variable [AddCommMonoid M] [AddCommMonoid M₁] [AddCommMonoid M₂] [AddCommMonoid M₃]
variable {module_M₁ : Module R₁ M₁} {module_M₂ : Module R₂ M₂} {module_M₃ : Module R₃ M₃}
variable {σ₁₂ : R₁ →+* R₂} {σ₂₃ : R₂ →+* R₃} {σ₁₃ : R₁ →+* R₃}
variable [RingHomCompTriple σ₁₂ σ₂₃ σ₁₃]
variable (f : M₂ →ₛₗ[σ₂₃] M₃) (g : M₁ →ₛₗ[σ₁₂] M₂)

/-- Composition of two linear maps is a linear map -/
def comp : M₁ →ₛₗ[σ₁₃] M₃ where
  toFun := f ∘ g
  map_add' := by simp only [map_add, forall_const, Function.comp_apply]
  -- Note that #8386 changed `map_smulₛₗ` to `map_smulₛₗ _`
  map_smul' r x := by simp only [Function.comp_apply, map_smulₛₗ _, RingHomCompTriple.comp_apply]
#align linear_map.comp LinearMap.comp

/-- `∘ₗ` is notation for composition of two linear (not semilinear!) maps into a linear map.
This is useful when Lean is struggling to infer the `RingHomCompTriple` instance. -/
notation3:80 (name := compNotation) f:81 " ∘ₗ " g:80 =>
  @LinearMap.comp _ _ _ _ _ _ _ _ _ _ _ _ _ _ _ (RingHom.id _) (RingHom.id _) (RingHom.id _)
    RingHomCompTriple.ids f g

theorem comp_apply (x : M₁) : f.comp g x = f (g x) :=
  rfl
#align linear_map.comp_apply LinearMap.comp_apply

@[simp, norm_cast]
theorem coe_comp : (f.comp g : M₁ → M₃) = f ∘ g :=
  rfl
#align linear_map.coe_comp LinearMap.coe_comp

@[simp]
theorem comp_id : f.comp id = f :=
  LinearMap.ext fun _ ↦ rfl
#align linear_map.comp_id LinearMap.comp_id

@[simp]
theorem id_comp : id.comp f = f :=
  LinearMap.ext fun _ ↦ rfl
#align linear_map.id_comp LinearMap.id_comp

theorem comp_assoc
    {R₄ M₄ : Type*} [Semiring R₄] [AddCommMonoid M₄] [Module R₄ M₄]
    {σ₃₄ : R₃ →+* R₄} {σ₂₄ : R₂ →+* R₄} {σ₁₄ : R₁ →+* R₄}
    [RingHomCompTriple σ₂₃ σ₃₄ σ₂₄] [RingHomCompTriple σ₁₃ σ₃₄ σ₁₄] [RingHomCompTriple σ₁₂ σ₂₄ σ₁₄]
    (f : M₁ →ₛₗ[σ₁₂] M₂) (g : M₂ →ₛₗ[σ₂₃] M₃) (h : M₃ →ₛₗ[σ₃₄] M₄) :
    ((h.comp g : M₂ →ₛₗ[σ₂₄] M₄).comp f : M₁ →ₛₗ[σ₁₄] M₄) = h.comp (g.comp f : M₁ →ₛₗ[σ₁₃] M₃) :=
  rfl
#align linear_map.comp_assoc LinearMap.comp_assoc

variable {f g} {f' : M₂ →ₛₗ[σ₂₃] M₃} {g' : M₁ →ₛₗ[σ₁₂] M₂}

/-- The linear map version of `Function.Surjective.injective_comp_right` -/
lemma _root_.Function.Surjective.injective_linearMapComp_right (hg : Surjective g) :
    Injective fun f : M₂ →ₛₗ[σ₂₃] M₃ ↦ f.comp g :=
  fun _ _ h ↦ ext <| hg.forall.2 (ext_iff.1 h)

@[simp]
theorem cancel_right (hg : Surjective g) : f.comp g = f'.comp g ↔ f = f' :=
  hg.injective_linearMapComp_right.eq_iff
#align linear_map.cancel_right LinearMap.cancel_right

/-- The linear map version of `Function.Injective.comp_left` -/
lemma _root_.Function.Injective.injective_linearMapComp_left (hf : Injective f) :
    Injective fun g : M₁ →ₛₗ[σ₁₂] M₂ ↦ f.comp g :=
  fun g₁ g₂ (h : f.comp g₁ = f.comp g₂) ↦ ext fun x ↦ hf <| by rw [← comp_apply, h, comp_apply]

@[simp]
theorem cancel_left (hf : Injective f) : f.comp g = f.comp g' ↔ g = g' :=
  hf.injective_linearMapComp_left.eq_iff
#align linear_map.cancel_left LinearMap.cancel_left

end

variable [AddCommMonoid M] [AddCommMonoid M₁] [AddCommMonoid M₂] [AddCommMonoid M₃]

/-- If a function `g` is a left and right inverse of a linear map `f`, then `g` is linear itself. -/
def inverse [Module R M] [Module S M₂] {σ : R →+* S} {σ' : S →+* R} [RingHomInvPair σ σ']
    (f : M →ₛₗ[σ] M₂) (g : M₂ → M) (h₁ : LeftInverse g f) (h₂ : RightInverse g f) :
    M₂ →ₛₗ[σ'] M := by
  dsimp [LeftInverse, Function.RightInverse] at h₁ h₂
  exact
    { toFun := g
      map_add' := fun x y ↦ by rw [← h₁ (g (x + y)), ← h₁ (g x + g y)]; simp [h₂]
      map_smul' := fun a b ↦ by
        dsimp only
        rw [← h₁ (g (a • b)), ← h₁ (σ' a • g b)]
        simp [h₂] }
#align linear_map.inverse LinearMap.inverse

end AddCommMonoid

section AddCommGroup

variable [Semiring R] [Semiring S] [AddCommGroup M] [AddCommGroup M₂]

variable {module_M : Module R M} {module_M₂ : Module S M₂} {σ : R →+* S}

variable (f : M →ₛₗ[σ] M₂)

protected theorem map_neg (x : M) : f (-x) = -f x :=
  map_neg f x
#align linear_map.map_neg LinearMap.map_neg

protected theorem map_sub (x y : M) : f (x - y) = f x - f y :=
  map_sub f x y
#align linear_map.map_sub LinearMap.map_sub

instance CompatibleSMul.intModule {S : Type*} [Semiring S] [Module S M] [Module S M₂] :
    CompatibleSMul M M₂ ℤ S :=
  ⟨fun fₗ c x ↦ by
    induction c using Int.induction_on with
    | hz => simp
    | hp n ih => simp [add_smul, ih]
    | hn n ih => simp [sub_smul, ih]⟩
#align linear_map.compatible_smul.int_module LinearMap.CompatibleSMul.intModule

instance CompatibleSMul.units {R S : Type*} [Monoid R] [MulAction R M] [MulAction R M₂]
    [Semiring S] [Module S M] [Module S M₂] [CompatibleSMul M M₂ R S] : CompatibleSMul M M₂ Rˣ S :=
  ⟨fun fₗ c x ↦ (CompatibleSMul.map_smul fₗ (c : R) x : _)⟩
#align linear_map.compatible_smul.units LinearMap.CompatibleSMul.units

end AddCommGroup

end LinearMap

namespace Module

/-- `g : R →+* S` is `R`-linear when the module structure on `S` is `Module.compHom S g` . -/
@[simps]
def compHom.toLinearMap {R S : Type*} [Semiring R] [Semiring S] (g : R →+* S) :
    letI := compHom S g; R →ₗ[R] S :=
  letI := compHom S g
  { toFun := (g : R → S)
    map_add' := g.map_add
    map_smul' := g.map_mul }
#align module.comp_hom.to_linear_map Module.compHom.toLinearMap
#align module.comp_hom.to_linear_map_apply Module.compHom.toLinearMap_apply

end Module

namespace DistribMulActionHom

variable [Semiring R] [AddCommMonoid M] [AddCommMonoid M₂] [Module R M] [Module R M₂]

/-- A `DistribMulActionHom` between two modules is a linear map. -/
@[coe]
def toLinearMap (fₗ : M →+[R] M₂) : M →ₗ[R] M₂ :=
  { fₗ with }
#align distrib_mul_action_hom.to_linear_map DistribMulActionHom.toLinearMap

instance : CoeTC (M →+[R] M₂) (M →ₗ[R] M₂) :=
  ⟨toLinearMap⟩

-- Porting note: because coercions get unfolded, there is no need for this rewrite
#noalign distrib_mul_action_hom.to_linear_map_eq_coe

-- Porting note: removed @[norm_cast] attribute due to error:
-- norm_cast: badly shaped lemma, rhs can't start with coe
@[simp]
theorem coe_toLinearMap (f : M →+[R] M₂) : ((f : M →ₗ[R] M₂) : M → M₂) = f :=
  rfl
#align distrib_mul_action_hom.coe_to_linear_map DistribMulActionHom.coe_toLinearMap

theorem toLinearMap_injective {f g : M →+[R] M₂} (h : (f : M →ₗ[R] M₂) = (g : M →ₗ[R] M₂)) :
    f = g := by
  ext m
  exact LinearMap.congr_fun h m
#align distrib_mul_action_hom.to_linear_map_injective DistribMulActionHom.toLinearMap_injective

end DistribMulActionHom

namespace IsLinearMap

section AddCommMonoid

variable [Semiring R] [AddCommMonoid M] [AddCommMonoid M₂]
variable [Module R M] [Module R M₂]

/-- Convert an `IsLinearMap` predicate to a `LinearMap` -/
def mk' (f : M → M₂) (H : IsLinearMap R f) : M →ₗ[R] M₂ where
  toFun := f
  map_add' := H.1
  map_smul' := H.2
#align is_linear_map.mk' IsLinearMap.mk'

@[simp]
theorem mk'_apply {f : M → M₂} (H : IsLinearMap R f) (x : M) : mk' f H x = f x :=
  rfl
#align is_linear_map.mk'_apply IsLinearMap.mk'_apply

theorem isLinearMap_smul {R M : Type*} [CommSemiring R] [AddCommMonoid M] [Module R M] (c : R) :
    IsLinearMap R fun z : M ↦ c • z := by
  refine' IsLinearMap.mk (smul_add c) _
  intro _ _
  simp only [smul_smul, mul_comm]
#align is_linear_map.is_linear_map_smul IsLinearMap.isLinearMap_smul

theorem isLinearMap_smul' {R M : Type*} [Semiring R] [AddCommMonoid M] [Module R M] (a : M) :
    IsLinearMap R fun c : R ↦ c • a :=
  IsLinearMap.mk (fun x y ↦ add_smul x y a) fun x y ↦ mul_smul x y a
#align is_linear_map.is_linear_map_smul' IsLinearMap.isLinearMap_smul'

variable {f : M → M₂} (lin : IsLinearMap R f)

theorem map_zero : f (0 : M) = (0 : M₂) :=
  (lin.mk' f).map_zero
#align is_linear_map.map_zero IsLinearMap.map_zero

end AddCommMonoid

section AddCommGroup

variable [Semiring R] [AddCommGroup M] [AddCommGroup M₂]
variable [Module R M] [Module R M₂]

theorem isLinearMap_neg : IsLinearMap R fun z : M ↦ -z :=
  IsLinearMap.mk neg_add fun x y ↦ (smul_neg x y).symm
#align is_linear_map.is_linear_map_neg IsLinearMap.isLinearMap_neg

variable {f : M → M₂} (lin : IsLinearMap R f)

theorem map_neg (x : M) : f (-x) = -f x :=
  (lin.mk' f).map_neg x
#align is_linear_map.map_neg IsLinearMap.map_neg

theorem map_sub (x y) : f (x - y) = f x - f y :=
  (lin.mk' f).map_sub x y
#align is_linear_map.map_sub IsLinearMap.map_sub

end AddCommGroup

end IsLinearMap

/-- Linear endomorphisms of a module, with associated ring structure
`Module.End.semiring` and algebra structure `Module.End.algebra`. -/
abbrev Module.End (R : Type u) (M : Type v) [Semiring R] [AddCommMonoid M] [Module R M] :=
  M →ₗ[R] M
#align module.End Module.End

/-- Reinterpret an additive homomorphism as an `ℕ`-linear map. -/
def AddMonoidHom.toNatLinearMap [AddCommMonoid M] [AddCommMonoid M₂] (f : M →+ M₂) : M →ₗ[ℕ] M₂
    where
  toFun := f
  map_add' := f.map_add
  map_smul' := map_nsmul f
#align add_monoid_hom.to_nat_linear_map AddMonoidHom.toNatLinearMap

theorem AddMonoidHom.toNatLinearMap_injective [AddCommMonoid M] [AddCommMonoid M₂] :
    Function.Injective (@AddMonoidHom.toNatLinearMap M M₂ _ _) := by
  intro f g h
  ext x
  exact LinearMap.congr_fun h x
#align add_monoid_hom.to_nat_linear_map_injective AddMonoidHom.toNatLinearMap_injective

/-- Reinterpret an additive homomorphism as a `ℤ`-linear map. -/
def AddMonoidHom.toIntLinearMap [AddCommGroup M] [AddCommGroup M₂] (f : M →+ M₂) : M →ₗ[ℤ] M₂
    where
  toFun := f
  map_add' := f.map_add
  map_smul' := map_zsmul f
#align add_monoid_hom.to_int_linear_map AddMonoidHom.toIntLinearMap

theorem AddMonoidHom.toIntLinearMap_injective [AddCommGroup M] [AddCommGroup M₂] :
    Function.Injective (@AddMonoidHom.toIntLinearMap M M₂ _ _) := by
  intro f g h
  ext x
  exact LinearMap.congr_fun h x
#align add_monoid_hom.to_int_linear_map_injective AddMonoidHom.toIntLinearMap_injective

@[simp]
theorem AddMonoidHom.coe_toIntLinearMap [AddCommGroup M] [AddCommGroup M₂] (f : M →+ M₂) :
    ⇑f.toIntLinearMap = f :=
  rfl
#align add_monoid_hom.coe_to_int_linear_map AddMonoidHom.coe_toIntLinearMap

/-- Reinterpret an additive homomorphism as a `ℚ`-linear map. -/
def AddMonoidHom.toRatLinearMap [AddCommGroup M] [Module ℚ M] [AddCommGroup M₂] [Module ℚ M₂]
    (f : M →+ M₂) : M →ₗ[ℚ] M₂ :=
  { f with map_smul' := map_rat_smul f }
#align add_monoid_hom.to_rat_linear_map AddMonoidHom.toRatLinearMap

theorem AddMonoidHom.toRatLinearMap_injective [AddCommGroup M] [Module ℚ M] [AddCommGroup M₂]
    [Module ℚ M₂] : Function.Injective (@AddMonoidHom.toRatLinearMap M M₂ _ _ _ _) := by
  intro f g h
  ext x
  exact LinearMap.congr_fun h x
#align add_monoid_hom.to_rat_linear_map_injective AddMonoidHom.toRatLinearMap_injective

@[simp]
theorem AddMonoidHom.coe_toRatLinearMap [AddCommGroup M] [Module ℚ M] [AddCommGroup M₂]
    [Module ℚ M₂] (f : M →+ M₂) : ⇑f.toRatLinearMap = f :=
  rfl
#align add_monoid_hom.coe_to_rat_linear_map AddMonoidHom.coe_toRatLinearMap

namespace LinearMap

section SMul

variable [Semiring R] [Semiring R₂] [Semiring R₃]
variable [AddCommMonoid M] [AddCommMonoid M₂] [AddCommMonoid M₃]
variable [Module R M] [Module R₂ M₂] [Module R₃ M₃]
variable {σ₁₂ : R →+* R₂} {σ₂₃ : R₂ →+* R₃} {σ₁₃ : R →+* R₃} [RingHomCompTriple σ₁₂ σ₂₃ σ₁₃]
variable [Monoid S] [DistribMulAction S M₂] [SMulCommClass R₂ S M₂]
variable [Monoid S₃] [DistribMulAction S₃ M₃] [SMulCommClass R₃ S₃ M₃]
variable [Monoid T] [DistribMulAction T M₂] [SMulCommClass R₂ T M₂]

instance : SMul S (M →ₛₗ[σ₁₂] M₂) :=
  ⟨fun a f ↦
    { toFun := a • (f : M → M₂)
      map_add' := fun x y ↦ by simp only [Pi.smul_apply, f.map_add, smul_add]
      map_smul' := fun c x ↦ by simp [Pi.smul_apply, smul_comm] }⟩

@[simp]
theorem smul_apply (a : S) (f : M →ₛₗ[σ₁₂] M₂) (x : M) : (a • f) x = a • f x :=
  rfl
#align linear_map.smul_apply LinearMap.smul_apply

theorem coe_smul (a : S) (f : M →ₛₗ[σ₁₂] M₂) : (a • f : M →ₛₗ[σ₁₂] M₂) = a • (f : M → M₂) :=
  rfl
#align linear_map.coe_smul LinearMap.coe_smul

instance [SMulCommClass S T M₂] : SMulCommClass S T (M →ₛₗ[σ₁₂] M₂) :=
  ⟨fun _ _ _ ↦ ext fun _ ↦ smul_comm _ _ _⟩

-- example application of this instance: if S -> T -> R are homomorphisms of commutative rings and
-- M and M₂ are R-modules then the S-module and T-module structures on Hom_R(M,M₂) are compatible.
instance [SMul S T] [IsScalarTower S T M₂] : IsScalarTower S T (M →ₛₗ[σ₁₂] M₂) where
  smul_assoc _ _ _ := ext fun _ ↦ smul_assoc _ _ _

instance [DistribMulAction Sᵐᵒᵖ M₂] [SMulCommClass R₂ Sᵐᵒᵖ M₂] [IsCentralScalar S M₂] :
    IsCentralScalar S (M →ₛₗ[σ₁₂] M₂) where
  op_smul_eq_smul _ _ := ext fun _ ↦ op_smul_eq_smul _ _

end SMul

/-! ### Arithmetic on the codomain -/


section Arithmetic

variable [Semiring R₁] [Semiring R₂] [Semiring R₃]
variable [AddCommMonoid M] [AddCommMonoid M₂] [AddCommMonoid M₃]
variable [AddCommGroup N₁] [AddCommGroup N₂] [AddCommGroup N₃]
variable [Module R₁ M] [Module R₂ M₂] [Module R₃ M₃]
variable [Module R₁ N₁] [Module R₂ N₂] [Module R₃ N₃]
variable {σ₁₂ : R₁ →+* R₂} {σ₂₃ : R₂ →+* R₃} {σ₁₃ : R₁ →+* R₃} [RingHomCompTriple σ₁₂ σ₂₃ σ₁₃]

/-- The constant 0 map is linear. -/
instance : Zero (M →ₛₗ[σ₁₂] M₂) :=
  ⟨{  toFun := 0
      map_add' := by simp
      map_smul' := by simp }⟩

@[simp]
theorem zero_apply (x : M) : (0 : M →ₛₗ[σ₁₂] M₂) x = 0 :=
  rfl
#align linear_map.zero_apply LinearMap.zero_apply

@[simp]
theorem comp_zero (g : M₂ →ₛₗ[σ₂₃] M₃) : (g.comp (0 : M →ₛₗ[σ₁₂] M₂) : M →ₛₗ[σ₁₃] M₃) = 0 :=
  ext fun c ↦ by rw [comp_apply, zero_apply, zero_apply, g.map_zero]
#align linear_map.comp_zero LinearMap.comp_zero

@[simp]
theorem zero_comp (f : M →ₛₗ[σ₁₂] M₂) : ((0 : M₂ →ₛₗ[σ₂₃] M₃).comp f : M →ₛₗ[σ₁₃] M₃) = 0 :=
  rfl
#align linear_map.zero_comp LinearMap.zero_comp

instance : Inhabited (M →ₛₗ[σ₁₂] M₂) :=
  ⟨0⟩

@[simp]
theorem default_def : (default : M →ₛₗ[σ₁₂] M₂) = 0 :=
  rfl
#align linear_map.default_def LinearMap.default_def

/-- The sum of two linear maps is linear. -/
instance : Add (M →ₛₗ[σ₁₂] M₂) :=
  ⟨fun f g ↦
    { toFun := f + g
      map_add' := by simp [add_comm, add_left_comm]
      map_smul' := by simp [smul_add] }⟩

@[simp]
theorem add_apply (f g : M →ₛₗ[σ₁₂] M₂) (x : M) : (f + g) x = f x + g x :=
  rfl
#align linear_map.add_apply LinearMap.add_apply

theorem add_comp (f : M →ₛₗ[σ₁₂] M₂) (g h : M₂ →ₛₗ[σ₂₃] M₃) :
    ((h + g).comp f : M →ₛₗ[σ₁₃] M₃) = h.comp f + g.comp f :=
  rfl
#align linear_map.add_comp LinearMap.add_comp

theorem comp_add (f g : M →ₛₗ[σ₁₂] M₂) (h : M₂ →ₛₗ[σ₂₃] M₃) :
    (h.comp (f + g) : M →ₛₗ[σ₁₃] M₃) = h.comp f + h.comp g :=
  ext fun _ ↦ h.map_add _ _
#align linear_map.comp_add LinearMap.comp_add

/-- The type of linear maps is an additive monoid. -/
instance addCommMonoid : AddCommMonoid (M →ₛₗ[σ₁₂] M₂) :=
  DFunLike.coe_injective.addCommMonoid _ rfl (fun _ _ ↦ rfl) fun _ _ ↦ rfl

/-- The negation of a linear map is linear. -/
instance : Neg (M →ₛₗ[σ₁₂] N₂) :=
  ⟨fun f ↦
    { toFun := -f
      map_add' := by simp [add_comm]
      map_smul' := by simp }⟩

@[simp]
theorem neg_apply (f : M →ₛₗ[σ₁₂] N₂) (x : M) : (-f) x = -f x :=
  rfl
#align linear_map.neg_apply LinearMap.neg_apply

@[simp]
theorem neg_comp (f : M →ₛₗ[σ₁₂] M₂) (g : M₂ →ₛₗ[σ₂₃] N₃) : (-g).comp f = -g.comp f :=
  rfl
#align linear_map.neg_comp LinearMap.neg_comp

@[simp]
theorem comp_neg (f : M →ₛₗ[σ₁₂] N₂) (g : N₂ →ₛₗ[σ₂₃] N₃) : g.comp (-f) = -g.comp f :=
  ext fun _ ↦ g.map_neg _
#align linear_map.comp_neg LinearMap.comp_neg

/-- The subtraction of two linear maps is linear. -/
instance : Sub (M →ₛₗ[σ₁₂] N₂) :=
  ⟨fun f g ↦
    { toFun := f - g
      map_add' := fun x y ↦ by simp only [Pi.sub_apply, map_add, add_sub_add_comm]
      map_smul' := fun r x ↦ by simp [Pi.sub_apply, map_smul, smul_sub] }⟩

@[simp]
theorem sub_apply (f g : M →ₛₗ[σ₁₂] N₂) (x : M) : (f - g) x = f x - g x :=
  rfl
#align linear_map.sub_apply LinearMap.sub_apply

theorem sub_comp (f : M →ₛₗ[σ₁₂] M₂) (g h : M₂ →ₛₗ[σ₂₃] N₃) :
    (g - h).comp f = g.comp f - h.comp f :=
  rfl
#align linear_map.sub_comp LinearMap.sub_comp

theorem comp_sub (f g : M →ₛₗ[σ₁₂] N₂) (h : N₂ →ₛₗ[σ₂₃] N₃) :
    h.comp (g - f) = h.comp g - h.comp f :=
  ext fun _ ↦ h.map_sub _ _
#align linear_map.comp_sub LinearMap.comp_sub

/-- The type of linear maps is an additive group. -/
instance addCommGroup : AddCommGroup (M →ₛₗ[σ₁₂] N₂) :=
  DFunLike.coe_injective.addCommGroup _ rfl (fun _ _ ↦ rfl) (fun _ ↦ rfl) (fun _ _ ↦ rfl)
    (fun _ _ ↦ rfl) fun _ _ ↦ rfl

end Arithmetic

section Actions

variable [Semiring R] [Semiring R₂] [Semiring R₃]
variable [AddCommMonoid M] [AddCommMonoid M₂] [AddCommMonoid M₃]
variable [Module R M] [Module R₂ M₂] [Module R₃ M₃]
variable {σ₁₂ : R →+* R₂} {σ₂₃ : R₂ →+* R₃} {σ₁₃ : R →+* R₃} [RingHomCompTriple σ₁₂ σ₂₃ σ₁₃]

section SMul

variable [Monoid S] [DistribMulAction S M₂] [SMulCommClass R₂ S M₂]
variable [Monoid S₃] [DistribMulAction S₃ M₃] [SMulCommClass R₃ S₃ M₃]
variable [Monoid T] [DistribMulAction T M₂] [SMulCommClass R₂ T M₂]

instance : DistribMulAction S (M →ₛₗ[σ₁₂] M₂)
    where
  one_smul _ := ext fun _ ↦ one_smul _ _
  mul_smul _ _ _ := ext fun _ ↦ mul_smul _ _ _
  smul_add _ _ _ := ext fun _ ↦ smul_add _ _ _
  smul_zero _ := ext fun _ ↦ smul_zero _

theorem smul_comp (a : S₃) (g : M₂ →ₛₗ[σ₂₃] M₃) (f : M →ₛₗ[σ₁₂] M₂) :
    (a • g).comp f = a • g.comp f :=
  rfl
#align linear_map.smul_comp LinearMap.smul_comp

-- TODO: generalize this to semilinear maps
theorem comp_smul [Module R M₂] [Module R M₃] [SMulCommClass R S M₂] [DistribMulAction S M₃]
    [SMulCommClass R S M₃] [CompatibleSMul M₃ M₂ S R] (g : M₃ →ₗ[R] M₂) (a : S) (f : M →ₗ[R] M₃) :
    g.comp (a • f) = a • g.comp f :=
  ext fun _ ↦ g.map_smul_of_tower _ _
#align linear_map.comp_smul LinearMap.comp_smul

end SMul

section Module

variable [Semiring S] [Module S M₂] [SMulCommClass R₂ S M₂]

instance module : Module S (M →ₛₗ[σ₁₂] M₂) where
  add_smul _ _ _ := ext fun _ ↦ add_smul _ _ _
  zero_smul _ := ext fun _ ↦ zero_smul _ _

instance [NoZeroSMulDivisors S M₂] : NoZeroSMulDivisors S (M →ₛₗ[σ₁₂] M₂) :=
  coe_injective.noZeroSMulDivisors _ rfl coe_smul

end Module

end Actions

/-!
### Monoid structure of endomorphisms
-/


section Endomorphisms

variable [Semiring R] [AddCommMonoid M] [AddCommGroup N₁] [Module R M] [Module R N₁]

instance : One (Module.End R M) :=
  ⟨LinearMap.id⟩

instance : Mul (Module.End R M) :=
  ⟨LinearMap.comp⟩

theorem one_eq_id : (1 : Module.End R M) = id :=
  rfl
#align linear_map.one_eq_id LinearMap.one_eq_id

theorem mul_eq_comp (f g : Module.End R M) : f * g = f.comp g :=
  rfl
#align linear_map.mul_eq_comp LinearMap.mul_eq_comp

@[simp]
theorem one_apply (x : M) : (1 : Module.End R M) x = x :=
  rfl
#align linear_map.one_apply LinearMap.one_apply

@[simp]
theorem mul_apply (f g : Module.End R M) (x : M) : (f * g) x = f (g x) :=
  rfl
#align linear_map.mul_apply LinearMap.mul_apply

theorem coe_one : ⇑(1 : Module.End R M) = _root_.id :=
  rfl
#align linear_map.coe_one LinearMap.coe_one

theorem coe_mul (f g : Module.End R M) : ⇑(f * g) = f ∘ g :=
  rfl
#align linear_map.coe_mul LinearMap.coe_mul

instance _root_.Module.End.monoid : Monoid (Module.End R M) where
  mul := (· * ·)
  one := (1 : M →ₗ[R] M)
  mul_assoc f g h := LinearMap.ext fun x ↦ rfl
  mul_one := comp_id
  one_mul := id_comp
#align module.End.monoid Module.End.monoid

instance _root_.Module.End.semiring : Semiring (Module.End R M) :=
  { AddMonoidWithOne.unary, Module.End.monoid, LinearMap.addCommMonoid with
    mul_zero := comp_zero
    zero_mul := zero_comp
    left_distrib := fun _ _ _ ↦ comp_add _ _ _
    right_distrib := fun _ _ _ ↦ add_comp _ _ _
    natCast := fun n ↦ n • (1 : M →ₗ[R] M)
    natCast_zero := zero_smul ℕ (1 : M →ₗ[R] M)
    natCast_succ := fun n ↦ (AddMonoid.nsmul_succ n (1 : M →ₗ[R] M)).trans (add_comm _ _) }
#align module.End.semiring Module.End.semiring

/-- See also `Module.End.natCast_def`. -/
@[simp]
theorem _root_.Module.End.natCast_apply (n : ℕ) (m : M) : (↑n : Module.End R M) m = n • m :=
  rfl
#align module.End.nat_cast_apply Module.End.natCast_apply

@[simp]
theorem _root_.Module.End.ofNat_apply (n : ℕ) [n.AtLeastTwo] (m : M) :
    (no_index (OfNat.ofNat n) : Module.End R M) m = OfNat.ofNat n • m :=
  rfl

instance _root_.Module.End.ring : Ring (Module.End R N₁) :=
  { Module.End.semiring, LinearMap.addCommGroup with
    intCast := fun z ↦ z • (1 : N₁ →ₗ[R] N₁)
    intCast_ofNat := ofNat_zsmul _
    intCast_negSucc := negSucc_zsmul _ }
#align module.End.ring Module.End.ring

/-- See also `Module.End.intCast_def`. -/
@[simp]
theorem _root_.Module.End.intCast_apply (z : ℤ) (m : N₁) : (z : Module.End R N₁) m = z • m :=
  rfl
#align module.End.int_cast_apply Module.End.intCast_apply

section

variable [Monoid S] [DistribMulAction S M] [SMulCommClass R S M]

instance _root_.Module.End.isScalarTower :
    IsScalarTower S (Module.End R M) (Module.End R M) :=
  ⟨smul_comp⟩
#align module.End.is_scalar_tower Module.End.isScalarTower

instance _root_.Module.End.smulCommClass [SMul S R] [IsScalarTower S R M] :
    SMulCommClass S (Module.End R M) (Module.End R M) :=
  ⟨fun s _ _ ↦ (comp_smul _ s _).symm⟩
#align module.End.smul_comm_class Module.End.smulCommClass

instance _root_.Module.End.smulCommClass' [SMul S R] [IsScalarTower S R M] :
    SMulCommClass (Module.End R M) S (Module.End R M) :=
  SMulCommClass.symm _ _ _
#align module.End.smul_comm_class' Module.End.smulCommClass'

theorem _root_.Module.End_isUnit_apply_inv_apply_of_isUnit
    {f : Module.End R M} (h : IsUnit f) (x : M) :
    f (h.unit.inv x) = x :=
  show (f * h.unit.inv) x = x by simp
#align module.End_is_unit_apply_inv_apply_of_is_unit Module.End_isUnit_apply_inv_apply_of_isUnit

theorem _root_.Module.End_isUnit_inv_apply_apply_of_isUnit
    {f : Module.End R M} (h : IsUnit f) (x : M) :
    h.unit.inv (f x) = x :=
  (by simp : (h.unit.inv * f) x = x)
#align module.End_is_unit_inv_apply_apply_of_is_unit Module.End_isUnit_inv_apply_apply_of_isUnit

theorem coe_pow (f : M →ₗ[R] M) (n : ℕ) : ⇑(f ^ n) = f^[n] := hom_coe_pow _ rfl (fun _ _ ↦ rfl) _ _
#align linear_map.coe_pow LinearMap.coe_pow

theorem pow_apply (f : M →ₗ[R] M) (n : ℕ) (m : M) : (f ^ n) m = f^[n] m := congr_fun (coe_pow f n) m
#align linear_map.pow_apply LinearMap.pow_apply

theorem pow_map_zero_of_le {f : Module.End R M} {m : M} {k l : ℕ} (hk : k ≤ l)
    (hm : (f ^ k) m = 0) : (f ^ l) m = 0 := by
  rw [← tsub_add_cancel_of_le hk, pow_add, mul_apply, hm, map_zero]
#align linear_map.pow_map_zero_of_le LinearMap.pow_map_zero_of_le

theorem commute_pow_left_of_commute
    [Semiring R₂] [AddCommMonoid M₂] [Module R₂ M₂] {σ₁₂ : R →+* R₂}
    {f : M →ₛₗ[σ₁₂] M₂} {g : Module.End R M} {g₂ : Module.End R₂ M₂}
    (h : g₂.comp f = f.comp g) (k : ℕ) : (g₂ ^ k).comp f = f.comp (g ^ k) := by
  induction' k with k ih
  · simp only [Nat.zero_eq, pow_zero, one_eq_id, id_comp, comp_id]
  · rw [pow_succ, pow_succ, LinearMap.mul_eq_comp, LinearMap.comp_assoc, ih, ← LinearMap.comp_assoc,
      h, LinearMap.comp_assoc, LinearMap.mul_eq_comp]
#align linear_map.commute_pow_left_of_commute LinearMap.commute_pow_left_of_commute

@[simp]
theorem id_pow (n : ℕ) : (id : M →ₗ[R] M) ^ n = id :=
  one_pow n
#align linear_map.id_pow LinearMap.id_pow

variable {f' : M →ₗ[R] M}

theorem iterate_succ (n : ℕ) : f' ^ (n + 1) = comp (f' ^ n) f' := by rw [pow_succ', mul_eq_comp]
#align linear_map.iterate_succ LinearMap.iterate_succ

theorem iterate_surjective (h : Surjective f') : ∀ n : ℕ, Surjective (f' ^ n)
  | 0 => surjective_id
  | n + 1 => by
    rw [iterate_succ]
    exact (iterate_surjective h n).comp h
#align linear_map.iterate_surjective LinearMap.iterate_surjective

theorem iterate_injective (h : Injective f') : ∀ n : ℕ, Injective (f' ^ n)
  | 0 => injective_id
  | n + 1 => by
    rw [iterate_succ]
    exact (iterate_injective h n).comp h
#align linear_map.iterate_injective LinearMap.iterate_injective

theorem iterate_bijective (h : Bijective f') : ∀ n : ℕ, Bijective (f' ^ n)
  | 0 => bijective_id
  | n + 1 => by
    rw [iterate_succ]
    exact (iterate_bijective h n).comp h
#align linear_map.iterate_bijective LinearMap.iterate_bijective

theorem injective_of_iterate_injective {n : ℕ} (hn : n ≠ 0) (h : Injective (f' ^ n)) :
    Injective f' := by
  rw [← Nat.succ_pred_eq_of_pos (pos_iff_ne_zero.mpr hn), iterate_succ, coe_comp] at h
  exact h.of_comp
#align linear_map.injective_of_iterate_injective LinearMap.injective_of_iterate_injective

theorem surjective_of_iterate_surjective {n : ℕ} (hn : n ≠ 0) (h : Surjective (f' ^ n)) :
    Surjective f' := by
  rw [← Nat.succ_pred_eq_of_pos (pos_iff_ne_zero.mpr hn), pow_succ, coe_mul] at h
  exact Surjective.of_comp h
#align linear_map.surjective_of_iterate_surjective LinearMap.surjective_of_iterate_surjective

end

/-! ### Action by a module endomorphism. -/


/-- The tautological action by `Module.End R M` (aka `M →ₗ[R] M`) on `M`.

This generalizes `Function.End.applyMulAction`. -/
instance applyModule : Module (Module.End R M) M where
  smul := (· <| ·)
  smul_zero := LinearMap.map_zero
  smul_add := LinearMap.map_add
  add_smul := LinearMap.add_apply
  zero_smul := (LinearMap.zero_apply : ∀ m, (0 : M →ₗ[R] M) m = 0)
  one_smul _ := rfl
  mul_smul _ _ _ := rfl
#align linear_map.apply_module LinearMap.applyModule

@[simp]
protected theorem smul_def (f : Module.End R M) (a : M) : f • a = f a :=
  rfl
#align linear_map.smul_def LinearMap.smul_def

/-- `LinearMap.applyModule` is faithful. -/
instance apply_faithfulSMul : FaithfulSMul (Module.End R M) M :=
  ⟨LinearMap.ext⟩
#align linear_map.apply_has_faithful_smul LinearMap.apply_faithfulSMul

instance apply_smulCommClass : SMulCommClass R (Module.End R M) M where
  smul_comm r e m := (e.map_smul r m).symm
#align linear_map.apply_smul_comm_class LinearMap.apply_smulCommClass

instance apply_smulCommClass' : SMulCommClass (Module.End R M) R M where
  smul_comm := LinearMap.map_smul
#align linear_map.apply_smul_comm_class' LinearMap.apply_smulCommClass'

instance apply_isScalarTower {R M : Type*} [CommSemiring R] [AddCommMonoid M] [Module R M] :
    IsScalarTower R (Module.End R M) M :=
  ⟨fun _ _ _ ↦ rfl⟩
#align linear_map.apply_is_scalar_tower LinearMap.apply_isScalarTower

end Endomorphisms

end LinearMap

/-! ### Actions as module endomorphisms -/


namespace DistribMulAction

variable (R M) [Semiring R] [AddCommMonoid M] [Module R M]

variable [Monoid S] [DistribMulAction S M] [SMulCommClass S R M]

/-- Each element of the monoid defines a linear map.

This is a stronger version of `DistribMulAction.toAddMonoidHom`. -/
@[simps]
def toLinearMap (s : S) : M →ₗ[R] M where
  toFun := HSMul.hSMul s
  map_add' := smul_add s
  map_smul' _ _ := smul_comm _ _ _
#align distrib_mul_action.to_linear_map DistribMulAction.toLinearMap
#align distrib_mul_action.to_linear_map_apply DistribMulAction.toLinearMap_apply

/-- Each element of the monoid defines a module endomorphism.

This is a stronger version of `DistribMulAction.toAddMonoidEnd`. -/
@[simps]
def toModuleEnd : S →* Module.End R M where
  toFun := toLinearMap R M
  map_one' := LinearMap.ext <| one_smul _
  map_mul' _ _ := LinearMap.ext <| mul_smul _ _
#align distrib_mul_action.to_module_End DistribMulAction.toModuleEnd
#align distrib_mul_action.to_module_End_apply DistribMulAction.toModuleEnd_apply

end DistribMulAction

namespace Module

variable (R M) [Semiring R] [AddCommMonoid M] [Module R M]

variable [Semiring S] [Module S M] [SMulCommClass S R M]

/-- Each element of the semiring defines a module endomorphism.

This is a stronger version of `DistribMulAction.toModuleEnd`. -/
@[simps]
def toModuleEnd : S →+* Module.End R M :=
  { DistribMulAction.toModuleEnd R M with
    toFun := DistribMulAction.toLinearMap R M
    map_zero' := LinearMap.ext <| zero_smul S
    map_add' := fun _ _ ↦ LinearMap.ext <| add_smul _ _ }
#align module.to_module_End Module.toModuleEnd
#align module.to_module_End_apply Module.toModuleEnd_apply

/-- The canonical (semi)ring isomorphism from `Rᵐᵒᵖ` to `Module.End R R` induced by the right
multiplication. -/
@[simps]
def moduleEndSelf : Rᵐᵒᵖ ≃+* Module.End R R :=
  { Module.toModuleEnd R R with
    toFun := DistribMulAction.toLinearMap R R
    invFun := fun f ↦ MulOpposite.op (f 1)
    left_inv := mul_one
    right_inv := fun _ ↦ LinearMap.ext_ring <| one_mul _ }
#align module.module_End_self Module.moduleEndSelf
#align module.module_End_self_apply Module.moduleEndSelf_apply

/-- The canonical (semi)ring isomorphism from `R` to `Module.End Rᵐᵒᵖ R` induced by the left
multiplication. -/
@[simps]
def moduleEndSelfOp : R ≃+* Module.End Rᵐᵒᵖ R :=
  { Module.toModuleEnd _ _ with
    toFun := DistribMulAction.toLinearMap _ _
    invFun := fun f ↦ f 1
    left_inv := mul_one
    right_inv := fun _ ↦ LinearMap.ext_ring_op <| mul_one _ }
#align module.module_End_self_op Module.moduleEndSelfOp
#align module.module_End_self_op_symm_apply Module.moduleEndSelfOp_symm_apply
#align module.module_End_self_op_apply Module.moduleEndSelfOp_apply

theorem End.natCast_def (n : ℕ) [AddCommMonoid N₁] [Module R N₁] :
    (↑n : Module.End R N₁) = Module.toModuleEnd R N₁ n :=
  rfl
#align module.End.nat_cast_def Module.End.natCast_def

theorem End.intCast_def (z : ℤ) [AddCommGroup N₁] [Module R N₁] :
    (z : Module.End R N₁) = Module.toModuleEnd R N₁ z :=
  rfl
#align module.End.int_cast_def Module.End.intCast_def

end Module

namespace LinearMap

section AddCommMonoid

section SMulRight

variable [Semiring R] [Semiring R₂] [AddCommMonoid M] [AddCommMonoid M₁] [Module R M] [Module R M₁]
variable [Semiring S] [Module R S] [Module S M] [IsScalarTower R S M]

/-- When `f` is an `R`-linear map taking values in `S`, then `fun ↦ b, f b • x` is an `R`-linear
map. -/
def smulRight (f : M₁ →ₗ[R] S) (x : M) : M₁ →ₗ[R] M where
  toFun b := f b • x
  map_add' x y := by dsimp only; rw [f.map_add, add_smul]
  map_smul' b y := by dsimp; rw [map_smul, smul_assoc]
#align linear_map.smul_right LinearMap.smulRight

@[simp]
theorem coe_smulRight (f : M₁ →ₗ[R] S) (x : M) : (smulRight f x : M₁ → M) = fun c => f c • x :=
  rfl
#align linear_map.coe_smul_right LinearMap.coe_smulRight

theorem smulRight_apply (f : M₁ →ₗ[R] S) (x : M) (c : M₁) : smulRight f x c = f c • x :=
  rfl
#align linear_map.smul_right_apply LinearMap.smulRight_apply

@[simp]
lemma smulRight_zero (f : M₁ →ₗ[R] S) : f.smulRight (0 : M) = 0 := by ext; simp

@[simp]
lemma zero_smulRight (x : M) : (0 : M₁ →ₗ[R] S).smulRight x = 0 := by ext; simp

@[simp]
lemma smulRight_apply_eq_zero_iff {f : M₁ →ₗ[R] S} {x : M} [NoZeroSMulDivisors S M] :
    f.smulRight x = 0 ↔ f = 0 ∨ x = 0 := by
  rcases eq_or_ne x 0 with rfl | hx; simp
  refine ⟨fun h ↦ Or.inl ?_, fun h ↦ by simp [h.resolve_right hx]⟩
  ext v
  replace h : f v • x = 0 := by simpa only [LinearMap.zero_apply] using LinearMap.congr_fun h v
  rw [smul_eq_zero] at h
  tauto

end SMulRight

end AddCommMonoid

section Module

variable [Semiring R] [Semiring S] [AddCommMonoid M] [AddCommMonoid M₂]
variable [Module R M] [Module R M₂] [Module S M₂] [SMulCommClass R S M₂]

variable (S)

/-- Applying a linear map at `v : M`, seen as `S`-linear map from `M →ₗ[R] M₂` to `M₂`.

 See `LinearMap.applyₗ` for a version where `S = R`. -/
@[simps]
def applyₗ' : M →+ (M →ₗ[R] M₂) →ₗ[S] M₂ where
  toFun v :=
    { toFun := fun f => f v
      map_add' := fun f g => f.add_apply g v
      map_smul' := fun x f => f.smul_apply x v }
  map_zero' := LinearMap.ext fun f => f.map_zero
  map_add' _ _ := LinearMap.ext fun f => f.map_add _ _
#align linear_map.applyₗ' LinearMap.applyₗ'

end Module

section CommSemiring

variable [CommSemiring R] [AddCommMonoid M] [AddCommMonoid M₂] [AddCommMonoid M₃]
variable [Module R M] [Module R M₂] [Module R M₃]
variable (f g : M →ₗ[R] M₂)

/-- Composition by `f : M₂ → M₃` is a linear map from the space of linear maps `M → M₂`
to the space of linear maps `M → M₃`. -/
def compRight (f : M₂ →ₗ[R] M₃) : (M →ₗ[R] M₂) →ₗ[R] M →ₗ[R] M₃ where
  toFun := f.comp
  map_add' _ _ := LinearMap.ext fun _ => map_add f _ _
  map_smul' _ _ := LinearMap.ext fun _ => map_smul f _ _
#align linear_map.comp_right LinearMap.compRight

@[simp]
theorem compRight_apply (f : M₂ →ₗ[R] M₃) (g : M →ₗ[R] M₂) : compRight f g = f.comp g :=
  rfl
#align linear_map.comp_right_apply LinearMap.compRight_apply

/-- Applying a linear map at `v : M`, seen as a linear map from `M →ₗ[R] M₂` to `M₂`.
See also `LinearMap.applyₗ'` for a version that works with two different semirings.

This is the `LinearMap` version of `toAddMonoidHom.eval`. -/
@[simps]
def applyₗ : M →ₗ[R] (M →ₗ[R] M₂) →ₗ[R] M₂ :=
  { applyₗ' R with
    toFun := fun v => { applyₗ' R v with toFun := fun f => f v }
    map_smul' := fun _ _ => LinearMap.ext fun f => map_smul f _ _ }
#align linear_map.applyₗ LinearMap.applyₗ

/--
The family of linear maps `M₂ → M` parameterised by `f ∈ M₂ → R`, `x ∈ M`, is linear in `f`, `x`.
-/
def smulRightₗ : (M₂ →ₗ[R] R) →ₗ[R] M →ₗ[R] M₂ →ₗ[R] M where
  toFun f :=
    { toFun := LinearMap.smulRight f
      map_add' := fun m m' => by
        ext
        apply smul_add
      map_smul' := fun c m => by
        ext
        apply smul_comm }
  map_add' f f' := by
    ext
    apply add_smul
  map_smul' c f := by
    ext
    apply mul_smul
#align linear_map.smul_rightₗ LinearMap.smulRightₗ

@[simp]
theorem smulRightₗ_apply (f : M₂ →ₗ[R] R) (x : M) (c : M₂) :
    (smulRightₗ : (M₂ →ₗ[R] R) →ₗ[R] M →ₗ[R] M₂ →ₗ[R] M) f x c = f c • x :=
  rfl
#align linear_map.smul_rightₗ_apply LinearMap.smulRightₗ_apply

end CommSemiring

end LinearMap<|MERGE_RESOLUTION|>--- conflicted
+++ resolved
@@ -117,7 +117,7 @@
 `f (c • x) = (σ c) • f x`. -/
 class SemilinearMapClass (F : Type*) {R S : outParam (Type*)} [Semiring R] [Semiring S]
   (σ : outParam (R →+* S)) (M M₂ : outParam Type*) [AddCommMonoid M] [AddCommMonoid M₂]
-  [Module R M] [Module S M₂] [NDFunLike F M M₂]
+  [Module R M] [Module S M₂] [FunLike F M M₂]
   extends AddHomClass F M M₂ : Prop where
   /-- A semilinear map preserves scalar multiplication up to some ring homomorphism `σ`.
   See also `_root_.map_smul` for the case where `σ` is the identity. -/
@@ -141,7 +141,7 @@
 -/
 abbrev LinearMapClass (F : Type*) (R : outParam (Type*)) (M M₂ : Type*)
     [Semiring R] [AddCommMonoid M] [AddCommMonoid M₂] [Module R M] [Module R M₂]
-    [NDFunLike F M M₂] :=
+    [FunLike F M M₂] :=
   SemilinearMapClass F (RingHom.id R) M M₂
 #align linear_map_class LinearMapClass
 
@@ -154,7 +154,7 @@
 variable {σ : R →+* S}
 
 -- Porting note: the `dangerousInstance` linter has become smarter about `outParam`s
-instance (priority := 100) addMonoidHomClass [NDFunLike F M M₃] [SemilinearMapClass F σ M M₃] :
+instance (priority := 100) addMonoidHomClass [FunLike F M M₃] [SemilinearMapClass F σ M M₃] :
     AddMonoidHomClass F M M₃ :=
   { SemilinearMapClass.toAddHomClass with
     map_zero := fun f ↦
@@ -162,12 +162,12 @@
         rw [← zero_smul R (0 : M), map_smulₛₗ]
         simp }
 
-instance (priority := 100) distribMulActionHomClass [NDFunLike F M M₂] [LinearMapClass F R M M₂] :
+instance (priority := 100) distribMulActionHomClass [FunLike F M M₂] [LinearMapClass F R M M₂] :
     DistribMulActionHomClass F R M M₂ :=
   { SemilinearMapClass.addMonoidHomClass F with
     map_smul := fun f c x ↦ by rw [map_smulₛₗ, RingHom.id_apply] }
 
-variable {F} (f : F) [i : NDFunLike F M M₃] [i : SemilinearMapClass F σ M M₃]
+variable {F} (f : F) [i : FunLike F M M₃] [i : SemilinearMapClass F σ M M₃]
 
 theorem map_smul_inv {σ' : S →+* R} [RingHomInvPair σ σ'] (c : S) (x : M) :
     c • f x = f (σ' c • x) := by simp [map_smulₛₗ _]
@@ -183,7 +183,7 @@
 
 namespace LinearMapClass
 variable {F : Type*} [Semiring R] [AddCommMonoid M₁] [AddCommMonoid M₂] [Module R M₁] [Module R M₂]
-  (f : F) [NDFunLike F M₁ M₂] [LinearMapClass F R M₁ M₂]
+  (f : F) [FunLike F M₁ M₂] [LinearMapClass F R M₁ M₂]
 
 /-- Reinterpret an element of a type of linear maps as a linear map. -/
 abbrev linearMap : M₁ →ₗ[R] M₂ := SemilinearMapClass.semilinearMap f
@@ -206,7 +206,7 @@
 
 variable {σ : R →+* S}
 
-instance ndFunLike : NDFunLike (M →ₛₗ[σ] M₃) M M₃ where
+instance ndFunLike : FunLike (M →ₛₗ[σ] M₃) M M₃ where
   coe f := f.toFun
   coe_injective' f g h := by
     cases f
@@ -223,13 +223,6 @@
 -- Porting note: we don't port specialized `CoeFun` instances if there is `DFunLike` instead
 #noalign LinearMap.has_coe_to_fun
 
-<<<<<<< HEAD
-=======
--- Porting note: adding this instance prevents a timeout in `ext_ring_op`
-instance instFunLike {σ : R →+* S} : FunLike (M →ₛₗ[σ] M₃) M M₃ :=
-  { AddHomClass.toDFunLike with }
-
->>>>>>> d695407a
 /-- The `DistribMulActionHom` underlying a `LinearMap`. -/
 def toDistribMulActionHom (f : M →ₗ[R] M₂) : DistribMulActionHom R M M₂ :=
   { f with map_zero' := show f 0 = 0 from map_zero f }
@@ -388,7 +381,7 @@
 variable (M M₃ σ) {F : Type*} (h : F)
 
 -- This should be `@[simp]` but doesn't fire reliably due to `lean4#3701`.
-theorem _root_.image_smul_setₛₗ [NDFunLike F M M₃] [SemilinearMapClass F σ M M₃]
+theorem _root_.image_smul_setₛₗ [FunLike F M M₃] [SemilinearMapClass F σ M M₃]
     (c : R) (s : Set M) :
     h '' (c • s) = σ c • h '' s := by
   apply Set.Subset.antisymm
@@ -404,7 +397,7 @@
     h '' (c • s) = σ c • h '' s :=
   image_smul_setₛₗ _ _ _ _ _ _
 
-theorem _root_.preimage_smul_setₛₗ [NDFunLike F M M₃] [SemilinearMapClass F σ M M₃]
+theorem _root_.preimage_smul_setₛₗ [FunLike F M M₃] [SemilinearMapClass F σ M M₃]
     {c : R} (hc : IsUnit c)
     (s : Set M₃) :
     h ⁻¹' (σ c • s) = c • h ⁻¹' s := by
@@ -420,12 +413,12 @@
 
 variable (R M₂)
 
-theorem _root_.image_smul_set [NDFunLike F M M₂] [LinearMapClass F R M M₂] (c : R) (s : Set M) :
+theorem _root_.image_smul_set [FunLike F M M₂] [LinearMapClass F R M M₂] (c : R) (s : Set M) :
     h '' (c • s) = c • h '' s :=
   image_smul_setₛₗ _ _ _ h c s
 #align image_smul_set image_smul_set
 
-theorem _root_.preimage_smul_set [NDFunLike F M M₂] [LinearMapClass F R M M₂]
+theorem _root_.preimage_smul_set [FunLike F M M₂] [LinearMapClass F R M M₂]
     {c : R} (hc : IsUnit c) (s : Set M₂) :
     h ⁻¹' (c • s) = c • h ⁻¹' s :=
   preimage_smul_setₛₗ _ _ _ h hc s
