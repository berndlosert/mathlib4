/-
Copyright (c) 2019 Simon Hudon. All rights reserved.
Released under Apache 2.0 license as described in the file LICENSE.
Authors: Simon Hudon, Yury Kudryashov
-/
import Mathlib.Data.List.BigOperators.Basic

#align_import algebra.free_monoid.basic from "leanprover-community/mathlib"@"657df4339ae6ceada048c8a2980fb10e393143ec"

/-!
# Free monoid over a given alphabet

## Main definitions

* `FreeMonoid α`: free monoid over alphabet `α`; defined as a synonym for `List α`
  with multiplication given by `(++)`.
* `FreeMonoid.of`: embedding `α → FreeMonoid α` sending each element `x` to `[x]`;
* `FreeMonoid.lift`: natural equivalence between `α → M` and `FreeMonoid α →* M`
* `FreeMonoid.map`: embedding of `α → β` into `FreeMonoid α →* FreeMonoid β` given by `List.map`.
-/


variable {α : Type*} {β : Type*} {γ : Type*} {M : Type*} [Monoid M] {N : Type*} [Monoid N]

/-- Free monoid over a given alphabet. -/
@[to_additive "Free nonabelian additive monoid over a given alphabet"]
def FreeMonoid (α) := List α
#align free_monoid FreeMonoid
#align free_add_monoid FreeAddMonoid

namespace FreeMonoid

-- Porting note: TODO. Check this is still needed
@[to_additive]
instance [DecidableEq α] : DecidableEq (FreeMonoid α) := instDecidableEqList

/-- The identity equivalence between `FreeMonoid α` and `List α`. -/
@[to_additive "The identity equivalence between `FreeAddMonoid α` and `List α`."]
def toList : FreeMonoid α ≃ List α := Equiv.refl _
#align free_monoid.to_list FreeMonoid.toList
#align free_add_monoid.to_list FreeAddMonoid.toList

/-- The identity equivalence between `List α` and `FreeMonoid α`. -/
@[to_additive "The identity equivalence between `List α` and `FreeAddMonoid α`."]
def ofList : List α ≃ FreeMonoid α := Equiv.refl _
#align free_monoid.of_list FreeMonoid.ofList
#align free_add_monoid.of_list FreeAddMonoid.ofList

@[to_additive (attr := simp)]
theorem toList_symm : (@toList α).symm = ofList := rfl
#align free_monoid.to_list_symm FreeMonoid.toList_symm
#align free_add_monoid.to_list_symm FreeAddMonoid.toList_symm

@[to_additive (attr := simp)]
theorem ofList_symm : (@ofList α).symm = toList := rfl
#align free_monoid.of_list_symm FreeMonoid.ofList_symm
#align free_add_monoid.of_list_symm FreeAddMonoid.ofList_symm

@[to_additive (attr := simp)]
theorem toList_ofList (l : List α) : toList (ofList l) = l := rfl
#align free_monoid.to_list_of_list FreeMonoid.toList_ofList
#align free_add_monoid.to_list_of_list FreeAddMonoid.toList_ofList

@[to_additive (attr := simp)]
theorem ofList_toList (xs : FreeMonoid α) : ofList (toList xs) = xs := rfl
#align free_monoid.of_list_to_list FreeMonoid.ofList_toList
#align free_add_monoid.of_list_to_list FreeAddMonoid.ofList_toList

@[to_additive (attr := simp)]
theorem toList_comp_ofList : @toList α ∘ ofList = id := rfl
#align free_monoid.to_list_comp_of_list FreeMonoid.toList_comp_ofList
#align free_add_monoid.to_list_comp_of_list FreeAddMonoid.toList_comp_ofList

@[to_additive (attr := simp)]
theorem ofList_comp_toList : @ofList α ∘ toList = id := rfl
#align free_monoid.of_list_comp_to_list FreeMonoid.ofList_comp_toList
#align free_add_monoid.of_list_comp_to_list FreeAddMonoid.ofList_comp_toList

@[to_additive]
instance : CancelMonoid (FreeMonoid α)
    where
  one := ofList []
  mul x y := ofList (toList x ++ toList y)
  mul_one := List.append_nil
  one_mul := List.nil_append
  mul_assoc := List.append_assoc
  mul_left_cancel _ _ _ := List.append_left_cancel
  mul_right_cancel _ _ _ := List.append_right_cancel

@[to_additive]
instance : Inhabited (FreeMonoid α) := ⟨1⟩

@[to_additive (attr := simp)]
theorem toList_one : toList (1 : FreeMonoid α) = [] := rfl
#align free_monoid.to_list_one FreeMonoid.toList_one
#align free_add_monoid.to_list_zero FreeAddMonoid.toList_zero

@[to_additive (attr := simp)]
theorem ofList_nil : ofList ([] : List α) = 1 := rfl
#align free_monoid.of_list_nil FreeMonoid.ofList_nil
#align free_add_monoid.of_list_nil FreeAddMonoid.ofList_nil

@[to_additive (attr := simp)]
theorem toList_mul (xs ys : FreeMonoid α) : toList (xs * ys) = toList xs ++ toList ys := rfl
#align free_monoid.to_list_mul FreeMonoid.toList_mul
#align free_add_monoid.to_list_add FreeAddMonoid.toList_add

@[to_additive (attr := simp)]
theorem ofList_append (xs ys : List α) : ofList (xs ++ ys) = ofList xs * ofList ys := rfl
#align free_monoid.of_list_append FreeMonoid.ofList_append
#align free_add_monoid.of_list_append FreeAddMonoid.ofList_append

@[to_additive (attr := simp)]
theorem toList_prod (xs : List (FreeMonoid α)) : toList xs.prod = (xs.map toList).join := by
  induction xs <;> simp [*, List.join]
#align free_monoid.to_list_prod FreeMonoid.toList_prod
#align free_add_monoid.to_list_sum FreeAddMonoid.toList_sum

@[to_additive (attr := simp)]
theorem ofList_join (xs : List (List α)) : ofList xs.join = (xs.map ofList).prod :=
  toList.injective <| by simp
#align free_monoid.of_list_join FreeMonoid.ofList_join
#align free_add_monoid.of_list_join FreeAddMonoid.ofList_join

/-- Embeds an element of `α` into `FreeMonoid α` as a singleton list. -/
@[to_additive "Embeds an element of `α` into `FreeAddMonoid α` as a singleton list."]
def of (x : α) : FreeMonoid α := ofList [x]
#align free_monoid.of FreeMonoid.of
#align free_add_monoid.of FreeAddMonoid.of

@[to_additive (attr := simp)]
theorem toList_of (x : α) : toList (of x) = [x] := rfl
#align free_monoid.to_list_of FreeMonoid.toList_of
#align free_add_monoid.to_list_of FreeAddMonoid.toList_of

@[to_additive]
theorem ofList_singleton (x : α) : ofList [x] = of x := rfl
#align free_monoid.of_list_singleton FreeMonoid.ofList_singleton
#align free_add_monoid.of_list_singleton FreeAddMonoid.ofList_singleton

@[to_additive (attr := simp)]
theorem ofList_cons (x : α) (xs : List α) : ofList (x :: xs) = of x * ofList xs := rfl
#align free_monoid.of_list_cons FreeMonoid.ofList_cons
#align free_add_monoid.of_list_cons FreeAddMonoid.ofList_cons

@[to_additive]
theorem toList_of_mul (x : α) (xs : FreeMonoid α) : toList (of x * xs) = x :: toList xs := rfl
#align free_monoid.to_list_of_mul FreeMonoid.toList_of_mul
#align free_add_monoid.to_list_of_add FreeAddMonoid.toList_of_add

@[to_additive]
theorem of_injective : Function.Injective (@of α) := List.singleton_injective
#align free_monoid.of_injective FreeMonoid.of_injective
#align free_add_monoid.of_injective FreeAddMonoid.of_injective

/-- Recursor for `FreeMonoid` using `1` and `FreeMonoid.of x * xs` instead of `[]` and `x :: xs`. -/
@[to_additive (attr := elab_as_elim) "Recursor for `FreeAddMonoid` using `0` and
`FreeAddMonoid.of x + xs` instead of `[]` and `x :: xs`."]
-- Porting note: change from `List.recOn` to `List.rec` since only the latter is computable
def recOn {C : FreeMonoid α → Sort*} (xs : FreeMonoid α) (h0 : C 1)
    (ih : ∀ x xs, C xs → C (of x * xs)) : C xs := List.rec h0 ih xs
#align free_monoid.rec_on FreeMonoid.recOn
#align free_add_monoid.rec_on FreeAddMonoid.recOn

@[to_additive (attr := simp)]
theorem recOn_one {C : FreeMonoid α → Sort*} (h0 : C 1) (ih : ∀ x xs, C xs → C (of x * xs)) :
    @recOn α C 1 h0 ih = h0 := rfl
#align free_monoid.rec_on_one FreeMonoid.recOn_one
#align free_add_monoid.rec_on_zero FreeAddMonoid.recOn_zero

@[to_additive (attr := simp)]
theorem recOn_of_mul {C : FreeMonoid α → Sort*} (x : α) (xs : FreeMonoid α) (h0 : C 1)
    (ih : ∀ x xs, C xs → C (of x * xs)) : @recOn α C (of x * xs) h0 ih = ih x xs (recOn xs h0 ih) :=
  rfl
#align free_monoid.rec_on_of_mul FreeMonoid.recOn_of_mul
#align free_add_monoid.rec_on_of_add FreeAddMonoid.recOn_of_add

/-- A version of `List.cases_on` for `FreeMonoid` using `1` and `FreeMonoid.of x * xs` instead of
`[]` and `x :: xs`. -/
@[to_additive (attr := elab_as_elim) "A version of `List.casesOn` for `FreeAddMonoid` using `0` and
`FreeAddMonoid.of x + xs` instead of `[]` and `x :: xs`."]
def casesOn {C : FreeMonoid α → Sort*} (xs : FreeMonoid α) (h0 : C 1)
    (ih : ∀ x xs, C (of x * xs)) : C xs := List.casesOn xs h0 ih
#align free_monoid.cases_on FreeMonoid.casesOn
#align free_add_monoid.cases_on FreeAddMonoid.casesOn

@[to_additive (attr := simp)]
theorem casesOn_one {C : FreeMonoid α → Sort*} (h0 : C 1) (ih : ∀ x xs, C (of x * xs)) :
    @casesOn α C 1 h0 ih = h0 := rfl
#align free_monoid.cases_on_one FreeMonoid.casesOn_one
#align free_add_monoid.cases_on_zero FreeAddMonoid.casesOn_zero

@[to_additive (attr := simp)]
theorem casesOn_of_mul {C : FreeMonoid α → Sort*} (x : α) (xs : FreeMonoid α) (h0 : C 1)
    (ih : ∀ x xs, C (of x * xs)) : @casesOn α C (of x * xs) h0 ih = ih x xs := rfl
#align free_monoid.cases_on_of_mul FreeMonoid.casesOn_of_mul
#align free_add_monoid.cases_on_of_add FreeAddMonoid.casesOn_of_add

@[to_additive (attr := ext)]
theorem hom_eq ⦃f g : FreeMonoid α →* M⦄ (h : ∀ x, f (of x) = g (of x)) : f = g :=
  MonoidHom.ext fun l ↦ recOn l (f.map_one.trans g.map_one.symm)
    (fun x xs hxs ↦ by simp only [h, hxs, MonoidHom.map_mul])
#align free_monoid.hom_eq FreeMonoid.hom_eq
#align free_add_monoid.hom_eq FreeAddMonoid.hom_eq

/-- A variant of `List.prod` that has `[x].prod = x` true definitionally.
The purpose is to make `FreeMonoid.lift_eval_of` true by `rfl`. -/
@[to_additive "A variant of `List.sum` that has `[x].sum = x` true definitionally.
The purpose is to make `FreeAddMonoid.lift_eval_of` true by `rfl`."]
def prodAux {M} [Monoid M] : List M → M
  | [] => 1
  | (x :: xs) => List.foldl (· * ·) x xs
#align free_monoid.prod_aux FreeMonoid.prodAux
#align free_add_monoid.sum_aux FreeAddMonoid.sumAux

@[to_additive]
lemma prodAux_eq : ∀ l : List M, FreeMonoid.prodAux l = l.prod
  | [] => rfl
  | (_ :: xs) => congr_arg (fun x => List.foldl (· * ·) x xs) (one_mul _).symm
#align free_monoid.prod_aux_eq FreeMonoid.prodAux_eq
#align free_add_monoid.sum_aux_eq FreeAddMonoid.sumAux_eq

/-- Equivalence between maps `α → M` and monoid homomorphisms `FreeMonoid α →* M`. -/
@[to_additive "Equivalence between maps `α → A` and additive monoid homomorphisms
`FreeAddMonoid α →+ A`."]
def lift : (α → M) ≃ (FreeMonoid α →* M) where
  toFun f :=
  { toFun := fun l ↦ prodAux ((toList l).map f)
    map_one' := rfl
    map_mul' := fun _ _ ↦ by simp only [prodAux_eq, toList_mul, List.map_append, List.prod_append] }
  invFun f x := f (of x)
  left_inv f := rfl
  right_inv f := hom_eq fun x ↦ rfl
#align free_monoid.lift FreeMonoid.lift
#align free_add_monoid.lift FreeAddMonoid.lift

-- porting note: new
@[to_additive (attr := simp)]
theorem lift_ofList (f : α → M) (l : List α) : lift f (ofList l) = (l.map f).prod :=
<<<<<<< HEAD
prodAux_eq _
=======
  prodAux_eq _
>>>>>>> 03d30d75

@[to_additive (attr := simp)]
theorem lift_symm_apply (f : FreeMonoid α →* M) : lift.symm f = f ∘ of := rfl
#align free_monoid.lift_symm_apply FreeMonoid.lift_symm_apply
#align free_add_monoid.lift_symm_apply FreeAddMonoid.lift_symm_apply

@[to_additive]
theorem lift_apply (f : α → M) (l : FreeMonoid α) : lift f l = ((toList l).map f).prod :=
  prodAux_eq _
#align free_monoid.lift_apply FreeMonoid.lift_apply
#align free_add_monoid.lift_apply FreeAddMonoid.lift_apply

@[to_additive]
theorem lift_comp_of (f : α → M) : lift f ∘ of = f := rfl
#align free_monoid.lift_comp_of FreeMonoid.lift_comp_of
#align free_add_monoid.lift_comp_of FreeAddMonoid.lift_comp_of

@[to_additive (attr := simp)]
theorem lift_eval_of (f : α → M) (x : α) : lift f (of x) = f x := rfl
#align free_monoid.lift_eval_of FreeMonoid.lift_eval_of
#align free_add_monoid.lift_eval_of FreeAddMonoid.lift_eval_of

@[to_additive (attr := simp)]
theorem lift_restrict (f : FreeMonoid α →* M) : lift (f ∘ of) = f := lift.apply_symm_apply f
#align free_monoid.lift_restrict FreeMonoid.lift_restrict
#align free_add_monoid.lift_restrict FreeAddMonoid.lift_restrict

@[to_additive]
theorem comp_lift (g : M →* N) (f : α → M) : g.comp (lift f) = lift (g ∘ f) := by
  ext
  simp
#align free_monoid.comp_lift FreeMonoid.comp_lift
#align free_add_monoid.comp_lift FreeAddMonoid.comp_lift

@[to_additive]
theorem hom_map_lift (g : M →* N) (f : α → M) (x : FreeMonoid α) : g (lift f x) = lift (g ∘ f) x :=
  FunLike.ext_iff.1 (comp_lift g f) x
#align free_monoid.hom_map_lift FreeMonoid.hom_map_lift
#align free_add_monoid.hom_map_lift FreeAddMonoid.hom_map_lift

/-- Define a multiplicative action of `FreeMonoid α` on `β`. -/
@[to_additive "Define an additive action of `FreeAddMonoid α` on `β`."]
def mkMulAction (f : α → β → β) : MulAction (FreeMonoid α) β where
  smul l b := l.toList.foldr f b
  one_smul _ := rfl
  mul_smul _ _ _ := List.foldr_append _ _ _ _
#align free_monoid.mk_mul_action FreeMonoid.mkMulAction
#align free_add_monoid.mk_add_action FreeAddMonoid.mkAddAction

@[to_additive]
theorem smul_def (f : α → β → β) (l : FreeMonoid α) (b : β) :
    haveI := mkMulAction f
    l • b = l.toList.foldr f b := rfl
#align free_monoid.smul_def FreeMonoid.smul_def
#align free_add_monoid.vadd_def FreeAddMonoid.vadd_def

@[to_additive]
theorem ofList_smul (f : α → β → β) (l : List α) (b : β) :
    haveI := mkMulAction f
    ofList l • b = l.foldr f b := rfl
#align free_monoid.of_list_smul FreeMonoid.ofList_smul
#align free_add_monoid.of_list_vadd FreeAddMonoid.ofList_vadd

@[to_additive (attr := simp)]
theorem of_smul (f : α → β → β) (x : α) (y : β) :
    (haveI := mkMulAction f
    of x • y) = f x y := rfl
#align free_monoid.of_smul FreeMonoid.of_smul
#align free_add_monoid.of_vadd FreeAddMonoid.of_vadd

/-- The unique monoid homomorphism `FreeMonoid α →* FreeMonoid β` that sends
each `of x` to `of (f x)`. -/
@[to_additive "The unique additive monoid homomorphism `FreeAddMonoid α →+ FreeAddMonoid β`
that sends each `of x` to `of (f x)`."]
def map (f : α → β) : FreeMonoid α →* FreeMonoid β
    where
  toFun l := ofList <| l.toList.map f
  map_one' := rfl
  map_mul' _ _ := List.map_append _ _ _
#align free_monoid.map FreeMonoid.map
#align free_add_monoid.map FreeAddMonoid.map

@[to_additive (attr := simp)]
theorem map_of (f : α → β) (x : α) : map f (of x) = of (f x) := rfl
#align free_monoid.map_of FreeMonoid.map_of
#align free_add_monoid.map_of FreeAddMonoid.map_of

@[to_additive]
theorem toList_map (f : α → β) (xs : FreeMonoid α) : toList (map f xs) = xs.toList.map f := rfl
#align free_monoid.to_list_map FreeMonoid.toList_map
#align free_add_monoid.to_list_map FreeAddMonoid.toList_map

@[to_additive]
theorem ofList_map (f : α → β) (xs : List α) : ofList (xs.map f) = map f (ofList xs) := rfl
#align free_monoid.of_list_map FreeMonoid.ofList_map
#align free_add_monoid.of_list_map FreeAddMonoid.ofList_map

@[to_additive]
theorem lift_of_comp_eq_map (f : α → β) : (lift fun x ↦ of (f x)) = map f := hom_eq fun _ ↦ rfl
#align free_monoid.lift_of_comp_eq_map FreeMonoid.lift_of_comp_eq_map
#align free_add_monoid.lift_of_comp_eq_map FreeAddMonoid.lift_of_comp_eq_map

@[to_additive]
theorem map_comp (g : β → γ) (f : α → β) : map (g ∘ f) = (map g).comp (map f) := hom_eq fun _ ↦ rfl
#align free_monoid.map_comp FreeMonoid.map_comp
#align free_add_monoid.map_comp FreeAddMonoid.map_comp

@[to_additive (attr := simp)]
theorem map_id : map (@id α) = MonoidHom.id (FreeMonoid α) := hom_eq fun _ ↦ rfl
#align free_monoid.map_id FreeMonoid.map_id
#align free_add_monoid.map_id FreeAddMonoid.map_id

end FreeMonoid<|MERGE_RESOLUTION|>--- conflicted
+++ resolved
@@ -237,11 +237,7 @@
 -- porting note: new
 @[to_additive (attr := simp)]
 theorem lift_ofList (f : α → M) (l : List α) : lift f (ofList l) = (l.map f).prod :=
-<<<<<<< HEAD
-prodAux_eq _
-=======
   prodAux_eq _
->>>>>>> 03d30d75
 
 @[to_additive (attr := simp)]
 theorem lift_symm_apply (f : FreeMonoid α →* M) : lift.symm f = f ∘ of := rfl
