/-
Copyright (c) 2022 Damiano Testa. All rights reserved.
Released under Apache 2.0 license as described in the file LICENSE.
Authors: Damiano Testa, Yuyang Zhao
-/
import Mathlib.Algebra.CovariantAndContravariant
import Mathlib.Algebra.GroupWithZero.Defs

#align_import algebra.order.ring.lemmas from "leanprover-community/mathlib"@"44e29dbcff83ba7114a464d592b8c3743987c1e5"

/-!
# Monotonicity of multiplication by positive elements

This file defines typeclasses to reason about monotonicity of the operations
* `b ↦ a * b`, "left multiplication"
* `a ↦ a * b`, "right multiplication"

We use eight typeclasses to encode the various properties we care about for those two operations.
These typeclasses are meant to be mostly internal to this file, to set up each lemma in the
appropriate generality.

Less granular typeclasses like `OrderedAddCommMonoid`, `LinearOrderedField`` should be enough for
most purposes, and the system is set up so that they imply the correct granular typeclasses here.
If those are enough for you, you may stop reading here! Else, beware that what follows is a bit
technical.

## Definitions

In all that follows, `α` is an orders which has a `0` and a multiplication. Note however that we do
not use lawfulness of this action in most of the file. Hence `*` should be considered here as a
mostly arbitrary function `α → α → α`.

We use the following four typeclasses to reason about left multiplication (`b ↦ a * b`):
* `PosMulMono`: If `a ≥ 0`, then `b₁ ≤ b₂ → a * b₁ ≤ a * b₂`.
* `PosMulStrictMono`: If `a > 0`, then `b₁ < b₂ → a * b₁ < a * b₂`.
* `PosMulReflectLT`: If `a ≥ 0`, then `a * b₁ < a * b₂ → b₁ < b₂`.
* `PosMulReflectLE`: If `a > 0`, then `a * b₁ ≤ a * b₂ → b₁ ≤ b₂`.

We use the following four typeclasses to reason about right multiplication (`a ↦ a * b`):
* `MulPosMono`: If `b ≥ 0`, then `a₁ ≤ a₂ → a₁ * b ≤ a₂ * b`.
* `MulPosStrictMono`: If `b > 0`, then `a₁ < a₂ → a₁ * b < a₂ * b`.
* `MulPosReflectLT`: If `b ≥ 0`, then `a₁ * b < a₂ * b → a₁ < a₂`.
* `MulPosReflectLE`: If `b > 0`, then `a₁ * b ≤ a₂ * b → a₁ ≤ a₂`.

## Implications

As `α` gets more and more structure, those typeclasses end up being equivalent. The commonly used
implications are:
*  When `α` is a partial order:
  * `PosMulStrictMono → PosMulMono`
  * `MulPosStrictMono → MulPosMono`
  * `PosMulReflectLE → PosMulReflectLT`
  * `MulPosReflectLE → MulPosReflectLT`
* When `α` is a linear order:
  * `PosMulStrictMono → PosMulReflectLE`
  * `MulPosStrictMono → MulPosReflectLE` .
* When the multiplication of `α` is commutative:
  * `PosMulMono → MulPosMono`
  * `PosMulStrictMono → MulPosStrictMono`
  * `PosMulReflectLE → MulPosReflectLE`
  * `PosMulReflectLT → MulPosReflectLT`

Further, the bundled non-granular typeclasses imply the granular ones like so:
* `OrderedSemiring → PosMulMono`
* `OrderedSemiring → MulPosMono`
* `StrictOrderedSemiring → PosMulStrictMono`
* `StrictOrderedSemiring → MulPosStrictMono`

All these are registered as instances, which means that in practice you should not worry about these
implications. However, if you encounter a case where you think a statement is true but not covered
by the current implications, please bring it up on Zulip!

## Notation

The following is local notation in this file:
* `α≥0`: `{x : α // 0 ≤ x}`
* `α>0`: `{x : α // 0 < x}`

See https://leanprover.zulipchat.com/#narrow/stream/113488-general/topic/notation.20for.20positive.20elements
for a discussion about this notation, and whether to enable it globally (note that the notation is
currently global but broken, hence actually only works locally).
-/


variable (α : Type*)

set_option quotPrecheck false in
/-- Local notation for the nonnegative elements of a type `α`. TODO: actually make local. -/
notation "α≥0" => { x : α // 0 ≤ x }

set_option quotPrecheck false in
/-- Local notation for the positive elements of a type `α`. TODO: actually make local. -/
notation "α>0" => { x : α // 0 < x }

section Abbreviations

variable [Mul α] [Zero α] [Preorder α]

/-- Typeclass for monotonicity of multiplication by nonnegative elements on the left,
namely `b₁ ≤ b₂ → a * b₁ ≤ a * b₂` if `0 ≤ a`.

You should usually not use this very granular typeclass directly, but rather a typeclass like
`OrderedSemiring`. -/
abbrev PosMulMono : Prop :=
  CovariantClass α≥0 α (fun x y => x * y) (· ≤ ·)
#align pos_mul_mono PosMulMono

/-- Typeclass for monotonicity of multiplication by nonnegative elements on the right,
namely `a₁ ≤ a₂ → a₁ * b ≤ a₂ * b` if `0 ≤ b`.

You should usually not use this very granular typeclass directly, but rather a typeclass like
`OrderedSemiring`. -/
abbrev MulPosMono : Prop :=
  CovariantClass α≥0 α (fun x y => y * x) (· ≤ ·)
#align mul_pos_mono MulPosMono

/-- Typeclass for strict monotonicity of multiplication by positive elements on the left,
namely `b₁ < b₂ → a * b₁ < a * b₂` if `0 < a`.

You should usually not use this very granular typeclass directly, but rather a typeclass like
`StrictOrderedSemiring`. -/
abbrev PosMulStrictMono : Prop :=
  CovariantClass α>0 α (fun x y => x * y) (· < ·)
#align pos_mul_strict_mono PosMulStrictMono

/-- Typeclass for strict monotonicity of multiplication by positive elements on the right,
namely `a₁ < a₂ → a₁ * b < a₂ * b` if `0 < b`.

You should usually not use this very granular typeclass directly, but rather a typeclass like
`StrictOrderedSemiring`. -/
abbrev MulPosStrictMono : Prop :=
  CovariantClass α>0 α (fun x y => y * x) (· < ·)
#align mul_pos_strict_mono MulPosStrictMono

/-- Typeclass for strict reverse monotonicity of multiplication by nonnegative elements on
the left, namely `a * b₁ < a * b₂ → b₁ < b₂` if `0 ≤ a`.

You should usually not use this very granular typeclass directly, but rather a typeclass like
`LinearOrderedSemiring`. -/
abbrev PosMulReflectLT : Prop :=
  ContravariantClass α≥0 α (fun x y => x * y) (· < ·)
#align pos_mul_reflect_lt PosMulReflectLT

/-- Typeclass for strict reverse monotonicity of multiplication by nonnegative elements on
the right, namely `a₁ * b < a₂ * b → a₁ < a₂` if `0 ≤ b`.

You should usually not use this very granular typeclass directly, but rather a typeclass like
`LinearOrderedSemiring`. -/
abbrev MulPosReflectLT : Prop :=
  ContravariantClass α≥0 α (fun x y => y * x) (· < ·)
#align mul_pos_reflect_lt MulPosReflectLT

/-- Typeclass for reverse monotonicity of multiplication by positive elements on the left,
namely `a * b₁ ≤ a * b₂ → b₁ ≤ b₂` if `0 < a`.

You should usually not use this very granular typeclass directly, but rather a typeclass like
`LinearOrderedSemiring`. -/
abbrev PosMulReflectLE : Prop :=
  ContravariantClass α>0 α (fun x y => x * y) (· ≤ ·)
#align pos_mul_mono_rev PosMulReflectLE

/-- Typeclass for reverse monotonicity of multiplication by positive elements on the right,
namely `a₁ * b ≤ a₂ * b → a₁ ≤ a₂` if `0 < b`.

You should usually not use this very granular typeclass directly, but rather a typeclass like
`LinearOrderedSemiring`. -/
abbrev MulPosReflectLE : Prop :=
  ContravariantClass α>0 α (fun x y => y * x) (· ≤ ·)
#align mul_pos_mono_rev MulPosReflectLE

end Abbreviations

variable {α} {a b c d : α}

section MulZero

variable [Mul α] [Zero α]

section Preorder

variable [Preorder α]

instance PosMulMono.to_covariantClass_pos_mul_le [PosMulMono α] :
    CovariantClass α>0 α (fun x y => x * y) (· ≤ ·) :=
  ⟨fun a _ _ bc => @CovariantClass.elim α≥0 α (fun x y => x * y) (· ≤ ·) _ ⟨_, a.2.le⟩ _ _ bc⟩
#align pos_mul_mono.to_covariant_class_pos_mul_le PosMulMono.to_covariantClass_pos_mul_le

instance MulPosMono.to_covariantClass_pos_mul_le [MulPosMono α] :
    CovariantClass α>0 α (fun x y => y * x) (· ≤ ·) :=
  ⟨fun a _ _ bc => @CovariantClass.elim α≥0 α (fun x y => y * x) (· ≤ ·) _ ⟨_, a.2.le⟩ _ _ bc⟩
#align mul_pos_mono.to_covariant_class_pos_mul_le MulPosMono.to_covariantClass_pos_mul_le

instance PosMulReflectLT.to_contravariantClass_pos_mul_lt [PosMulReflectLT α] :
    ContravariantClass α>0 α (fun x y => x * y) (· < ·) :=
  ⟨fun a _ _ bc => @ContravariantClass.elim α≥0 α (fun x y => x * y) (· < ·) _ ⟨_, a.2.le⟩ _ _ bc⟩
#align pos_mul_reflect_lt.to_contravariant_class_pos_mul_lt PosMulReflectLT.to_contravariantClass_pos_mul_lt

instance MulPosReflectLT.to_contravariantClass_pos_mul_lt [MulPosReflectLT α] :
    ContravariantClass α>0 α (fun x y => y * x) (· < ·) :=
  ⟨fun a _ _ bc => @ContravariantClass.elim α≥0 α (fun x y => y * x) (· < ·) _ ⟨_, a.2.le⟩ _ _ bc⟩
#align mul_pos_reflect_lt.to_contravariant_class_pos_mul_lt MulPosReflectLT.to_contravariantClass_pos_mul_lt

theorem mul_le_mul_of_nonneg_left [PosMulMono α] (h : b ≤ c) (a0 : 0 ≤ a) : a * b ≤ a * c :=
  @CovariantClass.elim α≥0 α (fun x y => x * y) (· ≤ ·) _ ⟨a, a0⟩ _ _ h
#align mul_le_mul_of_nonneg_left mul_le_mul_of_nonneg_left

theorem mul_le_mul_of_nonneg_right [MulPosMono α] (h : b ≤ c) (a0 : 0 ≤ a) : b * a ≤ c * a :=
  @CovariantClass.elim α≥0 α (fun x y => y * x) (· ≤ ·) _ ⟨a, a0⟩ _ _ h
#align mul_le_mul_of_nonneg_right mul_le_mul_of_nonneg_right

theorem mul_lt_mul_of_pos_left [PosMulStrictMono α] (bc : b < c) (a0 : 0 < a) : a * b < a * c :=
  @CovariantClass.elim α>0 α (fun x y => x * y) (· < ·) _ ⟨a, a0⟩ _ _ bc
#align mul_lt_mul_of_pos_left mul_lt_mul_of_pos_left

theorem mul_lt_mul_of_pos_right [MulPosStrictMono α] (bc : b < c) (a0 : 0 < a) : b * a < c * a :=
  @CovariantClass.elim α>0 α (fun x y => y * x) (· < ·) _ ⟨a, a0⟩ _ _ bc
#align mul_lt_mul_of_pos_right mul_lt_mul_of_pos_right

theorem lt_of_mul_lt_mul_left [PosMulReflectLT α] (h : a * b < a * c) (a0 : 0 ≤ a) : b < c :=
  @ContravariantClass.elim α≥0 α (fun x y => x * y) (· < ·) _ ⟨a, a0⟩ _ _ h
#align lt_of_mul_lt_mul_left lt_of_mul_lt_mul_left

theorem lt_of_mul_lt_mul_right [MulPosReflectLT α] (h : b * a < c * a) (a0 : 0 ≤ a) : b < c :=
  @ContravariantClass.elim α≥0 α (fun x y => y * x) (· < ·) _ ⟨a, a0⟩ _ _ h
#align lt_of_mul_lt_mul_right lt_of_mul_lt_mul_right

theorem le_of_mul_le_mul_left [PosMulReflectLE α] (bc : a * b ≤ a * c) (a0 : 0 < a) : b ≤ c :=
  @ContravariantClass.elim α>0 α (fun x y => x * y) (· ≤ ·) _ ⟨a, a0⟩ _ _ bc
#align le_of_mul_le_mul_left le_of_mul_le_mul_left

theorem le_of_mul_le_mul_right [MulPosReflectLE α] (bc : b * a ≤ c * a) (a0 : 0 < a) : b ≤ c :=
  @ContravariantClass.elim α>0 α (fun x y => y * x) (· ≤ ·) _ ⟨a, a0⟩ _ _ bc
#align le_of_mul_le_mul_right le_of_mul_le_mul_right

alias lt_of_mul_lt_mul_of_nonneg_left := lt_of_mul_lt_mul_left
#align lt_of_mul_lt_mul_of_nonneg_left lt_of_mul_lt_mul_of_nonneg_left

alias lt_of_mul_lt_mul_of_nonneg_right := lt_of_mul_lt_mul_right
#align lt_of_mul_lt_mul_of_nonneg_right lt_of_mul_lt_mul_of_nonneg_right

alias le_of_mul_le_mul_of_pos_left := le_of_mul_le_mul_left
#align le_of_mul_le_mul_of_pos_left le_of_mul_le_mul_of_pos_left

alias le_of_mul_le_mul_of_pos_right := le_of_mul_le_mul_right
#align le_of_mul_le_mul_of_pos_right le_of_mul_le_mul_of_pos_right

@[simp]
theorem mul_lt_mul_left [PosMulStrictMono α] [PosMulReflectLT α] (a0 : 0 < a) :
    a * b < a * c ↔ b < c :=
  @rel_iff_cov α>0 α (fun x y => x * y) (· < ·) _ _ ⟨a, a0⟩ _ _
#align mul_lt_mul_left mul_lt_mul_left

@[simp]
theorem mul_lt_mul_right [MulPosStrictMono α] [MulPosReflectLT α] (a0 : 0 < a) :
    b * a < c * a ↔ b < c :=
  @rel_iff_cov α>0 α (fun x y => y * x) (· < ·) _ _ ⟨a, a0⟩ _ _
#align mul_lt_mul_right mul_lt_mul_right

@[simp]
theorem mul_le_mul_left [PosMulMono α] [PosMulReflectLE α] (a0 : 0 < a) : a * b ≤ a * c ↔ b ≤ c :=
  @rel_iff_cov α>0 α (fun x y => x * y) (· ≤ ·) _ _ ⟨a, a0⟩ _ _
#align mul_le_mul_left mul_le_mul_left

@[simp]
theorem mul_le_mul_right [MulPosMono α] [MulPosReflectLE α] (a0 : 0 < a) : b * a ≤ c * a ↔ b ≤ c :=
  @rel_iff_cov α>0 α (fun x y => y * x) (· ≤ ·) _ _ ⟨a, a0⟩ _ _
#align mul_le_mul_right mul_le_mul_right

theorem mul_le_mul_of_le_of_leₚ [PosMulMono α] [MulPosMono α]
    (h₁ : a ≤ b) (h₂ : c ≤ d) (a0 : 0 ≤ a) (d0 : 0 ≤ d) : a * c ≤ b * d :=
  (mul_le_mul_of_nonneg_left h₂ a0).trans (mul_le_mul_of_nonneg_right h₁ d0)

theorem mul_le_mul_of_le_of_leₚ' [PosMulMono α] [MulPosMono α]
    (h₁ : a ≤ b) (h₂ : c ≤ d) (c0 : 0 ≤ c) (b0 : 0 ≤ b) : a * c ≤ b * d :=
  (mul_le_mul_of_nonneg_right h₁ c0).trans (mul_le_mul_of_nonneg_left h₂ b0)

theorem mul_lt_mul_of_le_of_ltₚ [PosMulStrictMono α] [MulPosMono α]
    (h₁ : a ≤ b) (h₂ : c < d) (a0 : 0 < a) (d0 : 0 ≤ d) : a * c < b * d :=
  (mul_lt_mul_of_pos_left h₂ a0).trans_le (mul_le_mul_of_nonneg_right h₁ d0)
#align mul_lt_mul_of_pos_of_nonneg mul_lt_mul_of_pos_of_nonneg

theorem mul_lt_mul_of_le_of_ltₚ' [PosMulStrictMono α] [MulPosMono α]
    (h₁ : a ≤ b) (h₂ : c < d) (c0 : 0 ≤ c) (b0 : 0 < b) : a * c < b * d :=
  (mul_le_mul_of_nonneg_right h₁ c0).trans_lt (mul_lt_mul_of_pos_left h₂ b0)
#align mul_lt_mul_of_le_of_le' mul_lt_mul_of_le_of_le'

theorem mul_lt_mul_of_lt_of_leₚ [PosMulMono α] [MulPosStrictMono α]
    (h₁ : a < b) (h₂ : c ≤ d) (a0 : 0 ≤ a) (d0 : 0 < d) : a * c < b * d :=
  (mul_le_mul_of_nonneg_left h₂ a0).trans_lt (mul_lt_mul_of_pos_right h₁ d0)
#align mul_lt_mul_of_nonneg_of_pos mul_lt_mul_of_nonneg_of_pos

theorem mul_lt_mul_of_lt_of_leₚ' [PosMulMono α] [MulPosStrictMono α]
    (h₁ : a < b) (h₂ : c ≤ d) (c0 : 0 < c) (b0 : 0 ≤ b) : a * c < b * d :=
  (mul_lt_mul_of_pos_right h₁ c0).trans_le (mul_le_mul_of_nonneg_left h₂ b0)
#align mul_lt_mul_of_le_of_lt' mul_lt_mul_of_le_of_lt'

theorem mul_lt_mul_of_lt_of_ltₚ [PosMulStrictMono α] [MulPosStrictMono α]
    (h₁ : a < b) (h₂ : c < d) (a0 : 0 < a) (d0 : 0 < d) : a * c < b * d :=
  (mul_lt_mul_of_pos_left h₂ a0).trans (mul_lt_mul_of_pos_right h₁ d0)
#align mul_lt_mul_of_pos_of_pos mul_lt_mul_of_pos_of_pos

theorem mul_lt_mul_of_lt_of_ltₚ' [PosMulStrictMono α] [MulPosStrictMono α]
    (h₁ : a < b) (h₂ : c < d) (c0 : 0 < c) (b0 : 0 < b) : a * c < b * d :=
  (mul_lt_mul_of_pos_right h₁ c0).trans (mul_lt_mul_of_pos_left h₂ b0)
#align mul_lt_mul_of_lt_of_lt' mul_lt_mul_of_lt_of_lt'

<<<<<<< HEAD
alias mul_le_mul_of_le_of_leₚ' ← mul_le_mul -- this name was in `Algebra.Order.Ring.Defs`
alias mul_lt_mul_of_lt_of_leₚ' ← mul_lt_mul -- this name was in `Algebra.Order.Ring.Defs`
alias mul_lt_mul_of_le_of_ltₚ' ← mul_lt_mul' -- this name was in `Algebra.Order.Ring.Defs`

theorem mul_le_of_mul_le_leftₚ [PosMulMono α]
    (h : a * b ≤ c) (hle : d ≤ b) (a0 : 0 ≤ a) : a * d ≤ c :=
  (mul_le_mul_of_nonneg_left hle a0).trans h

theorem mul_lt_of_mul_lt_leftₚ [PosMulMono α]
    (h : a * b < c) (hle : d ≤ b) (a0 : 0 ≤ a) : a * d < c :=
  (mul_le_mul_of_nonneg_left hle a0).trans_lt h

theorem le_mul_of_le_mul_leftₚ [PosMulMono α]
    (h : a ≤ b * c) (hle : c ≤ d) (b0 : 0 ≤ b) : a ≤ b * d :=
  h.trans (mul_le_mul_of_nonneg_left hle b0)

theorem lt_mul_of_lt_mul_leftₚ [PosMulMono α]
    (h : a < b * c) (hle : c ≤ d) (b0 : 0 ≤ b) : a < b * d :=
  h.trans_le (mul_le_mul_of_nonneg_left hle b0)

theorem mul_le_of_mul_le_rightₚ [MulPosMono α]
    (h : a * b ≤ c) (hle : d ≤ a) (b0 : 0 ≤ b) : d * b ≤ c :=
  (mul_le_mul_of_nonneg_right hle b0).trans h

theorem mul_lt_of_mul_lt_rightₚ [MulPosMono α]
    (h : a * b < c) (hle : d ≤ a) (b0 : 0 ≤ b) : d * b < c :=
  (mul_le_mul_of_nonneg_right hle b0).trans_lt h

theorem le_mul_of_le_mul_rightₚ [MulPosMono α]
    (h : a ≤ b * c) (hle : b ≤ d) (c0 : 0 ≤ c) : a ≤ d * c :=
  h.trans (mul_le_mul_of_nonneg_right hle c0)

theorem lt_mul_of_lt_mul_rightₚ [MulPosMono α]
    (h : a < b * c) (hle : b ≤ d) (c0 : 0 ≤ c) : a < d * c :=
  h.trans_le (mul_le_mul_of_nonneg_right hle c0)

alias mul_le_of_mul_le_leftₚ ← mul_le_of_mul_le_of_nonneg_left
alias mul_lt_of_mul_lt_leftₚ ← mul_lt_of_mul_lt_of_nonneg_left
alias le_mul_of_le_mul_leftₚ ← le_mul_of_le_mul_of_nonneg_left
alias lt_mul_of_lt_mul_leftₚ ← lt_mul_of_lt_mul_of_nonneg_left
alias mul_le_of_mul_le_rightₚ ← mul_le_of_mul_le_of_nonneg_right
alias mul_lt_of_mul_lt_rightₚ ← mul_lt_of_mul_lt_of_nonneg_right
alias le_mul_of_le_mul_rightₚ ← le_mul_of_le_mul_of_nonneg_right
alias lt_mul_of_lt_mul_rightₚ ← lt_mul_of_lt_mul_of_nonneg_right
=======
theorem mul_lt_of_mul_lt_of_nonneg_left [PosMulMono α] (h : a * b < c) (hdb : d ≤ b) (ha : 0 ≤ a) :
    a * d < c :=
  (mul_le_mul_of_nonneg_left hdb ha).trans_lt h
#align mul_lt_of_mul_lt_of_nonneg_left mul_lt_of_mul_lt_of_nonneg_left

theorem lt_mul_of_lt_mul_of_nonneg_left [PosMulMono α] (h : a < b * c) (hcd : c ≤ d) (hb : 0 ≤ b) :
    a < b * d :=
  h.trans_le <| mul_le_mul_of_nonneg_left hcd hb
#align lt_mul_of_lt_mul_of_nonneg_left lt_mul_of_lt_mul_of_nonneg_left

theorem mul_lt_of_mul_lt_of_nonneg_right [MulPosMono α] (h : a * b < c) (hda : d ≤ a) (hb : 0 ≤ b) :
    d * b < c :=
  (mul_le_mul_of_nonneg_right hda hb).trans_lt h
#align mul_lt_of_mul_lt_of_nonneg_right mul_lt_of_mul_lt_of_nonneg_right

theorem lt_mul_of_lt_mul_of_nonneg_right [MulPosMono α] (h : a < b * c) (hbd : b ≤ d) (hc : 0 ≤ c) :
    a < d * c :=
  h.trans_le <| mul_le_mul_of_nonneg_right hbd hc
#align lt_mul_of_lt_mul_of_nonneg_right lt_mul_of_lt_mul_of_nonneg_right
>>>>>>> 038fe40c

end Preorder

section LinearOrder

variable [LinearOrder α]

-- see Note [lower instance priority]
instance (priority := 100) PosMulStrictMono.toPosMulReflectLE [PosMulStrictMono α] :
    PosMulReflectLE α :=
  ⟨(covariant_lt_iff_contravariant_le _ _ _).1 CovariantClass.elim⟩

-- see Note [lower instance priority]
instance (priority := 100) MulPosStrictMono.toMulPosReflectLE [MulPosStrictMono α] :
    MulPosReflectLE α :=
  ⟨(covariant_lt_iff_contravariant_le _ _ _).1 CovariantClass.elim⟩

theorem PosMulReflectLE.toPosMulStrictMono [PosMulReflectLE α] : PosMulStrictMono α :=
  ⟨(covariant_lt_iff_contravariant_le _ _ _).2 ContravariantClass.elim⟩
#align pos_mul_mono_rev.to_pos_mul_strict_mono PosMulReflectLE.toPosMulStrictMono

theorem MulPosReflectLE.toMulPosStrictMono [MulPosReflectLE α] : MulPosStrictMono α :=
  ⟨(covariant_lt_iff_contravariant_le _ _ _).2 ContravariantClass.elim⟩
#align mul_pos_mono_rev.to_mul_pos_strict_mono MulPosReflectLE.toMulPosStrictMono

theorem posMulStrictMono_iff_posMulReflectLE : PosMulStrictMono α ↔ PosMulReflectLE α :=
  ⟨@PosMulStrictMono.toPosMulReflectLE _ _ _ _, @PosMulReflectLE.toPosMulStrictMono _ _ _ _⟩
#align pos_mul_strict_mono_iff_pos_mul_mono_rev posMulStrictMono_iff_posMulReflectLE

theorem mulPosStrictMono_iff_mulPosReflectLE : MulPosStrictMono α ↔ MulPosReflectLE α :=
  ⟨@MulPosStrictMono.toMulPosReflectLE _ _ _ _, @MulPosReflectLE.toMulPosStrictMono _ _ _ _⟩
#align mul_pos_strict_mono_iff_mul_pos_mono_rev mulPosStrictMono_iff_mulPosReflectLE

theorem PosMulReflectLT.toPosMulMono [PosMulReflectLT α] : PosMulMono α :=
  ⟨(covariant_le_iff_contravariant_lt _ _ _).2 ContravariantClass.elim⟩
#align pos_mul_reflect_lt.to_pos_mul_mono PosMulReflectLT.toPosMulMono

theorem MulPosReflectLT.toMulPosMono [MulPosReflectLT α] : MulPosMono α :=
  ⟨(covariant_le_iff_contravariant_lt _ _ _).2 ContravariantClass.elim⟩
#align mul_pos_reflect_lt.to_mul_pos_mono MulPosReflectLT.toMulPosMono

theorem PosMulMono.toPosMulReflectLT [PosMulMono α] : PosMulReflectLT α :=
  ⟨(covariant_le_iff_contravariant_lt _ _ _).1 CovariantClass.elim⟩
#align pos_mul_mono.to_pos_mul_reflect_lt PosMulMono.toPosMulReflectLT

theorem MulPosMono.toMulPosReflectLT [MulPosMono α] : MulPosReflectLT α :=
  ⟨(covariant_le_iff_contravariant_lt _ _ _).1 CovariantClass.elim⟩
#align mul_pos_mono.to_mul_pos_reflect_lt MulPosMono.toMulPosReflectLT

/- TODO: Currently, only one in four of the above are made instances; we could consider making
  both directions of `covariant_le_iff_contravariant_lt` and `covariant_lt_iff_contravariant_le`
  instances, then all of the above become redundant instances, but there are performance issues. -/

theorem posMulMono_iff_posMulReflectLT : PosMulMono α ↔ PosMulReflectLT α :=
  ⟨@PosMulMono.toPosMulReflectLT _ _ _ _, @PosMulReflectLT.toPosMulMono _ _ _ _⟩
#align pos_mul_mono_iff_pos_mul_reflect_lt posMulMono_iff_posMulReflectLT

theorem mulPosMono_iff_mulPosReflectLT : MulPosMono α ↔ MulPosReflectLT α :=
  ⟨@MulPosMono.toMulPosReflectLT _ _ _ _, @MulPosReflectLT.toMulPosMono _ _ _ _⟩
#align mul_pos_mono_iff_mul_pos_reflect_lt mulPosMono_iff_mulPosReflectLT

end LinearOrder

end MulZero

section MulZeroClass

variable [MulZeroClass α]

section Preorder

variable [Preorder α]

/-- Assumes left covariance. -/
theorem Left.mul_pos [PosMulStrictMono α] (ha : 0 < a) (hb : 0 < b) : 0 < a * b := by
  simpa only [mul_zero] using mul_lt_mul_of_pos_left hb ha
#align left.mul_pos Left.mul_pos

alias mul_pos := Left.mul_pos
#align mul_pos mul_pos

theorem mul_neg_of_pos_of_neg [PosMulStrictMono α] (ha : 0 < a) (hb : b < 0) : a * b < 0 := by
  simpa only [mul_zero] using mul_lt_mul_of_pos_left hb ha
#align mul_neg_of_pos_of_neg mul_neg_of_pos_of_neg

@[simp]
theorem zero_lt_mul_left [PosMulStrictMono α] [PosMulReflectLT α] (h : 0 < c) :
    0 < c * b ↔ 0 < b := by
  rw [← mul_zero c, mul_lt_mul_left h]
  simp
#align zero_lt_mul_left zero_lt_mul_left

/-- Assumes right covariance. -/
theorem Right.mul_pos [MulPosStrictMono α] (ha : 0 < a) (hb : 0 < b) : 0 < a * b := by
  simpa only [zero_mul] using mul_lt_mul_of_pos_right ha hb
#align right.mul_pos Right.mul_pos

theorem mul_neg_of_neg_of_pos [MulPosStrictMono α] (ha : a < 0) (hb : 0 < b) : a * b < 0 := by
  simpa only [zero_mul] using mul_lt_mul_of_pos_right ha hb
#align mul_neg_of_neg_of_pos mul_neg_of_neg_of_pos

@[simp]
theorem zero_lt_mul_right [MulPosStrictMono α] [MulPosReflectLT α] (h : 0 < c) :
    0 < b * c ↔ 0 < b := by
  rw [← zero_mul c, mul_lt_mul_right h]
  simp
#align zero_lt_mul_right zero_lt_mul_right

/-- Assumes left covariance. -/
theorem Left.mul_nonneg [PosMulMono α] (ha : 0 ≤ a) (hb : 0 ≤ b) : 0 ≤ a * b := by
  simpa only [mul_zero] using mul_le_mul_of_nonneg_left hb ha
#align left.mul_nonneg Left.mul_nonneg

alias mul_nonneg := Left.mul_nonneg
#align mul_nonneg mul_nonneg

theorem mul_nonpos_of_nonneg_of_nonpos [PosMulMono α] (ha : 0 ≤ a) (hb : b ≤ 0) : a * b ≤ 0 := by
  simpa only [mul_zero] using mul_le_mul_of_nonneg_left hb ha
#align mul_nonpos_of_nonneg_of_nonpos mul_nonpos_of_nonneg_of_nonpos

/-- Assumes right covariance. -/
theorem Right.mul_nonneg [MulPosMono α] (ha : 0 ≤ a) (hb : 0 ≤ b) : 0 ≤ a * b := by
  simpa only [zero_mul] using mul_le_mul_of_nonneg_right ha hb
#align right.mul_nonneg Right.mul_nonneg

theorem mul_nonpos_of_nonpos_of_nonneg [MulPosMono α] (ha : a ≤ 0) (hb : 0 ≤ b) : a * b ≤ 0 := by
  simpa only [zero_mul] using mul_le_mul_of_nonneg_right ha hb
#align mul_nonpos_of_nonpos_of_nonneg mul_nonpos_of_nonpos_of_nonneg

theorem pos_of_mul_pos_right [PosMulReflectLT α] (h : 0 < a * b) (ha : 0 ≤ a) : 0 < b :=
  lt_of_mul_lt_mul_left ((mul_zero a).symm ▸ h : a * 0 < a * b) ha
#align pos_of_mul_pos_right pos_of_mul_pos_right

theorem pos_of_mul_pos_left [MulPosReflectLT α] (h : 0 < a * b) (hb : 0 ≤ b) : 0 < a :=
  lt_of_mul_lt_mul_right ((zero_mul b).symm ▸ h : 0 * b < a * b) hb
#align pos_of_mul_pos_left pos_of_mul_pos_left

theorem pos_iff_pos_of_mul_pos [PosMulReflectLT α] [MulPosReflectLT α] (hab : 0 < a * b) :
    0 < a ↔ 0 < b :=
  ⟨pos_of_mul_pos_right hab ∘ le_of_lt, pos_of_mul_pos_left hab ∘ le_of_lt⟩
#align pos_iff_pos_of_mul_pos pos_iff_pos_of_mul_pos

<<<<<<< HEAD
/-- Assumes left strict covariance. -/
theorem left.mul_lt_mulₚ [PosMulStrictMono α] [MulPosMono α]
    (h₁ : a < b) (h₂ : c < d) (a0 : 0 ≤ a) (c0 : 0 ≤ c) : a * c < b * d :=
  mul_lt_mul_of_le_of_ltₚ' h₁.le h₂ c0 (a0.trans_lt h₁)

/-- Assumes right strict covariance. -/
theorem right.mul_lt_mulₚ [PosMulMono α] [MulPosStrictMono α]
    (h₁ : a < b) (h₂ : c < d) (a0 : 0 ≤ a) (c0 : 0 ≤ c) : a * c < b * d :=
  mul_lt_mul_of_lt_of_leₚ h₁ h₂.le a0 (c0.trans_lt h₂)

alias left.mul_lt_mulₚ ← mul_lt_mulₚ
alias left.mul_lt_mulₚ ← mul_lt_mul'' -- this name was in `Algebra.Order.Ring.Defs`
=======
theorem mul_le_mul_of_le_of_le [PosMulMono α] [MulPosMono α] (h₁ : a ≤ b) (h₂ : c ≤ d) (a0 : 0 ≤ a)
    (d0 : 0 ≤ d) : a * c ≤ b * d :=
  (mul_le_mul_of_nonneg_left h₂ a0).trans <| mul_le_mul_of_nonneg_right h₁ d0
#align mul_le_mul_of_le_of_le mul_le_mul_of_le_of_le

theorem mul_le_mul [PosMulMono α] [MulPosMono α] (h₁ : a ≤ b) (h₂ : c ≤ d) (c0 : 0 ≤ c)
    (b0 : 0 ≤ b) : a * c ≤ b * d :=
  (mul_le_mul_of_nonneg_right h₁ c0).trans <| mul_le_mul_of_nonneg_left h₂ b0
#align mul_le_mul mul_le_mul
>>>>>>> 038fe40c

theorem mul_self_le_mul_self [PosMulMono α] [MulPosMono α] (ha : 0 ≤ a) (hab : a ≤ b) :
    a * a ≤ b * b :=
  mul_le_mul hab hab ha <| ha.trans hab
#align mul_self_le_mul_self mul_self_le_mul_self

<<<<<<< HEAD
=======
theorem mul_le_of_mul_le_of_nonneg_left [PosMulMono α] (h : a * b ≤ c) (hle : d ≤ b)
    (a0 : 0 ≤ a) : a * d ≤ c :=
  (mul_le_mul_of_nonneg_left hle a0).trans h
#align mul_le_of_mul_le_of_nonneg_left mul_le_of_mul_le_of_nonneg_left

theorem le_mul_of_le_mul_of_nonneg_left [PosMulMono α] (h : a ≤ b * c) (hle : c ≤ d)
    (b0 : 0 ≤ b) : a ≤ b * d :=
  h.trans (mul_le_mul_of_nonneg_left hle b0)
#align le_mul_of_le_mul_of_nonneg_left le_mul_of_le_mul_of_nonneg_left

theorem mul_le_of_mul_le_of_nonneg_right [MulPosMono α] (h : a * b ≤ c) (hle : d ≤ a)
    (b0 : 0 ≤ b) : d * b ≤ c :=
  (mul_le_mul_of_nonneg_right hle b0).trans h
#align mul_le_of_mul_le_of_nonneg_right mul_le_of_mul_le_of_nonneg_right

theorem le_mul_of_le_mul_of_nonneg_right [MulPosMono α] (h : a ≤ b * c) (hle : b ≤ d)
    (c0 : 0 ≤ c) : a ≤ d * c :=
  h.trans (mul_le_mul_of_nonneg_right hle c0)
#align le_mul_of_le_mul_of_nonneg_right le_mul_of_le_mul_of_nonneg_right

>>>>>>> 038fe40c
end Preorder

section PartialOrder

variable [PartialOrder α]

theorem posMulMono_iff_covariant_pos :
    PosMulMono α ↔ CovariantClass α>0 α (fun x y => x * y) (· ≤ ·) :=
  ⟨@PosMulMono.to_covariantClass_pos_mul_le _ _ _ _, fun h =>
    ⟨fun a b c h => by
      obtain ha | ha := a.prop.eq_or_lt
      · simp [← ha]
      · exact @CovariantClass.elim α>0 α (fun x y => x * y) (· ≤ ·) _ ⟨_, ha⟩ _ _ h ⟩⟩
#align pos_mul_mono_iff_covariant_pos posMulMono_iff_covariant_pos

theorem mulPosMono_iff_covariant_pos :
    MulPosMono α ↔ CovariantClass α>0 α (fun x y => y * x) (· ≤ ·) :=
  ⟨@MulPosMono.to_covariantClass_pos_mul_le _ _ _ _, fun h =>
    ⟨fun a b c h => by
      obtain ha | ha := a.prop.eq_or_lt
      · simp [← ha]
      · exact @CovariantClass.elim α>0 α (fun x y => y * x) (· ≤ ·) _ ⟨_, ha⟩ _ _ h ⟩⟩
#align mul_pos_mono_iff_covariant_pos mulPosMono_iff_covariant_pos

theorem posMulReflectLT_iff_contravariant_pos :
    PosMulReflectLT α ↔ ContravariantClass α>0 α (fun x y => x * y) (· < ·) :=
  ⟨@PosMulReflectLT.to_contravariantClass_pos_mul_lt _ _ _ _, fun h =>
    ⟨fun a b c h => by
      obtain ha | ha := a.prop.eq_or_lt
      · simp [← ha] at h
      · exact @ContravariantClass.elim α>0 α (fun x y => x * y) (· < ·) _ ⟨_, ha⟩ _ _ h ⟩⟩
#align pos_mul_reflect_lt_iff_contravariant_pos posMulReflectLT_iff_contravariant_pos

theorem mulPosReflectLT_iff_contravariant_pos :
    MulPosReflectLT α ↔ ContravariantClass α>0 α (fun x y => y * x) (· < ·) :=
  ⟨@MulPosReflectLT.to_contravariantClass_pos_mul_lt _ _ _ _, fun h =>
    ⟨fun a b c h => by
      obtain ha | ha := a.prop.eq_or_lt
      · simp [← ha] at h
      · exact @ContravariantClass.elim α>0 α (fun x y => y * x) (· < ·) _ ⟨_, ha⟩ _ _ h ⟩⟩
#align mul_pos_reflect_lt_iff_contravariant_pos mulPosReflectLT_iff_contravariant_pos

-- Porting note: mathlib3 proofs would look like `StrictMono.monotone <| @CovariantClass.elim ..`
-- but implicit argument handling causes that to break
-- see Note [lower instance priority]
instance (priority := 100) PosMulStrictMono.toPosMulMono [PosMulStrictMono α] : PosMulMono α :=
  posMulMono_iff_covariant_pos.2 (covariantClass_le_of_lt _ _ _)
#align pos_mul_strict_mono.to_pos_mul_mono PosMulStrictMono.toPosMulMono

-- Porting note: mathlib3 proofs would look like `StrictMono.monotone <| @CovariantClass.elim ..`
-- but implicit argument handling causes that to break
-- see Note [lower instance priority]
instance (priority := 100) MulPosStrictMono.toMulPosMono [MulPosStrictMono α] : MulPosMono α :=
  mulPosMono_iff_covariant_pos.2 (covariantClass_le_of_lt _ _ _)
#align mul_pos_strict_mono.to_mul_pos_mono MulPosStrictMono.toMulPosMono

-- see Note [lower instance priority]
instance (priority := 100) PosMulReflectLE.toPosMulReflectLT [PosMulReflectLE α] :
    PosMulReflectLT α :=
  posMulReflectLT_iff_contravariant_pos.2
    ⟨fun a b c h =>
      (le_of_mul_le_mul_of_pos_left h.le a.2).lt_of_ne <| by
        rintro rfl
        simp at h⟩
#align pos_mul_mono_rev.to_pos_mul_reflect_lt PosMulReflectLE.toPosMulReflectLT

-- see Note [lower instance priority]
instance (priority := 100) MulPosReflectLE.toMulPosReflectLT [MulPosReflectLE α] :
    MulPosReflectLT α :=
  mulPosReflectLT_iff_contravariant_pos.2
    ⟨fun a b c h =>
      (le_of_mul_le_mul_of_pos_right h.le a.2).lt_of_ne <| by
        rintro rfl
        simp at h⟩
#align mul_pos_mono_rev.to_mul_pos_reflect_lt MulPosReflectLE.toMulPosReflectLT

theorem mul_left_cancel_iff_of_pos [PosMulReflectLE α] (a0 : 0 < a) : a * b = a * c ↔ b = c :=
  ⟨fun h => (le_of_mul_le_mul_of_pos_left h.le a0).antisymm <|
    le_of_mul_le_mul_of_pos_left h.ge a0, congr_arg _⟩
#align mul_left_cancel_iff_of_pos mul_left_cancel_iff_of_pos

theorem mul_right_cancel_iff_of_pos [MulPosReflectLE α] (b0 : 0 < b) : a * b = c * b ↔ a = c :=
  ⟨fun h => (le_of_mul_le_mul_of_pos_right h.le b0).antisymm <|
    le_of_mul_le_mul_of_pos_right h.ge b0, congr_arg (· * b)⟩
#align mul_right_cancel_iff_of_pos mul_right_cancel_iff_of_pos

theorem mul_eq_mul_iff_eq_and_eq_of_pos [PosMulStrictMono α] [MulPosStrictMono α]
    (hab : a ≤ b) (hcd : c ≤ d) (a0 : 0 < a) (d0 : 0 < d) :
    a * c = b * d ↔ a = b ∧ c = d := by
<<<<<<< HEAD
  refine' ⟨fun h => _, fun h => congr_arg₂ (· * ·) h.1 h.2⟩
  rcases hac.eq_or_lt with (rfl | hac)
  · exact ⟨rfl, (mul_left_cancel_iff_of_pos a0).mp h⟩

  rcases eq_or_lt_of_le hbd with (rfl | hbd)
  · exact ⟨(mul_right_cancel_iff_of_pos d0).mp h, rfl⟩

  exact ((mul_lt_mul_of_lt_of_ltₚ hac hbd a0 d0).ne h).elim

theorem mul_eq_mul_iff_eq_and_eq_of_pos' [PosMulStrictMono α] [MulPosStrictMono α] [PosMulMonoRev α]
    [MulPosMonoRev α] (hac : a ≤ b) (hbd : c ≤ d) (b0 : 0 < b) (c0 : 0 < c) :
    a * c = b * d ↔ a = b ∧ c = d := by
  refine' ⟨fun h => _, fun h => congr_arg₂ (· * ·) h.1 h.2⟩
  rcases hac.eq_or_lt with (rfl | hac)
  · exact ⟨rfl, (mul_left_cancel_iff_of_pos b0).mp h⟩

  rcases eq_or_lt_of_le hbd with (rfl | hbd)
  · exact ⟨(mul_right_cancel_iff_of_pos c0).mp h, rfl⟩

  exact ((mul_lt_mul_of_lt_of_ltₚ' hac hbd c0 b0).ne h).elim
=======
  refine' ⟨fun h ↦ _, by rintro ⟨rfl, rfl⟩; rfl⟩
  simp only [eq_iff_le_not_lt, hab, hcd, true_and]
  refine' ⟨fun hab ↦ h.not_lt _, fun hcd ↦ h.not_lt _⟩
  · exact (mul_le_mul_of_nonneg_left hcd a0.le).trans_lt (mul_lt_mul_of_pos_right hab d0)
  · exact (mul_lt_mul_of_pos_left hcd a0).trans_le (mul_le_mul_of_nonneg_right hab d0.le)
#align mul_eq_mul_iff_eq_and_eq_of_pos mul_eq_mul_iff_eq_and_eq_of_pos

theorem mul_eq_mul_iff_eq_and_eq_of_pos' [PosMulStrictMono α] [MulPosStrictMono α]
    (hab : a ≤ b) (hcd : c ≤ d) (b0 : 0 < b) (c0 : 0 < c) :
    a * c = b * d ↔ a = b ∧ c = d := by
  refine' ⟨fun h ↦ _, by rintro ⟨rfl, rfl⟩; rfl⟩
  simp only [eq_iff_le_not_lt, hab, hcd, true_and]
  refine' ⟨fun hab ↦ h.not_lt _, fun hcd ↦ h.not_lt _⟩
  · exact (mul_lt_mul_of_pos_right hab c0).trans_le (mul_le_mul_of_nonneg_left hcd b0.le)
  · exact (mul_le_mul_of_nonneg_right hab c0.le).trans_lt (mul_lt_mul_of_pos_left hcd b0)
#align mul_eq_mul_iff_eq_and_eq_of_pos' mul_eq_mul_iff_eq_and_eq_of_pos'
>>>>>>> 038fe40c

end PartialOrder

section LinearOrder

variable [LinearOrder α]

theorem pos_and_pos_or_neg_and_neg_of_mul_pos [PosMulMono α] [MulPosMono α] (hab : 0 < a * b) :
    0 < a ∧ 0 < b ∨ a < 0 ∧ b < 0 := by
  rcases lt_trichotomy a 0 with (ha | rfl | ha)
  · refine' Or.inr ⟨ha, lt_imp_lt_of_le_imp_le (fun hb => _) hab⟩
    exact mul_nonpos_of_nonpos_of_nonneg ha.le hb
  · rw [zero_mul] at hab
    exact hab.false.elim
  · refine' Or.inl ⟨ha, lt_imp_lt_of_le_imp_le (fun hb => _) hab⟩
    exact mul_nonpos_of_nonneg_of_nonpos ha.le hb
#align pos_and_pos_or_neg_and_neg_of_mul_pos pos_and_pos_or_neg_and_neg_of_mul_pos


theorem neg_of_mul_pos_right [PosMulMono α] [MulPosMono α] (h : 0 < a * b) (ha : a ≤ 0) : b < 0 :=
  ((pos_and_pos_or_neg_and_neg_of_mul_pos h).resolve_left fun h => h.1.not_le ha).2
#align neg_of_mul_pos_right neg_of_mul_pos_right

theorem neg_of_mul_pos_left [PosMulMono α] [MulPosMono α] (h : 0 < a * b) (ha : b ≤ 0) : a < 0 :=
  ((pos_and_pos_or_neg_and_neg_of_mul_pos h).resolve_left fun h => h.2.not_le ha).1
#align neg_of_mul_pos_left neg_of_mul_pos_left

theorem neg_iff_neg_of_mul_pos [PosMulMono α] [MulPosMono α] (hab : 0 < a * b) : a < 0 ↔ b < 0 :=
  ⟨neg_of_mul_pos_right hab ∘ le_of_lt, neg_of_mul_pos_left hab ∘ le_of_lt⟩
#align neg_iff_neg_of_mul_pos neg_iff_neg_of_mul_pos

<<<<<<< HEAD
theorem Left.neg_of_mul_neg_right [PosMulMono α] (h : a * b < 0) (a0 : 0 ≤ a) : b < 0 :=
  lt_of_not_ge fun b0 : b ≥ 0 => (Left.mul_nonneg a0 b0).not_lt h

alias Left.neg_of_mul_neg_right ← neg_of_mul_neg_right

theorem Right.neg_of_mul_neg_right [MulPosMono α] (h : a * b < 0) (a0 : 0 ≤ a) : b < 0 :=
  lt_of_not_ge fun b0 : b ≥ 0 => (Right.mul_nonneg a0 b0).not_lt h

theorem Left.neg_of_mul_neg_left [PosMulMono α] (h : a * b < 0) (b0 : 0 ≤ b) : a < 0 :=
  lt_of_not_ge fun a0 : a ≥ 0 => (Left.mul_nonneg a0 b0).not_lt h

alias Left.neg_of_mul_neg_left ← neg_of_mul_neg_left

theorem Right.neg_of_mul_neg_left [MulPosMono α] (h : a * b < 0) (b0 : 0 ≤ b) : a < 0 :=
  lt_of_not_ge fun a0 : a ≥ 0 => (Right.mul_nonneg a0 b0).not_lt h
=======
theorem Left.neg_of_mul_neg_left [PosMulMono α] (h : a * b < 0) (h1 : 0 ≤ a) : b < 0 :=
  lt_of_not_ge fun h2 : b ≥ 0 => (Left.mul_nonneg h1 h2).not_lt h
#align left.neg_of_mul_neg_left Left.neg_of_mul_neg_left

theorem Right.neg_of_mul_neg_left [MulPosMono α] (h : a * b < 0) (h1 : 0 ≤ a) : b < 0 :=
  lt_of_not_ge fun h2 : b ≥ 0 => (Right.mul_nonneg h1 h2).not_lt h
#align right.neg_of_mul_neg_left Right.neg_of_mul_neg_left

theorem Left.neg_of_mul_neg_right [PosMulMono α] (h : a * b < 0) (h1 : 0 ≤ b) : a < 0 :=
  lt_of_not_ge fun h2 : a ≥ 0 => (Left.mul_nonneg h2 h1).not_lt h
#align left.neg_of_mul_neg_right Left.neg_of_mul_neg_right

theorem Right.neg_of_mul_neg_right [MulPosMono α] (h : a * b < 0) (h1 : 0 ≤ b) : a < 0 :=
  lt_of_not_ge fun h2 : a ≥ 0 => (Right.mul_nonneg h2 h1).not_lt h
#align right.neg_of_mul_neg_right Right.neg_of_mul_neg_right
>>>>>>> 038fe40c

end LinearOrder

end MulZeroClass

section MulOneClass

variable [MulOneClass α] [Zero α]

section Preorder

variable [Preorder α]

/-! Lemmas of the form `a ≤ a * b ↔ 1 ≤ b` and `a * b ≤ a ↔ b ≤ 1`,
which assume left covariance. -/


@[simp]
lemma le_mul_iff_one_le_right [PosMulMono α] [PosMulReflectLE α] (a0 : 0 < a) : a ≤ a * b ↔ 1 ≤ b :=
  Iff.trans (by rw [mul_one]) (mul_le_mul_left a0)
#align le_mul_iff_one_le_right le_mul_iff_one_le_right

@[simp]
theorem lt_mul_iff_one_lt_right [PosMulStrictMono α] [PosMulReflectLT α] (a0 : 0 < a) :
    a < a * b ↔ 1 < b :=
  Iff.trans (by rw [mul_one]) (mul_lt_mul_left a0)
#align lt_mul_iff_one_lt_right lt_mul_iff_one_lt_right

@[simp]
lemma mul_le_iff_le_one_right [PosMulMono α] [PosMulReflectLE α] (a0 : 0 < a) : a * b ≤ a ↔ b ≤ 1 :=
  Iff.trans (by rw [mul_one]) (mul_le_mul_left a0)
#align mul_le_iff_le_one_right mul_le_iff_le_one_right

@[simp]
theorem mul_lt_iff_lt_one_right [PosMulStrictMono α] [PosMulReflectLT α] (a0 : 0 < a) :
    a * b < a ↔ b < 1 :=
  Iff.trans (by rw [mul_one]) (mul_lt_mul_left a0)
#align mul_lt_iff_lt_one_right mul_lt_iff_lt_one_right

/-! Lemmas of the form `a ≤ b * a ↔ 1 ≤ b` and `a * b ≤ b ↔ a ≤ 1`,
which assume right covariance. -/


@[simp]
lemma le_mul_iff_one_le_left [MulPosMono α] [MulPosReflectLE α] (a0 : 0 < a) : a ≤ b * a ↔ 1 ≤ b :=
  Iff.trans (by rw [one_mul]) (mul_le_mul_right a0)
#align le_mul_iff_one_le_left le_mul_iff_one_le_left

@[simp]
theorem lt_mul_iff_one_lt_left [MulPosStrictMono α] [MulPosReflectLT α] (a0 : 0 < a) :
    a < b * a ↔ 1 < b :=
  Iff.trans (by rw [one_mul]) (mul_lt_mul_right a0)
#align lt_mul_iff_one_lt_left lt_mul_iff_one_lt_left

@[simp]
lemma mul_le_iff_le_one_left [MulPosMono α] [MulPosReflectLE α] (b0 : 0 < b) : a * b ≤ b ↔ a ≤ 1 :=
  Iff.trans (by rw [one_mul]) (mul_le_mul_right b0)
#align mul_le_iff_le_one_left mul_le_iff_le_one_left

@[simp]
theorem mul_lt_iff_lt_one_left [MulPosStrictMono α] [MulPosReflectLT α] (b0 : 0 < b) :
    a * b < b ↔ a < 1 :=
  Iff.trans (by rw [one_mul]) (mul_lt_mul_right b0)
#align mul_lt_iff_lt_one_left mul_lt_iff_lt_one_left

/-! Lemmas of the form `1 ≤ b → a ≤ a * b`.

Variants with `< 0` and `≤ 0` instead of `0 <` and `0 ≤` appear in `Mathlib/Algebra/Order/Ring/Defs`
(which imports this file) as they need additional results which are not yet available here. -/


theorem mul_le_of_le_one_left [MulPosMono α] (hb : 0 ≤ b) (h : a ≤ 1) : a * b ≤ b := by
  simpa only [one_mul] using mul_le_mul_of_nonneg_right h hb
#align mul_le_of_le_one_left mul_le_of_le_one_left

theorem le_mul_of_one_le_left [MulPosMono α] (hb : 0 ≤ b) (h : 1 ≤ a) : b ≤ a * b := by
  simpa only [one_mul] using mul_le_mul_of_nonneg_right h hb
#align le_mul_of_one_le_left le_mul_of_one_le_left

theorem mul_le_of_le_one_right [PosMulMono α] (ha : 0 ≤ a) (h : b ≤ 1) : a * b ≤ a := by
  simpa only [mul_one] using mul_le_mul_of_nonneg_left h ha
#align mul_le_of_le_one_right mul_le_of_le_one_right

theorem le_mul_of_one_le_right [PosMulMono α] (ha : 0 ≤ a) (h : 1 ≤ b) : a ≤ a * b := by
  simpa only [mul_one] using mul_le_mul_of_nonneg_left h ha
#align le_mul_of_one_le_right le_mul_of_one_le_right

theorem mul_lt_of_lt_one_left [MulPosStrictMono α] (hb : 0 < b) (h : a < 1) : a * b < b := by
  simpa only [one_mul] using mul_lt_mul_of_pos_right h hb
#align mul_lt_of_lt_one_left mul_lt_of_lt_one_left

theorem lt_mul_of_one_lt_left [MulPosStrictMono α] (hb : 0 < b) (h : 1 < a) : b < a * b := by
  simpa only [one_mul] using mul_lt_mul_of_pos_right h hb
#align lt_mul_of_one_lt_left lt_mul_of_one_lt_left

theorem mul_lt_of_lt_one_right [PosMulStrictMono α] (ha : 0 < a) (h : b < 1) : a * b < a := by
  simpa only [mul_one] using mul_lt_mul_of_pos_left h ha
#align mul_lt_of_lt_one_right mul_lt_of_lt_one_right

theorem lt_mul_of_one_lt_right [PosMulStrictMono α] (ha : 0 < a) (h : 1 < b) : a < a * b := by
  simpa only [mul_one] using mul_lt_mul_of_pos_left h ha
#align lt_mul_of_one_lt_right lt_mul_of_one_lt_right

/-! Lemmas of the form `b ≤ c → a ≤ 1 → b * a ≤ c`. -/


/- Yaël: What's the point of these lemmas? They just chain an existing lemma with an assumption in
all possible ways, thereby artificially inflating the API and making the truly relevant lemmas hard
to find -/
theorem mul_le_of_le_of_le_one_of_nonneg [PosMulMono α] (h : b ≤ c) (ha : a ≤ 1) (hb : 0 ≤ b) :
    b * a ≤ c :=
  (mul_le_of_le_one_right hb ha).trans h
#align mul_le_of_le_of_le_one_of_nonneg mul_le_of_le_of_le_one_of_nonneg

theorem mul_lt_of_le_of_lt_one_of_pos [PosMulStrictMono α] (bc : b ≤ c) (ha : a < 1) (b0 : 0 < b) :
    b * a < c :=
  (mul_lt_of_lt_one_right b0 ha).trans_le bc
#align mul_lt_of_le_of_lt_one_of_pos mul_lt_of_le_of_lt_one_of_pos

theorem mul_lt_of_lt_of_le_one_of_nonneg [PosMulMono α] (h : b < c) (ha : a ≤ 1) (hb : 0 ≤ b) :
    b * a < c :=
  (mul_le_of_le_one_right hb ha).trans_lt h
#align mul_lt_of_lt_of_le_one_of_nonneg mul_lt_of_lt_of_le_one_of_nonneg

/-- Assumes left covariance. -/
theorem Left.mul_le_one_of_le_of_le [PosMulMono α] (ha : a ≤ 1) (hb : b ≤ 1) (a0 : 0 ≤ a) :
    a * b ≤ 1 :=
  mul_le_of_le_of_le_one_of_nonneg ha hb a0
#align left.mul_le_one_of_le_of_le Left.mul_le_one_of_le_of_le

/-- Assumes left covariance. -/
theorem Left.mul_lt_of_le_of_lt_one_of_pos [PosMulStrictMono α] (ha : a ≤ 1) (hb : b < 1)
    (a0 : 0 < a) : a * b < 1 :=
  _root_.mul_lt_of_le_of_lt_one_of_pos ha hb a0
#align left.mul_lt_of_le_of_lt_one_of_pos Left.mul_lt_of_le_of_lt_one_of_pos

/-- Assumes left covariance. -/
theorem Left.mul_lt_of_lt_of_le_one_of_nonneg [PosMulMono α] (ha : a < 1) (hb : b ≤ 1)
    (a0 : 0 ≤ a) : a * b < 1 :=
  _root_.mul_lt_of_lt_of_le_one_of_nonneg ha hb a0
#align left.mul_lt_of_lt_of_le_one_of_nonneg Left.mul_lt_of_lt_of_le_one_of_nonneg

theorem mul_le_of_le_of_le_one' [PosMulMono α] [MulPosMono α] (bc : b ≤ c) (ha : a ≤ 1) (a0 : 0 ≤ a)
    (c0 : 0 ≤ c) : b * a ≤ c :=
  (mul_le_mul_of_nonneg_right bc a0).trans <| mul_le_of_le_one_right c0 ha
#align mul_le_of_le_of_le_one' mul_le_of_le_of_le_one'

theorem mul_lt_of_lt_of_le_one' [PosMulMono α] [MulPosStrictMono α] (bc : b < c) (ha : a ≤ 1)
    (a0 : 0 < a) (c0 : 0 ≤ c) : b * a < c :=
  (mul_lt_mul_of_pos_right bc a0).trans_le <| mul_le_of_le_one_right c0 ha
#align mul_lt_of_lt_of_le_one' mul_lt_of_lt_of_le_one'

theorem mul_lt_of_le_of_lt_one' [PosMulStrictMono α] [MulPosMono α] (bc : b ≤ c) (ha : a < 1)
    (a0 : 0 ≤ a) (c0 : 0 < c) : b * a < c :=
  (mul_le_mul_of_nonneg_right bc a0).trans_lt <| mul_lt_of_lt_one_right c0 ha
#align mul_lt_of_le_of_lt_one' mul_lt_of_le_of_lt_one'

theorem mul_lt_of_lt_of_lt_one_of_pos [PosMulMono α] [MulPosStrictMono α] (bc : b < c) (ha : a ≤ 1)
    (a0 : 0 < a) (c0 : 0 ≤ c) : b * a < c :=
  (mul_lt_mul_of_pos_right bc a0).trans_le <| mul_le_of_le_one_right c0 ha
#align mul_lt_of_lt_of_lt_one_of_pos mul_lt_of_lt_of_lt_one_of_pos

/-! Lemmas of the form `b ≤ c → 1 ≤ a → b ≤ c * a`. -/


theorem le_mul_of_le_of_one_le_of_nonneg [PosMulMono α] (h : b ≤ c) (ha : 1 ≤ a) (hc : 0 ≤ c) :
    b ≤ c * a :=
  h.trans <| le_mul_of_one_le_right hc ha
#align le_mul_of_le_of_one_le_of_nonneg le_mul_of_le_of_one_le_of_nonneg

theorem lt_mul_of_le_of_one_lt_of_pos [PosMulStrictMono α] (bc : b ≤ c) (ha : 1 < a) (c0 : 0 < c) :
    b < c * a :=
  bc.trans_lt <| lt_mul_of_one_lt_right c0 ha
#align lt_mul_of_le_of_one_lt_of_pos lt_mul_of_le_of_one_lt_of_pos

theorem lt_mul_of_lt_of_one_le_of_nonneg [PosMulMono α] (h : b < c) (ha : 1 ≤ a) (hc : 0 ≤ c) :
    b < c * a :=
  h.trans_le <| le_mul_of_one_le_right hc ha
#align lt_mul_of_lt_of_one_le_of_nonneg lt_mul_of_lt_of_one_le_of_nonneg

/-- Assumes left covariance. -/
theorem Left.one_le_mul_of_le_of_le [PosMulMono α] (ha : 1 ≤ a) (hb : 1 ≤ b) (a0 : 0 ≤ a) :
    1 ≤ a * b :=
  le_mul_of_le_of_one_le_of_nonneg ha hb a0
#align left.one_le_mul_of_le_of_le Left.one_le_mul_of_le_of_le

/-- Assumes left covariance. -/
theorem Left.one_lt_mul_of_le_of_lt_of_pos [PosMulStrictMono α] (ha : 1 ≤ a) (hb : 1 < b)
    (a0 : 0 < a) : 1 < a * b :=
  lt_mul_of_le_of_one_lt_of_pos ha hb a0
#align left.one_lt_mul_of_le_of_lt_of_pos Left.one_lt_mul_of_le_of_lt_of_pos

/-- Assumes left covariance. -/
theorem Left.lt_mul_of_lt_of_one_le_of_nonneg [PosMulMono α] (ha : 1 < a) (hb : 1 ≤ b)
    (a0 : 0 ≤ a) : 1 < a * b :=
  _root_.lt_mul_of_lt_of_one_le_of_nonneg ha hb a0
#align left.lt_mul_of_lt_of_one_le_of_nonneg Left.lt_mul_of_lt_of_one_le_of_nonneg

theorem le_mul_of_le_of_one_le' [PosMulMono α] [MulPosMono α] (bc : b ≤ c) (ha : 1 ≤ a)
    (a0 : 0 ≤ a) (b0 : 0 ≤ b) : b ≤ c * a :=
  (le_mul_of_one_le_right b0 ha).trans <| mul_le_mul_of_nonneg_right bc a0
#align le_mul_of_le_of_one_le' le_mul_of_le_of_one_le'

theorem lt_mul_of_le_of_one_lt' [PosMulStrictMono α] [MulPosMono α] (bc : b ≤ c) (ha : 1 < a)
    (a0 : 0 ≤ a) (b0 : 0 < b) : b < c * a :=
  (lt_mul_of_one_lt_right b0 ha).trans_le <| mul_le_mul_of_nonneg_right bc a0
#align lt_mul_of_le_of_one_lt' lt_mul_of_le_of_one_lt'

theorem lt_mul_of_lt_of_one_le' [PosMulMono α] [MulPosStrictMono α] (bc : b < c) (ha : 1 ≤ a)
    (a0 : 0 < a) (b0 : 0 ≤ b) : b < c * a :=
  (le_mul_of_one_le_right b0 ha).trans_lt <| mul_lt_mul_of_pos_right bc a0
#align lt_mul_of_lt_of_one_le' lt_mul_of_lt_of_one_le'

theorem lt_mul_of_lt_of_one_lt_of_pos [PosMulStrictMono α] [MulPosStrictMono α] (bc : b < c)
    (ha : 1 < a) (a0 : 0 < a) (b0 : 0 < b) : b < c * a :=
  (lt_mul_of_one_lt_right b0 ha).trans <| mul_lt_mul_of_pos_right bc a0
#align lt_mul_of_lt_of_one_lt_of_pos lt_mul_of_lt_of_one_lt_of_pos

/-! Lemmas of the form `a ≤ 1 → b ≤ c → a * b ≤ c`. -/


theorem mul_le_of_le_one_of_le_of_nonneg [MulPosMono α] (ha : a ≤ 1) (h : b ≤ c) (hb : 0 ≤ b) :
    a * b ≤ c :=
  (mul_le_of_le_one_left hb ha).trans h
#align mul_le_of_le_one_of_le_of_nonneg mul_le_of_le_one_of_le_of_nonneg

theorem mul_lt_of_lt_one_of_le_of_pos [MulPosStrictMono α] (ha : a < 1) (h : b ≤ c) (hb : 0 < b) :
    a * b < c :=
  (mul_lt_of_lt_one_left hb ha).trans_le h
#align mul_lt_of_lt_one_of_le_of_pos mul_lt_of_lt_one_of_le_of_pos

theorem mul_lt_of_le_one_of_lt_of_nonneg [MulPosMono α] (ha : a ≤ 1) (h : b < c) (hb : 0 ≤ b) :
    a * b < c :=
  (mul_le_of_le_one_left hb ha).trans_lt h
#align mul_lt_of_le_one_of_lt_of_nonneg mul_lt_of_le_one_of_lt_of_nonneg

/-- Assumes right covariance. -/
theorem Right.mul_lt_one_of_lt_of_le_of_pos [MulPosStrictMono α] (ha : a < 1) (hb : b ≤ 1)
    (b0 : 0 < b) : a * b < 1 :=
  mul_lt_of_lt_one_of_le_of_pos ha hb b0
#align right.mul_lt_one_of_lt_of_le_of_pos Right.mul_lt_one_of_lt_of_le_of_pos

/-- Assumes right covariance. -/
theorem Right.mul_lt_one_of_le_of_lt_of_nonneg [MulPosMono α] (ha : a ≤ 1) (hb : b < 1)
    (b0 : 0 ≤ b) : a * b < 1 :=
  mul_lt_of_le_one_of_lt_of_nonneg ha hb b0
#align right.mul_lt_one_of_le_of_lt_of_nonneg Right.mul_lt_one_of_le_of_lt_of_nonneg

theorem mul_lt_of_lt_one_of_lt_of_pos [PosMulStrictMono α] [MulPosStrictMono α] (ha : a < 1)
    (bc : b < c) (a0 : 0 < a) (c0 : 0 < c) : a * b < c :=
  (mul_lt_mul_of_pos_left bc a0).trans <| mul_lt_of_lt_one_left c0 ha
#align mul_lt_of_lt_one_of_lt_of_pos mul_lt_of_lt_one_of_lt_of_pos

/-- Assumes right covariance. -/
theorem Right.mul_le_one_of_le_of_le [MulPosMono α] (ha : a ≤ 1) (hb : b ≤ 1) (b0 : 0 ≤ b) :
    a * b ≤ 1 :=
  mul_le_of_le_one_of_le_of_nonneg ha hb b0
#align right.mul_le_one_of_le_of_le Right.mul_le_one_of_le_of_le

theorem mul_le_of_le_one_of_le' [PosMulMono α] [MulPosMono α] (ha : a ≤ 1) (bc : b ≤ c) (a0 : 0 ≤ a)
    (c0 : 0 ≤ c) : a * b ≤ c :=
  (mul_le_mul_of_nonneg_left bc a0).trans <| mul_le_of_le_one_left c0 ha
#align mul_le_of_le_one_of_le' mul_le_of_le_one_of_le'

theorem mul_lt_of_lt_one_of_le' [PosMulMono α] [MulPosStrictMono α] (ha : a < 1) (bc : b ≤ c)
    (a0 : 0 ≤ a) (c0 : 0 < c) : a * b < c :=
  (mul_le_mul_of_nonneg_left bc a0).trans_lt <| mul_lt_of_lt_one_left c0 ha
#align mul_lt_of_lt_one_of_le' mul_lt_of_lt_one_of_le'

theorem mul_lt_of_le_one_of_lt' [PosMulStrictMono α] [MulPosMono α] (ha : a ≤ 1) (bc : b < c)
    (a0 : 0 < a) (c0 : 0 ≤ c) : a * b < c :=
  (mul_lt_mul_of_pos_left bc a0).trans_le <| mul_le_of_le_one_left c0 ha
#align mul_lt_of_le_one_of_lt' mul_lt_of_le_one_of_lt'

/-! Lemmas of the form `1 ≤ a → b ≤ c → b ≤ a * c`. -/


theorem lt_mul_of_one_lt_of_le_of_pos [MulPosStrictMono α] (ha : 1 < a) (h : b ≤ c) (hc : 0 < c) :
    b < a * c :=
  h.trans_lt <| lt_mul_of_one_lt_left hc ha
#align lt_mul_of_one_lt_of_le_of_pos lt_mul_of_one_lt_of_le_of_pos

theorem lt_mul_of_one_le_of_lt_of_nonneg [MulPosMono α] (ha : 1 ≤ a) (h : b < c) (hc : 0 ≤ c) :
    b < a * c :=
  h.trans_le <| le_mul_of_one_le_left hc ha
#align lt_mul_of_one_le_of_lt_of_nonneg lt_mul_of_one_le_of_lt_of_nonneg

theorem lt_mul_of_one_lt_of_lt_of_pos [MulPosStrictMono α] (ha : 1 < a) (h : b < c) (hc : 0 < c) :
    b < a * c :=
  h.trans <| lt_mul_of_one_lt_left hc ha
#align lt_mul_of_one_lt_of_lt_of_pos lt_mul_of_one_lt_of_lt_of_pos

/-- Assumes right covariance. -/
theorem Right.one_lt_mul_of_lt_of_le_of_pos [MulPosStrictMono α] (ha : 1 < a) (hb : 1 ≤ b)
    (b0 : 0 < b) : 1 < a * b :=
  lt_mul_of_one_lt_of_le_of_pos ha hb b0
#align right.one_lt_mul_of_lt_of_le_of_pos Right.one_lt_mul_of_lt_of_le_of_pos

/-- Assumes right covariance. -/
theorem Right.one_lt_mul_of_le_of_lt_of_nonneg [MulPosMono α] (ha : 1 ≤ a) (hb : 1 < b)
    (b0 : 0 ≤ b) : 1 < a * b :=
  lt_mul_of_one_le_of_lt_of_nonneg ha hb b0
#align right.one_lt_mul_of_le_of_lt_of_nonneg Right.one_lt_mul_of_le_of_lt_of_nonneg

/-- Assumes right covariance. -/
theorem Right.one_lt_mul_of_lt_of_lt [MulPosStrictMono α] (ha : 1 < a) (hb : 1 < b) (b0 : 0 < b) :
    1 < a * b :=
  lt_mul_of_one_lt_of_lt_of_pos ha hb b0
#align right.one_lt_mul_of_lt_of_lt Right.one_lt_mul_of_lt_of_lt

theorem lt_mul_of_one_lt_of_lt_of_nonneg [MulPosMono α] (ha : 1 ≤ a) (h : b < c) (hc : 0 ≤ c) :
    b < a * c :=
  h.trans_le <| le_mul_of_one_le_left hc ha
#align lt_mul_of_one_lt_of_lt_of_nonneg lt_mul_of_one_lt_of_lt_of_nonneg

theorem lt_of_mul_lt_of_one_le_of_nonneg_left [PosMulMono α] (h : a * b < c) (hle : 1 ≤ b)
    (ha : 0 ≤ a) : a < c :=
  (le_mul_of_one_le_right ha hle).trans_lt h
#align lt_of_mul_lt_of_one_le_of_nonneg_left lt_of_mul_lt_of_one_le_of_nonneg_left

theorem lt_of_lt_mul_of_le_one_of_nonneg_left [PosMulMono α] (h : a < b * c) (hc : c ≤ 1)
    (hb : 0 ≤ b) : a < b :=
  h.trans_le <| mul_le_of_le_one_right hb hc
#align lt_of_lt_mul_of_le_one_of_nonneg_left lt_of_lt_mul_of_le_one_of_nonneg_left

theorem lt_of_lt_mul_of_le_one_of_nonneg_right [MulPosMono α] (h : a < b * c) (hb : b ≤ 1)
    (hc : 0 ≤ c) : a < c :=
  h.trans_le <| mul_le_of_le_one_left hc hb
#align lt_of_lt_mul_of_le_one_of_nonneg_right lt_of_lt_mul_of_le_one_of_nonneg_right

theorem le_mul_of_one_le_of_le_of_nonneg [MulPosMono α] (ha : 1 ≤ a) (bc : b ≤ c) (c0 : 0 ≤ c) :
    b ≤ a * c :=
  bc.trans <| le_mul_of_one_le_left c0 ha
#align le_mul_of_one_le_of_le_of_nonneg le_mul_of_one_le_of_le_of_nonneg

/-- Assumes right covariance. -/
theorem Right.one_le_mul_of_le_of_le [MulPosMono α] (ha : 1 ≤ a) (hb : 1 ≤ b) (b0 : 0 ≤ b) :
    1 ≤ a * b :=
  le_mul_of_one_le_of_le_of_nonneg ha hb b0
#align right.one_le_mul_of_le_of_le Right.one_le_mul_of_le_of_le

theorem le_of_mul_le_of_one_le_of_nonneg_left [PosMulMono α] (h : a * b ≤ c) (hb : 1 ≤ b)
    (ha : 0 ≤ a) : a ≤ c :=
  (le_mul_of_one_le_right ha hb).trans h
#align le_of_mul_le_of_one_le_of_nonneg_left le_of_mul_le_of_one_le_of_nonneg_left

theorem le_of_le_mul_of_le_one_of_nonneg_left [PosMulMono α] (h : a ≤ b * c) (hc : c ≤ 1)
    (hb : 0 ≤ b) : a ≤ b :=
  h.trans <| mul_le_of_le_one_right hb hc
#align le_of_le_mul_of_le_one_of_nonneg_left le_of_le_mul_of_le_one_of_nonneg_left

theorem le_of_mul_le_of_one_le_nonneg_right [MulPosMono α] (h : a * b ≤ c) (ha : 1 ≤ a)
    (hb : 0 ≤ b) : b ≤ c :=
  (le_mul_of_one_le_left hb ha).trans h
#align le_of_mul_le_of_one_le_nonneg_right le_of_mul_le_of_one_le_nonneg_right

theorem le_of_le_mul_of_le_one_of_nonneg_right [MulPosMono α] (h : a ≤ b * c) (hb : b ≤ 1)
    (hc : 0 ≤ c) : a ≤ c :=
  h.trans <| mul_le_of_le_one_left hc hb
#align le_of_le_mul_of_le_one_of_nonneg_right le_of_le_mul_of_le_one_of_nonneg_right

end Preorder

section LinearOrder

variable [LinearOrder α]

-- Yaël: What's the point of this lemma? If we have `0 * 0 = 0`, then we can just take `b = 0`.
-- proven with `a0 : 0 ≤ a` as `exists_square_le`
theorem exists_square_le' [PosMulStrictMono α] (a0 : 0 < a) : ∃ b : α, b * b ≤ a := by
  obtain ha | ha := lt_or_le a 1
  · exact ⟨a, (mul_lt_of_lt_one_right a0 ha).le⟩
  · exact ⟨1, by rwa [mul_one]⟩
#align exists_square_le' exists_square_le'

end LinearOrder

end MulOneClass

section CancelMonoidWithZero

variable [CancelMonoidWithZero α]

section PartialOrder

variable [PartialOrder α]

theorem PosMulMono.toPosMulStrictMono [PosMulMono α] : PosMulStrictMono α :=
  ⟨fun x _ _ h => (mul_le_mul_of_nonneg_left h.le x.2.le).lt_of_ne
    (h.ne ∘ mul_left_cancel₀ x.2.ne')⟩
#align pos_mul_mono.to_pos_mul_strict_mono PosMulMono.toPosMulStrictMono

theorem posMulMono_iff_posMulStrictMono : PosMulMono α ↔ PosMulStrictMono α :=
  ⟨@PosMulMono.toPosMulStrictMono α _ _, @PosMulStrictMono.toPosMulMono α _ _⟩
#align pos_mul_mono_iff_pos_mul_strict_mono posMulMono_iff_posMulStrictMono

theorem MulPosMono.toMulPosStrictMono [MulPosMono α] : MulPosStrictMono α :=
  ⟨fun x _ _ h => (mul_le_mul_of_nonneg_right h.le x.2.le).lt_of_ne
    (h.ne ∘ mul_right_cancel₀ x.2.ne')⟩
#align mul_pos_mono.to_mul_pos_strict_mono MulPosMono.toMulPosStrictMono

theorem mulPosMono_iff_mulPosStrictMono : MulPosMono α ↔ MulPosStrictMono α :=
  ⟨@MulPosMono.toMulPosStrictMono α _ _, @MulPosStrictMono.toMulPosMono α _ _⟩
#align mul_pos_mono_iff_mul_pos_strict_mono mulPosMono_iff_mulPosStrictMono

theorem PosMulReflectLT.toPosMulReflectLE [PosMulReflectLT α] : PosMulReflectLE α :=
  ⟨fun x _ _ h =>
    h.eq_or_lt.elim (le_of_eq ∘ mul_left_cancel₀ x.2.ne.symm) fun h' =>
      (lt_of_mul_lt_mul_left h' x.2.le).le⟩
#align pos_mul_reflect_lt.to_pos_mul_mono_rev PosMulReflectLT.toPosMulReflectLE

theorem posMulReflectLE_iff_posMulReflectLT : PosMulReflectLE α ↔ PosMulReflectLT α :=
  ⟨@PosMulReflectLE.toPosMulReflectLT α _ _, @PosMulReflectLT.toPosMulReflectLE α _ _⟩
#align pos_mul_mono_rev_iff_pos_mul_reflect_lt posMulReflectLE_iff_posMulReflectLT

theorem MulPosReflectLT.toMulPosReflectLE [MulPosReflectLT α] : MulPosReflectLE α :=
  ⟨fun x _ _ h => h.eq_or_lt.elim (le_of_eq ∘ mul_right_cancel₀ x.2.ne.symm) fun h' =>
    (lt_of_mul_lt_mul_right h' x.2.le).le⟩
#align mul_pos_reflect_lt.to_mul_pos_mono_rev MulPosReflectLT.toMulPosReflectLE

theorem mulPosReflectLE_iff_mulPosReflectLT : MulPosReflectLE α ↔ MulPosReflectLT α :=
  ⟨@MulPosReflectLE.toMulPosReflectLT α _ _, @MulPosReflectLT.toMulPosReflectLE α _ _⟩
#align mul_pos_mono_rev_iff_mul_pos_reflect_lt mulPosReflectLE_iff_mulPosReflectLT

end PartialOrder

end CancelMonoidWithZero

section CommSemigroupHasZero

variable [Mul α] [IsSymmOp α α (· * ·)] [Zero α] [Preorder α]

theorem posMulStrictMono_iff_mulPosStrictMono : PosMulStrictMono α ↔ MulPosStrictMono α := by
  simp only [PosMulStrictMono, MulPosStrictMono, IsSymmOp.symm_op]
#align pos_mul_strict_mono_iff_mul_pos_strict_mono posMulStrictMono_iff_mulPosStrictMono

theorem posMulReflectLT_iff_mulPosReflectLT : PosMulReflectLT α ↔ MulPosReflectLT α := by
  simp only [PosMulReflectLT, MulPosReflectLT, IsSymmOp.symm_op]
#align pos_mul_reflect_lt_iff_mul_pos_reflect_lt posMulReflectLT_iff_mulPosReflectLT

theorem posMulMono_iff_mulPosMono : PosMulMono α ↔ MulPosMono α := by
  simp only [PosMulMono, MulPosMono, IsSymmOp.symm_op]
#align pos_mul_mono_iff_mul_pos_mono posMulMono_iff_mulPosMono

theorem posMulReflectLE_iff_mulPosReflectLE : PosMulReflectLE α ↔ MulPosReflectLE α := by
  simp only [PosMulReflectLE, MulPosReflectLE, IsSymmOp.symm_op]
#align pos_mul_mono_rev_iff_mul_pos_mono_rev posMulReflectLE_iff_mulPosReflectLE

end CommSemigroupHasZero<|MERGE_RESOLUTION|>--- conflicted
+++ resolved
@@ -304,7 +304,6 @@
   (mul_lt_mul_of_pos_right h₁ c0).trans (mul_lt_mul_of_pos_left h₂ b0)
 #align mul_lt_mul_of_lt_of_lt' mul_lt_mul_of_lt_of_lt'
 
-<<<<<<< HEAD
 alias mul_le_mul_of_le_of_leₚ' ← mul_le_mul -- this name was in `Algebra.Order.Ring.Defs`
 alias mul_lt_mul_of_lt_of_leₚ' ← mul_lt_mul -- this name was in `Algebra.Order.Ring.Defs`
 alias mul_lt_mul_of_le_of_ltₚ' ← mul_lt_mul' -- this name was in `Algebra.Order.Ring.Defs`
@@ -316,6 +315,7 @@
 theorem mul_lt_of_mul_lt_leftₚ [PosMulMono α]
     (h : a * b < c) (hle : d ≤ b) (a0 : 0 ≤ a) : a * d < c :=
   (mul_le_mul_of_nonneg_left hle a0).trans_lt h
+#align mul_lt_of_mul_lt_of_nonneg_left mul_lt_of_mul_lt_leftₚ
 
 theorem le_mul_of_le_mul_leftₚ [PosMulMono α]
     (h : a ≤ b * c) (hle : c ≤ d) (b0 : 0 ≤ b) : a ≤ b * d :=
@@ -324,6 +324,7 @@
 theorem lt_mul_of_lt_mul_leftₚ [PosMulMono α]
     (h : a < b * c) (hle : c ≤ d) (b0 : 0 ≤ b) : a < b * d :=
   h.trans_le (mul_le_mul_of_nonneg_left hle b0)
+#align lt_mul_of_lt_mul_of_nonneg_left lt_mul_of_lt_mul_leftₚ
 
 theorem mul_le_of_mul_le_rightₚ [MulPosMono α]
     (h : a * b ≤ c) (hle : d ≤ a) (b0 : 0 ≤ b) : d * b ≤ c :=
@@ -332,6 +333,7 @@
 theorem mul_lt_of_mul_lt_rightₚ [MulPosMono α]
     (h : a * b < c) (hle : d ≤ a) (b0 : 0 ≤ b) : d * b < c :=
   (mul_le_mul_of_nonneg_right hle b0).trans_lt h
+#align mul_lt_of_mul_lt_of_nonneg_right mul_lt_of_mul_lt_rightₚ
 
 theorem le_mul_of_le_mul_rightₚ [MulPosMono α]
     (h : a ≤ b * c) (hle : b ≤ d) (c0 : 0 ≤ c) : a ≤ d * c :=
@@ -340,6 +342,7 @@
 theorem lt_mul_of_lt_mul_rightₚ [MulPosMono α]
     (h : a < b * c) (hle : b ≤ d) (c0 : 0 ≤ c) : a < d * c :=
   h.trans_le (mul_le_mul_of_nonneg_right hle c0)
+#align lt_mul_of_lt_mul_of_nonneg_right lt_mul_of_lt_mul_rightₚ
 
 alias mul_le_of_mul_le_leftₚ ← mul_le_of_mul_le_of_nonneg_left
 alias mul_lt_of_mul_lt_leftₚ ← mul_lt_of_mul_lt_of_nonneg_left
@@ -349,27 +352,6 @@
 alias mul_lt_of_mul_lt_rightₚ ← mul_lt_of_mul_lt_of_nonneg_right
 alias le_mul_of_le_mul_rightₚ ← le_mul_of_le_mul_of_nonneg_right
 alias lt_mul_of_lt_mul_rightₚ ← lt_mul_of_lt_mul_of_nonneg_right
-=======
-theorem mul_lt_of_mul_lt_of_nonneg_left [PosMulMono α] (h : a * b < c) (hdb : d ≤ b) (ha : 0 ≤ a) :
-    a * d < c :=
-  (mul_le_mul_of_nonneg_left hdb ha).trans_lt h
-#align mul_lt_of_mul_lt_of_nonneg_left mul_lt_of_mul_lt_of_nonneg_left
-
-theorem lt_mul_of_lt_mul_of_nonneg_left [PosMulMono α] (h : a < b * c) (hcd : c ≤ d) (hb : 0 ≤ b) :
-    a < b * d :=
-  h.trans_le <| mul_le_mul_of_nonneg_left hcd hb
-#align lt_mul_of_lt_mul_of_nonneg_left lt_mul_of_lt_mul_of_nonneg_left
-
-theorem mul_lt_of_mul_lt_of_nonneg_right [MulPosMono α] (h : a * b < c) (hda : d ≤ a) (hb : 0 ≤ b) :
-    d * b < c :=
-  (mul_le_mul_of_nonneg_right hda hb).trans_lt h
-#align mul_lt_of_mul_lt_of_nonneg_right mul_lt_of_mul_lt_of_nonneg_right
-
-theorem lt_mul_of_lt_mul_of_nonneg_right [MulPosMono α] (h : a < b * c) (hbd : b ≤ d) (hc : 0 ≤ c) :
-    a < d * c :=
-  h.trans_le <| mul_le_mul_of_nonneg_right hbd hc
-#align lt_mul_of_lt_mul_of_nonneg_right lt_mul_of_lt_mul_of_nonneg_right
->>>>>>> 038fe40c
 
 end Preorder
 
@@ -512,7 +494,6 @@
   ⟨pos_of_mul_pos_right hab ∘ le_of_lt, pos_of_mul_pos_left hab ∘ le_of_lt⟩
 #align pos_iff_pos_of_mul_pos pos_iff_pos_of_mul_pos
 
-<<<<<<< HEAD
 /-- Assumes left strict covariance. -/
 theorem left.mul_lt_mulₚ [PosMulStrictMono α] [MulPosMono α]
     (h₁ : a < b) (h₂ : c < d) (a0 : 0 ≤ a) (c0 : 0 ≤ c) : a * c < b * d :=
@@ -525,46 +506,12 @@
 
 alias left.mul_lt_mulₚ ← mul_lt_mulₚ
 alias left.mul_lt_mulₚ ← mul_lt_mul'' -- this name was in `Algebra.Order.Ring.Defs`
-=======
-theorem mul_le_mul_of_le_of_le [PosMulMono α] [MulPosMono α] (h₁ : a ≤ b) (h₂ : c ≤ d) (a0 : 0 ≤ a)
-    (d0 : 0 ≤ d) : a * c ≤ b * d :=
-  (mul_le_mul_of_nonneg_left h₂ a0).trans <| mul_le_mul_of_nonneg_right h₁ d0
-#align mul_le_mul_of_le_of_le mul_le_mul_of_le_of_le
-
-theorem mul_le_mul [PosMulMono α] [MulPosMono α] (h₁ : a ≤ b) (h₂ : c ≤ d) (c0 : 0 ≤ c)
-    (b0 : 0 ≤ b) : a * c ≤ b * d :=
-  (mul_le_mul_of_nonneg_right h₁ c0).trans <| mul_le_mul_of_nonneg_left h₂ b0
-#align mul_le_mul mul_le_mul
->>>>>>> 038fe40c
 
 theorem mul_self_le_mul_self [PosMulMono α] [MulPosMono α] (ha : 0 ≤ a) (hab : a ≤ b) :
     a * a ≤ b * b :=
   mul_le_mul hab hab ha <| ha.trans hab
 #align mul_self_le_mul_self mul_self_le_mul_self
 
-<<<<<<< HEAD
-=======
-theorem mul_le_of_mul_le_of_nonneg_left [PosMulMono α] (h : a * b ≤ c) (hle : d ≤ b)
-    (a0 : 0 ≤ a) : a * d ≤ c :=
-  (mul_le_mul_of_nonneg_left hle a0).trans h
-#align mul_le_of_mul_le_of_nonneg_left mul_le_of_mul_le_of_nonneg_left
-
-theorem le_mul_of_le_mul_of_nonneg_left [PosMulMono α] (h : a ≤ b * c) (hle : c ≤ d)
-    (b0 : 0 ≤ b) : a ≤ b * d :=
-  h.trans (mul_le_mul_of_nonneg_left hle b0)
-#align le_mul_of_le_mul_of_nonneg_left le_mul_of_le_mul_of_nonneg_left
-
-theorem mul_le_of_mul_le_of_nonneg_right [MulPosMono α] (h : a * b ≤ c) (hle : d ≤ a)
-    (b0 : 0 ≤ b) : d * b ≤ c :=
-  (mul_le_mul_of_nonneg_right hle b0).trans h
-#align mul_le_of_mul_le_of_nonneg_right mul_le_of_mul_le_of_nonneg_right
-
-theorem le_mul_of_le_mul_of_nonneg_right [MulPosMono α] (h : a ≤ b * c) (hle : b ≤ d)
-    (c0 : 0 ≤ c) : a ≤ d * c :=
-  h.trans (mul_le_mul_of_nonneg_right hle c0)
-#align le_mul_of_le_mul_of_nonneg_right le_mul_of_le_mul_of_nonneg_right
-
->>>>>>> 038fe40c
 end Preorder
 
 section PartialOrder
@@ -654,28 +601,6 @@
 theorem mul_eq_mul_iff_eq_and_eq_of_pos [PosMulStrictMono α] [MulPosStrictMono α]
     (hab : a ≤ b) (hcd : c ≤ d) (a0 : 0 < a) (d0 : 0 < d) :
     a * c = b * d ↔ a = b ∧ c = d := by
-<<<<<<< HEAD
-  refine' ⟨fun h => _, fun h => congr_arg₂ (· * ·) h.1 h.2⟩
-  rcases hac.eq_or_lt with (rfl | hac)
-  · exact ⟨rfl, (mul_left_cancel_iff_of_pos a0).mp h⟩
-
-  rcases eq_or_lt_of_le hbd with (rfl | hbd)
-  · exact ⟨(mul_right_cancel_iff_of_pos d0).mp h, rfl⟩
-
-  exact ((mul_lt_mul_of_lt_of_ltₚ hac hbd a0 d0).ne h).elim
-
-theorem mul_eq_mul_iff_eq_and_eq_of_pos' [PosMulStrictMono α] [MulPosStrictMono α] [PosMulMonoRev α]
-    [MulPosMonoRev α] (hac : a ≤ b) (hbd : c ≤ d) (b0 : 0 < b) (c0 : 0 < c) :
-    a * c = b * d ↔ a = b ∧ c = d := by
-  refine' ⟨fun h => _, fun h => congr_arg₂ (· * ·) h.1 h.2⟩
-  rcases hac.eq_or_lt with (rfl | hac)
-  · exact ⟨rfl, (mul_left_cancel_iff_of_pos b0).mp h⟩
-
-  rcases eq_or_lt_of_le hbd with (rfl | hbd)
-  · exact ⟨(mul_right_cancel_iff_of_pos c0).mp h, rfl⟩
-
-  exact ((mul_lt_mul_of_lt_of_ltₚ' hac hbd c0 b0).ne h).elim
-=======
   refine' ⟨fun h ↦ _, by rintro ⟨rfl, rfl⟩; rfl⟩
   simp only [eq_iff_le_not_lt, hab, hcd, true_and]
   refine' ⟨fun hab ↦ h.not_lt _, fun hcd ↦ h.not_lt _⟩
@@ -692,7 +617,6 @@
   · exact (mul_lt_mul_of_pos_right hab c0).trans_le (mul_le_mul_of_nonneg_left hcd b0.le)
   · exact (mul_le_mul_of_nonneg_right hab c0.le).trans_lt (mul_lt_mul_of_pos_left hcd b0)
 #align mul_eq_mul_iff_eq_and_eq_of_pos' mul_eq_mul_iff_eq_and_eq_of_pos'
->>>>>>> 038fe40c
 
 end PartialOrder
 
@@ -724,39 +648,25 @@
   ⟨neg_of_mul_pos_right hab ∘ le_of_lt, neg_of_mul_pos_left hab ∘ le_of_lt⟩
 #align neg_iff_neg_of_mul_pos neg_iff_neg_of_mul_pos
 
-<<<<<<< HEAD
 theorem Left.neg_of_mul_neg_right [PosMulMono α] (h : a * b < 0) (a0 : 0 ≤ a) : b < 0 :=
   lt_of_not_ge fun b0 : b ≥ 0 => (Left.mul_nonneg a0 b0).not_lt h
+#align left.neg_of_mul_neg_left Left.neg_of_mul_neg_right
 
 alias Left.neg_of_mul_neg_right ← neg_of_mul_neg_right
 
 theorem Right.neg_of_mul_neg_right [MulPosMono α] (h : a * b < 0) (a0 : 0 ≤ a) : b < 0 :=
   lt_of_not_ge fun b0 : b ≥ 0 => (Right.mul_nonneg a0 b0).not_lt h
+#align right.neg_of_mul_neg_left Right.neg_of_mul_neg_right
 
 theorem Left.neg_of_mul_neg_left [PosMulMono α] (h : a * b < 0) (b0 : 0 ≤ b) : a < 0 :=
   lt_of_not_ge fun a0 : a ≥ 0 => (Left.mul_nonneg a0 b0).not_lt h
+#align left.neg_of_mul_neg_right Left.neg_of_mul_neg_left
 
 alias Left.neg_of_mul_neg_left ← neg_of_mul_neg_left
 
 theorem Right.neg_of_mul_neg_left [MulPosMono α] (h : a * b < 0) (b0 : 0 ≤ b) : a < 0 :=
   lt_of_not_ge fun a0 : a ≥ 0 => (Right.mul_nonneg a0 b0).not_lt h
-=======
-theorem Left.neg_of_mul_neg_left [PosMulMono α] (h : a * b < 0) (h1 : 0 ≤ a) : b < 0 :=
-  lt_of_not_ge fun h2 : b ≥ 0 => (Left.mul_nonneg h1 h2).not_lt h
-#align left.neg_of_mul_neg_left Left.neg_of_mul_neg_left
-
-theorem Right.neg_of_mul_neg_left [MulPosMono α] (h : a * b < 0) (h1 : 0 ≤ a) : b < 0 :=
-  lt_of_not_ge fun h2 : b ≥ 0 => (Right.mul_nonneg h1 h2).not_lt h
-#align right.neg_of_mul_neg_left Right.neg_of_mul_neg_left
-
-theorem Left.neg_of_mul_neg_right [PosMulMono α] (h : a * b < 0) (h1 : 0 ≤ b) : a < 0 :=
-  lt_of_not_ge fun h2 : a ≥ 0 => (Left.mul_nonneg h2 h1).not_lt h
-#align left.neg_of_mul_neg_right Left.neg_of_mul_neg_right
-
-theorem Right.neg_of_mul_neg_right [MulPosMono α] (h : a * b < 0) (h1 : 0 ≤ b) : a < 0 :=
-  lt_of_not_ge fun h2 : a ≥ 0 => (Right.mul_nonneg h2 h1).not_lt h
-#align right.neg_of_mul_neg_right Right.neg_of_mul_neg_right
->>>>>>> 038fe40c
+#align right.neg_of_mul_neg_right Right.neg_of_mul_neg_left
 
 end LinearOrder
 
