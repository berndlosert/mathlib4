/-
Copyright (c) 2018 Patrick Massot. All rights reserved.
Released under Apache 2.0 license as described in the file LICENSE.
Authors: Patrick Massot, Kevin Buzzard, Scott Morrison, Johan Commelin, Chris Hughes,
  Johannes Hölzl, Yury Kudryashov
-/
import Mathlib.Algebra.GroupWithZero.Defs
import Mathlib.Data.FunLike.Basic

#align_import algebra.hom.group from "leanprover-community/mathlib"@"a148d797a1094ab554ad4183a4ad6f130358ef64"

/-!
# Monoid and group homomorphisms

This file defines the bundled structures for monoid and group homomorphisms. Namely, we define
`MonoidHom` (resp., `AddMonoidHom`) to be bundled homomorphisms between multiplicative (resp.,
additive) monoids or groups.

We also define coercion to a function, and usual operations: composition, identity homomorphism,
pointwise multiplication and pointwise inversion.

This file also defines the lesser-used (and notation-less) homomorphism types which are used as
building blocks for other homomorphisms:

* `ZeroHom`
* `OneHom`
* `AddHom`
* `MulHom`
* `MonoidWithZeroHom`

## Notations

* `→+`: Bundled `AddMonoid` homs. Also use for `AddGroup` homs.
* `→*`: Bundled `Monoid` homs. Also use for `Group` homs.
* `→*₀`: Bundled `MonoidWithZero` homs. Also use for `GroupWithZero` homs.
* `→ₙ*`: Bundled `Semigroup` homs.

## Implementation notes

There's a coercion from bundled homs to fun, and the canonical
notation is to use the bundled hom as a function via this coercion.

There is no `GroupHom` -- the idea is that `MonoidHom` is used.
The constructor for `MonoidHom` needs a proof of `map_one` as well
as `map_mul`; a separate constructor `MonoidHom.mk'` will construct
group homs (i.e. monoid homs between groups) given only a proof
that multiplication is preserved,

Implicit `{}` brackets are often used instead of type class `[]` brackets.  This is done when the
instances can be inferred because they are implicit arguments to the type `MonoidHom`.  When they
can be inferred from the type it is faster to use this method than to use type class inference.

Historically this file also included definitions of unbundled homomorphism classes; they were
deprecated and moved to `Deprecated/Group`.

## Tags

MonoidHom, AddMonoidHom

-/


variable {α β M N P : Type*}

-- monoids
variable {G : Type*} {H : Type*}

-- groups
variable {F : Type*}

-- homs
section Zero

/-- `ZeroHom M N` is the type of functions `M → N` that preserve zero.

When possible, instead of parametrizing results over `(f : ZeroHom M N)`,
you should parametrize over `(F : Type*) [ZeroHomClass F M N] (f : F)`.

When you extend this structure, make sure to also extend `ZeroHomClass`.
-/
structure ZeroHom (M : Type*) (N : Type*) [Zero M] [Zero N] where
  /-- The underlying function -/
  protected toFun : M → N
  /-- The proposition that the function preserves 0 -/
  protected map_zero' : toFun 0 = 0
#align zero_hom ZeroHom
#align zero_hom.map_zero' ZeroHom.map_zero'

/-- `ZeroHomClass F M N` states that `F` is a type of zero-preserving homomorphisms.

You should extend this typeclass when you extend `ZeroHom`.
-/
<<<<<<< HEAD
class ZeroHomClass (F : Type*) (M N : outParam Type*) [Zero M] [Zero N] [NDFunLike F M N] : Prop
    where
=======
class ZeroHomClass (F : Type*) (M N : outParam (Type*)) [Zero M] [Zero N]
  extends DFunLike F M fun _ => N where
>>>>>>> d695407a
  /-- The proposition that the function preserves 0 -/
  map_zero : ∀ f : F, f 0 = 0
#align zero_hom_class ZeroHomClass
#align zero_hom_class.map_zero ZeroHomClass.map_zero

-- Instances and lemmas are defined below through `@[to_additive]`.
end Zero

section Add

/-- `AddHom M N` is the type of functions `M → N` that preserve addition.

When possible, instead of parametrizing results over `(f : AddHom M N)`,
you should parametrize over `(F : Type*) [AddHomClass F M N] (f : F)`.

When you extend this structure, make sure to extend `AddHomClass`.
-/
structure AddHom (M : Type*) (N : Type*) [Add M] [Add N] where
  /-- The underlying function -/
  protected toFun : M → N
  /-- The proposition that the function preserves addition -/
  protected map_add' : ∀ x y, toFun (x + y) = toFun x + toFun y
#align add_hom AddHom

/-- `AddHomClass F M N` states that `F` is a type of addition-preserving homomorphisms.
You should declare an instance of this typeclass when you extend `AddHom`.
-/
<<<<<<< HEAD
class AddHomClass (F : Type*) (M N : outParam Type*) [Add M] [Add N] [NDFunLike F M N] : Prop where
=======
class AddHomClass (F : Type*) (M N : outParam (Type*)) [Add M] [Add N]
  extends DFunLike F M fun _ => N where
>>>>>>> d695407a
  /-- The proposition that the function preserves addition -/
  map_add : ∀ (f : F) (x y : M), f (x + y) = f x + f y
#align add_hom_class AddHomClass

-- Instances and lemmas are defined below through `@[to_additive]`.
end Add

section add_zero

/-- `M →+ N` is the type of functions `M → N` that preserve the `AddZeroClass` structure.

`AddMonoidHom` is also used for group homomorphisms.

When possible, instead of parametrizing results over `(f : M →+ N)`,
you should parametrize over `(F : Type*) [AddMonoidHomClass F M N] (f : F)`.

When you extend this structure, make sure to extend `AddMonoidHomClass`.
-/
structure AddMonoidHom (M : Type*) (N : Type*) [AddZeroClass M] [AddZeroClass N] extends
  ZeroHom M N, AddHom M N
#align add_monoid_hom AddMonoidHom

attribute [nolint docBlame] AddMonoidHom.toAddHom
attribute [nolint docBlame] AddMonoidHom.toZeroHom

/-- `M →+ N` denotes the type of additive monoid homomorphisms from `M` to `N`. -/
infixr:25 " →+ " => AddMonoidHom

/-- `AddMonoidHomClass F M N` states that `F` is a type of `AddZeroClass`-preserving
homomorphisms.

You should also extend this typeclass when you extend `AddMonoidHom`.
-/
class AddMonoidHomClass (F M N : Type*) [AddZeroClass M] [AddZeroClass N] [NDFunLike F M N]
  extends AddHomClass F M N, ZeroHomClass F M N : Prop
#align add_monoid_hom_class AddMonoidHomClass

-- Instances and lemmas are defined below through `@[to_additive]`.
end add_zero

section One

variable [One M] [One N]

/-- `OneHom M N` is the type of functions `M → N` that preserve one.

When possible, instead of parametrizing results over `(f : OneHom M N)`,
you should parametrize over `(F : Type*) [OneHomClass F M N] (f : F)`.

When you extend this structure, make sure to also extend `OneHomClass`.
-/
@[to_additive]
structure OneHom (M : Type*) (N : Type*) [One M] [One N] where
  /-- The underlying function -/
  protected toFun : M → N
  /-- The proposition that the function preserves 1 -/
  protected map_one' : toFun 1 = 1
#align one_hom OneHom

/-- `OneHomClass F M N` states that `F` is a type of one-preserving homomorphisms.
You should extend this typeclass when you extend `OneHom`.
-/
@[to_additive]
<<<<<<< HEAD
class OneHomClass (F : Type*) (M N : outParam Type*) [One M] [One N] [NDFunLike F M N] : Prop where
=======
class OneHomClass (F : Type*) (M N : outParam (Type*)) [One M] [One N]
  extends DFunLike F M fun _ => N where
>>>>>>> d695407a
  /-- The proposition that the function preserves 1 -/
  map_one : ∀ f : F, f 1 = 1
#align one_hom_class OneHomClass

@[to_additive]
instance OneHom.funLike : NDFunLike (OneHom M N) M N where
  coe := OneHom.toFun
  coe_injective' f g h := by cases f; cases g; congr

@[to_additive]
instance OneHom.oneHomClass : OneHomClass (OneHom M N) M N where
  map_one := OneHom.map_one'
#align one_hom.one_hom_class OneHom.oneHomClass
#align zero_hom.zero_hom_class ZeroHom.zeroHomClass

variable [NDFunLike F M N]

@[to_additive (attr := simp)]
theorem map_one [OneHomClass F M N] (f : F) : f 1 = 1 :=
  OneHomClass.map_one f
#align map_one map_one
#align map_zero map_zero

/-- In principle this could be an instance, but in practice it causes performance issues. -/
@[to_additive]
theorem Subsingleton.of_oneHomClass [Subsingleton M] [OneHomClass F M N] :
    Subsingleton F where
  allEq f g := DFunLike.ext _ _ fun x ↦ by simp [Subsingleton.elim x 1]

@[to_additive] instance [Subsingleton M] : Subsingleton (OneHom M N) := .of_oneHomClass

@[to_additive]
theorem map_eq_one_iff [OneHomClass F M N] (f : F) (hf : Function.Injective f)
    {x : M} :
    f x = 1 ↔ x = 1 := hf.eq_iff' (map_one f)
#align map_eq_one_iff map_eq_one_iff
#align map_eq_zero_iff map_eq_zero_iff

@[to_additive]
theorem map_ne_one_iff {R S F : Type*} [One R] [One S] [NDFunLike F R S] [OneHomClass F R S] (f : F)
    (hf : Function.Injective f) {x : R} : f x ≠ 1 ↔ x ≠ 1 := (map_eq_one_iff f hf).not
#align map_ne_one_iff map_ne_one_iff
#align map_ne_zero_iff map_ne_zero_iff

@[to_additive]
theorem ne_one_of_map {R S F : Type*} [One R] [One S] [NDFunLike F R S] [OneHomClass F R S]
    {f : F} {x : R} (hx : f x ≠ 1) : x ≠ 1 := ne_of_apply_ne f <| (by rwa [(map_one f)])
#align ne_one_of_map ne_one_of_map
#align ne_zero_of_map ne_zero_of_map

/-- Turn an element of a type `F` satisfying `OneHomClass F M N` into an actual
`OneHom`. This is declared as the default coercion from `F` to `OneHom M N`. -/
@[to_additive (attr := coe)
"Turn an element of a type `F` satisfying `ZeroHomClass F M N` into an actual
`ZeroHom`. This is declared as the default coercion from `F` to `ZeroHom M N`."]
def OneHomClass.toOneHom [OneHomClass F M N] (f : F) : OneHom M N where
  toFun := f
  map_one' := map_one f

/-- Any type satisfying `OneHomClass` can be cast into `OneHom` via `OneHomClass.toOneHom`. -/
@[to_additive "Any type satisfying `ZeroHomClass` can be cast into `ZeroHom` via
`ZeroHomClass.toZeroHom`. "]
instance [OneHomClass F M N] : CoeTC F (OneHom M N) :=
  ⟨OneHomClass.toOneHom⟩

@[to_additive (attr := simp)]
theorem OneHom.coe_coe [OneHomClass F M N] (f : F) :
    ((f : OneHom M N) : M → N) = f := rfl
#align one_hom.coe_coe OneHom.coe_coe
#align zero_hom.coe_coe ZeroHom.coe_coe

end One

section Mul

variable [Mul M] [Mul N]

/-- `M →ₙ* N` is the type of functions `M → N` that preserve multiplication. The `ₙ` in the notation
stands for "non-unital" because it is intended to match the notation for `NonUnitalAlgHom` and
`NonUnitalRingHom`, so a `MulHom` is a non-unital monoid hom.

When possible, instead of parametrizing results over `(f : M →ₙ* N)`,
you should parametrize over `(F : Type*) [MulHomClass F M N] (f : F)`.
When you extend this structure, make sure to extend `MulHomClass`.
-/
@[to_additive]
structure MulHom (M : Type*) (N : Type*) [Mul M] [Mul N] where
  /-- The underlying function -/
  protected toFun : M → N
  /-- The proposition that the function preserves multiplication -/
  protected map_mul' : ∀ x y, toFun (x * y) = toFun x * toFun y
#align mul_hom MulHom

/-- `M →ₙ* N` denotes the type of multiplication-preserving maps from `M` to `N`. -/
infixr:25 " →ₙ* " => MulHom

/-- `MulHomClass F M N` states that `F` is a type of multiplication-preserving homomorphisms.

You should declare an instance of this typeclass when you extend `MulHom`.
-/
@[to_additive]
<<<<<<< HEAD
class MulHomClass (F : Type*) (M N : outParam Type*) [Mul M] [Mul N] [NDFunLike F M N] : Prop where
=======
class MulHomClass (F : Type*) (M N : outParam (Type*)) [Mul M] [Mul N]
  extends DFunLike F M fun _ => N where
>>>>>>> d695407a
  /-- The proposition that the function preserves multiplication -/
  map_mul : ∀ (f : F) (x y : M), f (x * y) = f x * f y
#align mul_hom_class MulHomClass

@[to_additive]
instance MulHom.funLike : NDFunLike (M →ₙ* N) M N where
  coe := MulHom.toFun
  coe_injective' f g h := by cases f; cases g; congr

/-- `MulHom` is a type of multiplication-preserving homomorphisms -/
@[to_additive "`AddHom` is a type of addition-preserving homomorphisms"]
instance MulHom.mulHomClass : MulHomClass (M →ₙ* N) M N where
  map_mul := MulHom.map_mul'
#align mul_hom.mul_hom_class MulHom.mulHomClass
#align add_hom.add_hom_class AddHom.addHomClass

variable [NDFunLike F M N]

@[to_additive (attr := simp)]
theorem map_mul [MulHomClass F M N] (f : F) (x y : M) : f (x * y) = f x * f y :=
  MulHomClass.map_mul f x y
#align map_mul map_mul
#align map_add map_add

/-- Turn an element of a type `F` satisfying `MulHomClass F M N` into an actual
`MulHom`. This is declared as the default coercion from `F` to `M →ₙ* N`. -/
@[to_additive (attr := coe)
"Turn an element of a type `F` satisfying `AddHomClass F M N` into an actual
`AddHom`. This is declared as the default coercion from `F` to `M →ₙ+ N`."]
def MulHomClass.toMulHom [MulHomClass F M N] (f : F) : M →ₙ* N where
  toFun := f
  map_mul' := map_mul f

/-- Any type satisfying `MulHomClass` can be cast into `MulHom` via `MulHomClass.toMulHom`. -/
@[to_additive "Any type satisfying `AddHomClass` can be cast into `AddHom` via
`AddHomClass.toAddHom`."]
instance [MulHomClass F M N] : CoeTC F (M →ₙ* N) :=
  ⟨MulHomClass.toMulHom⟩

@[to_additive (attr := simp)]
theorem MulHom.coe_coe [MulHomClass F M N] (f : F) : ((f : MulHom M N) : M → N) = f := rfl
#align mul_hom.coe_coe MulHom.coe_coe
#align add_hom.coe_coe AddHom.coe_coe

end Mul

section mul_one

variable [MulOneClass M] [MulOneClass N]

/-- `M →* N` is the type of functions `M → N` that preserve the `Monoid` structure.
`MonoidHom` is also used for group homomorphisms.

When possible, instead of parametrizing results over `(f : M →+ N)`,
you should parametrize over `(F : Type*) [MonoidHomClass F M N] (f : F)`.

When you extend this structure, make sure to extend `MonoidHomClass`.
-/
@[to_additive]
structure MonoidHom (M : Type*) (N : Type*) [MulOneClass M] [MulOneClass N] extends
  OneHom M N, M →ₙ* N
#align monoid_hom MonoidHom
-- Porting note: remove once `to_additive` is updated
-- This is waiting on https://github.com/leanprover-community/mathlib4/issues/660
attribute [to_additive existing] MonoidHom.toMulHom

attribute [nolint docBlame] MonoidHom.toMulHom
attribute [nolint docBlame] MonoidHom.toOneHom

/-- `M →* N` denotes the type of monoid homomorphisms from `M` to `N`. -/
infixr:25 " →* " => MonoidHom

/-- `MonoidHomClass F M N` states that `F` is a type of `Monoid`-preserving homomorphisms.
You should also extend this typeclass when you extend `MonoidHom`. -/
@[to_additive]
class MonoidHomClass (F : Type*) (M N : outParam Type*) [MulOneClass M] [MulOneClass N]
  [NDFunLike F M N]
  extends MulHomClass F M N, OneHomClass F M N : Prop
#align monoid_hom_class MonoidHomClass

@[to_additive]
instance MonoidHom.funLike : NDFunLike (M →* N) M N where
  coe f := f.toFun
  coe_injective' f g h := by
    cases f
    cases g
    congr
    apply DFunLike.coe_injective'
    exact h

@[to_additive]
instance MonoidHom.monoidHomClass : MonoidHomClass (M →* N) M N where
  map_mul := MonoidHom.map_mul'
  map_one f := f.toOneHom.map_one'
#align monoid_hom.monoid_hom_class MonoidHom.monoidHomClass
#align add_monoid_hom.add_monoid_hom_class AddMonoidHom.addMonoidHomClass

-- Porting note: we need to add an extra `to_additive`.
-- This is waiting on https://github.com/leanprover-community/mathlib4/issues/660
/-
-- Seems to be fixed by unbundling FunLike from MonoidHomClass
attribute [to_additive existing] MonoidHomClass.toMulHomClass
-/

@[to_additive] instance [Subsingleton M] : Subsingleton (M →* N) := .of_oneHomClass

variable [NDFunLike F M N]

/-- Turn an element of a type `F` satisfying `MonoidHomClass F M N` into an actual
`MonoidHom`. This is declared as the default coercion from `F` to `M →* N`. -/
@[to_additive (attr := coe)
"Turn an element of a type `F` satisfying `AddMonoidHomClass F M N` into an
actual `MonoidHom`. This is declared as the default coercion from `F` to `M →+ N`."]
def MonoidHomClass.toMonoidHom [MonoidHomClass F M N] (f : F) : M →* N :=
  { (f : M →ₙ* N), (f : OneHom M N) with }

/-- Any type satisfying `MonoidHomClass` can be cast into `MonoidHom` via
`MonoidHomClass.toMonoidHom`. -/
@[to_additive "Any type satisfying `AddMonoidHomClass` can be cast into `AddMonoidHom` via
`AddMonoidHomClass.toAddMonoidHom`."]
instance [MonoidHomClass F M N] : CoeTC F (M →* N) :=
  ⟨MonoidHomClass.toMonoidHom⟩

@[to_additive (attr := simp)]
theorem MonoidHom.coe_coe [MonoidHomClass F M N] (f : F) : ((f : M →* N) : M → N) = f := rfl
#align monoid_hom.coe_coe MonoidHom.coe_coe
#align add_monoid_hom.coe_coe AddMonoidHom.coe_coe

@[to_additive]
theorem map_mul_eq_one [MonoidHomClass F M N] (f : F) {a b : M} (h : a * b = 1) : f a * f b = 1 :=
  by rw [← map_mul, h, map_one]
#align map_mul_eq_one map_mul_eq_one
#align map_add_eq_zero map_add_eq_zero

variable [NDFunLike F G H]

@[to_additive]
theorem map_div' [DivInvMonoid G] [DivInvMonoid H] [MonoidHomClass F G H]
    (f : F) (hf : ∀ a, f a⁻¹ = (f a)⁻¹) (a b : G) : f (a / b) = f a / f b := by
  rw [div_eq_mul_inv, div_eq_mul_inv, map_mul, hf]
#align map_div' map_div'
#align map_sub' map_sub'

/-- Group homomorphisms preserve inverse. -/
@[to_additive (attr := simp) "Additive group homomorphisms preserve negation."]
theorem map_inv [Group G] [DivisionMonoid H] [MonoidHomClass F G H]
    (f : F) (a : G) : f a⁻¹ = (f a)⁻¹ :=
  eq_inv_of_mul_eq_one_left <| map_mul_eq_one f <| inv_mul_self _
#align map_inv map_inv
#align map_neg map_neg

/-- Group homomorphisms preserve division. -/
@[to_additive "Additive group homomorphisms preserve subtraction."]
theorem map_mul_inv [Group G] [DivisionMonoid H] [MonoidHomClass F G H] (f : F) (a b : G) :
    f (a * b⁻¹) = f a * (f b)⁻¹ := by rw [map_mul, map_inv]
#align map_mul_inv map_mul_inv
#align map_add_neg map_add_neg

/-- Group homomorphisms preserve division. -/
@[to_additive (attr := simp) "Additive group homomorphisms preserve subtraction."]
theorem map_div [Group G] [DivisionMonoid H] [MonoidHomClass F G H] (f : F) :
    ∀ a b, f (a / b) = f a / f b := map_div' _ <| map_inv f
#align map_div map_div
#align map_sub map_sub

@[to_additive (attr := simp) (reorder := 9 10)]
theorem map_pow [Monoid G] [Monoid H] [MonoidHomClass F G H] (f : F) (a : G) :
    ∀ n : ℕ, f (a ^ n) = f a ^ n
  | 0 => by rw [pow_zero, pow_zero, map_one]
  | n + 1 => by rw [pow_succ, pow_succ, map_mul, map_pow f a n]
#align map_pow map_pow
#align map_nsmul map_nsmul

@[to_additive]
theorem map_zpow' [DivInvMonoid G] [DivInvMonoid H] [MonoidHomClass F G H]
    (f : F) (hf : ∀ x : G, f x⁻¹ = (f x)⁻¹) (a : G) : ∀ n : ℤ, f (a ^ n) = f a ^ n
  | (n : ℕ) => by rw [zpow_ofNat, map_pow, zpow_ofNat]
  | Int.negSucc n => by rw [zpow_negSucc, hf, map_pow, ← zpow_negSucc]
#align map_zpow' map_zpow'
#align map_zsmul' map_zsmul'

/-- Group homomorphisms preserve integer power. -/
@[to_additive (attr := simp) (reorder := 9 10)
"Additive group homomorphisms preserve integer scaling."]
theorem map_zpow [Group G] [DivisionMonoid H] [MonoidHomClass F G H]
    (f : F) (g : G) (n : ℤ) : f (g ^ n) = f g ^ n := map_zpow' f (map_inv f) g n
#align map_zpow map_zpow
#align map_zsmul map_zsmul

end mul_one

section MulZeroOne

variable [MulZeroOneClass M] [MulZeroOneClass N]

/-- `M →*₀ N` is the type of functions `M → N` that preserve
the `MonoidWithZero` structure.

`MonoidWithZeroHom` is also used for group homomorphisms.

When possible, instead of parametrizing results over `(f : M →*₀ N)`,
you should parametrize over `(F : Type*) [MonoidWithZeroHomClass F M N] (f : F)`.

When you extend this structure, make sure to extend `MonoidWithZeroHomClass`.
-/
structure MonoidWithZeroHom (M : Type*) (N : Type*)
  [MulZeroOneClass M] [MulZeroOneClass N] extends ZeroHom M N, MonoidHom M N
#align monoid_with_zero_hom MonoidWithZeroHom

attribute [nolint docBlame] MonoidWithZeroHom.toMonoidHom
attribute [nolint docBlame] MonoidWithZeroHom.toZeroHom

/-- `M →*₀ N` denotes the type of zero-preserving monoid homomorphisms from `M` to `N`. -/
infixr:25 " →*₀ " => MonoidWithZeroHom

/-- `MonoidWithZeroHomClass F M N` states that `F` is a type of
`MonoidWithZero`-preserving homomorphisms.

You should also extend this typeclass when you extend `MonoidWithZeroHom`.
-/
class MonoidWithZeroHomClass (F : Type*) (M N : outParam Type*)
  [MulZeroOneClass M] [MulZeroOneClass N]
  [NDFunLike F M N]
  extends MonoidHomClass F M N, ZeroHomClass F M N : Prop
#align monoid_with_zero_hom_class MonoidWithZeroHomClass

instance MonoidWithZeroHom.funLike : NDFunLike (M →*₀ N) M N where
  coe f := f.toFun
  coe_injective' f g h := by
    cases f
    cases g
    congr
    apply DFunLike.coe_injective'
    exact h

instance MonoidWithZeroHom.monoidWithZeroHomClass : MonoidWithZeroHomClass (M →*₀ N) M N where
  map_mul := MonoidWithZeroHom.map_mul'
  map_one := MonoidWithZeroHom.map_one'
  map_zero f := f.map_zero'
#align monoid_with_zero_hom.monoid_with_zero_hom_class MonoidWithZeroHom.monoidWithZeroHomClass

instance [Subsingleton M] : Subsingleton (M →*₀ N) := .of_oneHomClass

variable [NDFunLike F M N]

/-- Turn an element of a type `F` satisfying `MonoidWithZeroHomClass F M N` into an actual
`MonoidWithZeroHom`. This is declared as the default coercion from `F` to `M →*₀ N`. -/
@[coe]
def MonoidWithZeroHomClass.toMonoidWithZeroHom [MonoidWithZeroHomClass F M N] (f : F) : M →*₀ N :=
  { (f : M →* N), (f : ZeroHom M N) with }

/-- Any type satisfying `MonoidWithZeroHomClass` can be cast into `MonoidWithZeroHom` via
`MonoidWithZeroHomClass.toMonoidWithZeroHom`. -/
instance [MonoidWithZeroHomClass F M N] : CoeTC F (M →*₀ N) :=
  ⟨MonoidWithZeroHomClass.toMonoidWithZeroHom⟩

@[simp]
theorem MonoidWithZeroHom.coe_coe [MonoidWithZeroHomClass F M N] (f : F) :
    ((f : M →*₀ N) : M → N) = f := rfl
#align monoid_with_zero_hom.coe_coe MonoidWithZeroHom.coe_coe

end MulZeroOne

-- completely uninteresting lemmas about coercion to function, that all homs need
section Coes

/-! Bundled morphisms can be down-cast to weaker bundlings -/

attribute [coe] MonoidHom.toOneHom
attribute [coe] AddMonoidHom.toZeroHom

/-- `MonoidHom` down-cast to a `OneHom`, forgetting the multiplicative property. -/
@[to_additive "`AddMonoidHom` down-cast to a `ZeroHom`, forgetting the additive property"]
instance MonoidHom.coeToOneHom [MulOneClass M] [MulOneClass N] :
  Coe (M →* N) (OneHom M N) := ⟨MonoidHom.toOneHom⟩
#align monoid_hom.has_coe_to_one_hom MonoidHom.coeToOneHom
#align add_monoid_hom.has_coe_to_zero_hom AddMonoidHom.coeToZeroHom

attribute [coe] MonoidHom.toMulHom
attribute [coe] AddMonoidHom.toAddHom

/-- `MonoidHom` down-cast to a `MulHom`, forgetting the 1-preserving property. -/
@[to_additive "`AddMonoidHom` down-cast to an `AddHom`, forgetting the 0-preserving property."]
instance MonoidHom.coeToMulHom [MulOneClass M] [MulOneClass N] :
  Coe (M →* N) (M →ₙ* N) := ⟨MonoidHom.toMulHom⟩
#align monoid_hom.has_coe_to_mul_hom MonoidHom.coeToMulHom
#align add_monoid_hom.has_coe_to_add_hom AddMonoidHom.coeToAddHom

attribute [coe] MonoidWithZeroHom.toMonoidHom

/-- `MonoidWithZeroHom` down-cast to a `MonoidHom`, forgetting the 0-preserving property. -/
instance MonoidWithZeroHom.coeToMonoidHom [MulZeroOneClass M] [MulZeroOneClass N] :
  Coe (M →*₀ N) (M →* N) := ⟨MonoidWithZeroHom.toMonoidHom⟩
#align monoid_with_zero_hom.has_coe_to_monoid_hom MonoidWithZeroHom.coeToMonoidHom

attribute [coe] MonoidWithZeroHom.toZeroHom

/-- `MonoidWithZeroHom` down-cast to a `ZeroHom`, forgetting the monoidal property. -/
instance MonoidWithZeroHom.coeToZeroHom [MulZeroOneClass M] [MulZeroOneClass N] :
  Coe (M →*₀ N) (ZeroHom M N) := ⟨MonoidWithZeroHom.toZeroHom⟩
#align monoid_with_zero_hom.has_coe_to_zero_hom MonoidWithZeroHom.coeToZeroHom

-- these must come after the coe_toFun definitions
initialize_simps_projections ZeroHom (toFun → apply)
initialize_simps_projections AddHom (toFun → apply)
initialize_simps_projections AddMonoidHom (toFun → apply)
initialize_simps_projections OneHom (toFun → apply)
initialize_simps_projections MulHom (toFun → apply)
initialize_simps_projections MonoidHom (toFun → apply)
initialize_simps_projections MonoidWithZeroHom (toFun → apply)

@[to_additive (attr := simp)]
theorem OneHom.coe_mk [One M] [One N] (f : M → N) (h1) : (OneHom.mk f h1 : M → N) = f := rfl
#align one_hom.coe_mk OneHom.coe_mk
#align zero_hom.coe_mk ZeroHom.coe_mk

@[to_additive (attr := simp)]
theorem OneHom.toFun_eq_coe [One M] [One N] (f : OneHom M N) : f.toFun = f := rfl
#align one_hom.to_fun_eq_coe OneHom.toFun_eq_coe
#align zero_hom.to_fun_eq_coe ZeroHom.toFun_eq_coe

@[to_additive (attr := simp)]
theorem MulHom.coe_mk [Mul M] [Mul N] (f : M → N) (hmul) : (MulHom.mk f hmul : M → N) = f := rfl
#align mul_hom.coe_mk MulHom.coe_mk
#align add_hom.coe_mk AddHom.coe_mk

@[to_additive (attr := simp)]
theorem MulHom.toFun_eq_coe [Mul M] [Mul N] (f : M →ₙ* N) : f.toFun = f := rfl
#align mul_hom.to_fun_eq_coe MulHom.toFun_eq_coe
#align add_hom.to_fun_eq_coe AddHom.toFun_eq_coe

@[to_additive (attr := simp)]
theorem MonoidHom.coe_mk [MulOneClass M] [MulOneClass N] (f hmul) :
    (MonoidHom.mk f hmul : M → N) = f := rfl
#align monoid_hom.coe_mk MonoidHom.coe_mk
#align add_monoid_hom.coe_mk AddMonoidHom.coe_mk

@[to_additive (attr := simp)]
theorem MonoidHom.toOneHom_coe [MulOneClass M] [MulOneClass N] (f : M →* N) :
    (f.toOneHom : M → N) = f := rfl
#align monoid_hom.to_one_hom_coe MonoidHom.toOneHom_coe
#align add_monoid_hom.to_zero_hom_coe AddMonoidHom.toZeroHom_coe

@[to_additive (attr := simp)]
theorem MonoidHom.toMulHom_coe [MulOneClass M] [MulOneClass N] (f : M →* N) :
    f.toMulHom.toFun = f := rfl
#align monoid_hom.to_mul_hom_coe MonoidHom.toMulHom_coe
#align add_monoid_hom.to_add_hom_coe AddMonoidHom.toAddHom_coe

@[to_additive]
theorem MonoidHom.toFun_eq_coe [MulOneClass M] [MulOneClass N] (f : M →* N) : f.toFun = f := rfl
#align monoid_hom.to_fun_eq_coe MonoidHom.toFun_eq_coe
#align add_monoid_hom.to_fun_eq_coe AddMonoidHom.toFun_eq_coe

@[simp]
theorem MonoidWithZeroHom.coe_mk [MulZeroOneClass M] [MulZeroOneClass N] (f h1 hmul) :
    (MonoidWithZeroHom.mk f h1 hmul : M → N) = (f : M → N) := rfl
#align monoid_with_zero_hom.coe_mk MonoidWithZeroHom.coe_mk

@[simp]
theorem MonoidWithZeroHom.toZeroHom_coe [MulZeroOneClass M] [MulZeroOneClass N] (f : M →*₀ N) :
    (f.toZeroHom : M → N) = f := rfl
#align monoid_with_zero_hom.to_zero_hom_coe MonoidWithZeroHom.toZeroHom_coe

theorem MonoidWithZeroHom.toMonoidHom_coe [MulZeroOneClass M] [MulZeroOneClass N] (f : M →*₀ N) :
    f.toMonoidHom.toFun = f := rfl
#align monoid_with_zero_hom.to_monoid_hom_coe MonoidWithZeroHom.toMonoidHom_coe

@[to_additive (attr := ext)]
theorem OneHom.ext [One M] [One N] ⦃f g : OneHom M N⦄ (h : ∀ x, f x = g x) : f = g :=
  DFunLike.ext _ _ h
#align one_hom.ext OneHom.ext
#align zero_hom.ext ZeroHom.ext

@[to_additive (attr := ext)]
theorem MulHom.ext [Mul M] [Mul N] ⦃f g : M →ₙ* N⦄ (h : ∀ x, f x = g x) : f = g :=
  DFunLike.ext _ _ h
#align mul_hom.ext MulHom.ext
#align add_hom.ext AddHom.ext

@[to_additive (attr := ext)]
theorem MonoidHom.ext [MulOneClass M] [MulOneClass N] ⦃f g : M →* N⦄ (h : ∀ x, f x = g x) : f = g :=
  DFunLike.ext _ _ h
#align monoid_hom.ext MonoidHom.ext
#align add_monoid_hom.ext AddMonoidHom.ext

@[ext]
theorem MonoidWithZeroHom.ext [MulZeroOneClass M] [MulZeroOneClass N] ⦃f g : M →*₀ N⦄
    (h : ∀ x, f x = g x) : f = g := DFunLike.ext _ _ h
#align monoid_with_zero_hom.ext MonoidWithZeroHom.ext


namespace MonoidHom

variable [Group G]
variable [MulOneClass M]

/-- Makes a group homomorphism from a proof that the map preserves multiplication. -/
@[to_additive (attr := simps (config := .asFn))
  "Makes an additive group homomorphism from a proof that the map preserves addition."]
def mk' (f : M → G) (map_mul : ∀ a b : M, f (a * b) = f a * f b) : M →* G where
  toFun := f
  map_mul' := map_mul
  map_one' := by rw [← mul_right_cancel_iff, ← map_mul _ 1, one_mul, one_mul]
#align monoid_hom.mk' MonoidHom.mk'
#align add_monoid_hom.mk' AddMonoidHom.mk'
#align add_monoid_hom.mk'_apply AddMonoidHom.mk'_apply
#align monoid_hom.mk'_apply MonoidHom.mk'_apply

end MonoidHom

section Deprecated

/-- Deprecated: use `DFunLike.congr_fun` instead. -/
@[to_additive (attr := deprecated) "Deprecated: use `DFunLike.congr_fun` instead."]
theorem OneHom.congr_fun [One M] [One N] {f g : OneHom M N} (h : f = g) (x : M) : f x = g x :=
  DFunLike.congr_fun h x
#align one_hom.congr_fun OneHom.congr_fun
#align zero_hom.congr_fun ZeroHom.congr_fun

/-- Deprecated: use `DFunLike.congr_fun` instead. -/
@[to_additive (attr := deprecated) "Deprecated: use `DFunLike.congr_fun` instead."]
theorem MulHom.congr_fun [Mul M] [Mul N] {f g : M →ₙ* N} (h : f = g) (x : M) : f x = g x :=
  DFunLike.congr_fun h x
#align mul_hom.congr_fun MulHom.congr_fun
#align add_hom.congr_fun AddHom.congr_fun

/-- Deprecated: use `DFunLike.congr_fun` instead. -/
@[to_additive (attr := deprecated) "Deprecated: use `DFunLike.congr_fun` instead."]
theorem MonoidHom.congr_fun [MulOneClass M] [MulOneClass N] {f g : M →* N} (h : f = g) (x : M) :
    f x = g x := DFunLike.congr_fun h x
#align monoid_hom.congr_fun MonoidHom.congr_fun
#align add_monoid_hom.congr_fun AddMonoidHom.congr_fun

/-- Deprecated: use `DFunLike.congr_fun` instead. -/
@[deprecated]
theorem MonoidWithZeroHom.congr_fun [MulZeroOneClass M] [MulZeroOneClass N] {f g : M →*₀ N}
    (h : f = g) (x : M) : f x = g x := DFunLike.congr_fun h x
#align monoid_with_zero_hom.congr_fun MonoidWithZeroHom.congr_fun

/-- Deprecated: use `DFunLike.congr_arg` instead. -/
@[to_additive (attr := deprecated) "Deprecated: use `DFunLike.congr_arg` instead."]
theorem OneHom.congr_arg [One M] [One N] (f : OneHom M N) {x y : M} (h : x = y) : f x = f y :=
  DFunLike.congr_arg f h
#align one_hom.congr_arg OneHom.congr_arg
#align zero_hom.congr_arg ZeroHom.congr_arg

/-- Deprecated: use `DFunLike.congr_arg` instead. -/
@[to_additive (attr := deprecated) "Deprecated: use `DFunLike.congr_arg` instead."]
theorem MulHom.congr_arg [Mul M] [Mul N] (f : M →ₙ* N) {x y : M} (h : x = y) : f x = f y :=
  DFunLike.congr_arg f h
#align mul_hom.congr_arg MulHom.congr_arg
#align add_hom.congr_arg AddHom.congr_arg

/-- Deprecated: use `DFunLike.congr_arg` instead. -/
@[to_additive (attr := deprecated) "Deprecated: use `DFunLike.congr_arg` instead."]
theorem MonoidHom.congr_arg [MulOneClass M] [MulOneClass N] (f : M →* N) {x y : M} (h : x = y) :
    f x = f y := DFunLike.congr_arg f h
#align monoid_hom.congr_arg MonoidHom.congr_arg
#align add_monoid_hom.congr_arg AddMonoidHom.congr_arg

/-- Deprecated: use `DFunLike.congr_arg` instead. -/
@[deprecated]
theorem MonoidWithZeroHom.congr_arg [MulZeroOneClass M] [MulZeroOneClass N] (f : M →*₀ N) {x y : M}
    (h : x = y) : f x = f y := DFunLike.congr_arg f h
#align monoid_with_zero_hom.congr_arg MonoidWithZeroHom.congr_arg

/-- Deprecated: use `DFunLike.coe_injective` instead. -/
@[to_additive (attr := deprecated) "Deprecated: use `DFunLike.coe_injective` instead."]
theorem OneHom.coe_inj [One M] [One N] ⦃f g : OneHom M N⦄ (h : (f : M → N) = g) : f = g :=
  DFunLike.coe_injective h
#align one_hom.coe_inj OneHom.coe_inj
#align zero_hom.coe_inj ZeroHom.coe_inj

/-- Deprecated: use `DFunLike.coe_injective` instead. -/
@[to_additive (attr := deprecated) "Deprecated: use `DFunLike.coe_injective` instead."]
theorem MulHom.coe_inj [Mul M] [Mul N] ⦃f g : M →ₙ* N⦄ (h : (f : M → N) = g) : f = g :=
  DFunLike.coe_injective h
#align mul_hom.coe_inj MulHom.coe_inj
#align add_hom.coe_inj AddHom.coe_inj

/-- Deprecated: use `DFunLike.coe_injective` instead. -/
@[to_additive (attr := deprecated) "Deprecated: use `DFunLike.coe_injective` instead."]
theorem MonoidHom.coe_inj [MulOneClass M] [MulOneClass N] ⦃f g : M →* N⦄ (h : (f : M → N) = g) :
    f = g := DFunLike.coe_injective h
#align monoid_hom.coe_inj MonoidHom.coe_inj
#align add_monoid_hom.coe_inj AddMonoidHom.coe_inj

/-- Deprecated: use `DFunLike.coe_injective` instead. -/
@[deprecated]
theorem MonoidWithZeroHom.coe_inj [MulZeroOneClass M] [MulZeroOneClass N] ⦃f g : M →*₀ N⦄
    (h : (f : M → N) = g) : f = g := DFunLike.coe_injective h
#align monoid_with_zero_hom.coe_inj MonoidWithZeroHom.coe_inj

/-- Deprecated: use `DFunLike.ext_iff` instead. -/
@[to_additive (attr := deprecated) "Deprecated: use `DFunLike.ext_iff` instead."]
theorem OneHom.ext_iff [One M] [One N] {f g : OneHom M N} : f = g ↔ ∀ x, f x = g x :=
  DFunLike.ext_iff
#align one_hom.ext_iff OneHom.ext_iff
#align zero_hom.ext_iff ZeroHom.ext_iff

/-- Deprecated: use `DFunLike.ext_iff` instead. -/
@[to_additive (attr := deprecated) "Deprecated: use `DFunLike.ext_iff` instead."]
theorem MulHom.ext_iff [Mul M] [Mul N] {f g : M →ₙ* N} : f = g ↔ ∀ x, f x = g x :=
  DFunLike.ext_iff
#align mul_hom.ext_iff MulHom.ext_iff
#align add_hom.ext_iff AddHom.ext_iff

/-- Deprecated: use `DFunLike.ext_iff` instead. -/
@[to_additive (attr := deprecated) "Deprecated: use `DFunLike.ext_iff` instead."]
theorem MonoidHom.ext_iff [MulOneClass M] [MulOneClass N] {f g : M →* N} : f = g ↔ ∀ x, f x = g x :=
  DFunLike.ext_iff
#align monoid_hom.ext_iff MonoidHom.ext_iff
#align add_monoid_hom.ext_iff AddMonoidHom.ext_iff

/-- Deprecated: use `DFunLike.ext_iff` instead. -/
@[deprecated]
theorem MonoidWithZeroHom.ext_iff [MulZeroOneClass M] [MulZeroOneClass N] {f g : M →*₀ N} :
    f = g ↔ ∀ x, f x = g x := DFunLike.ext_iff
#align monoid_with_zero_hom.ext_iff MonoidWithZeroHom.ext_iff

end Deprecated

@[to_additive (attr := simp)]
theorem OneHom.mk_coe [One M] [One N] (f : OneHom M N) (h1) : OneHom.mk f h1 = f :=
  OneHom.ext fun _ => rfl
#align one_hom.mk_coe OneHom.mk_coe
#align zero_hom.mk_coe ZeroHom.mk_coe

@[to_additive (attr := simp)]
theorem MulHom.mk_coe [Mul M] [Mul N] (f : M →ₙ* N) (hmul) : MulHom.mk f hmul = f :=
  MulHom.ext fun _ => rfl
#align mul_hom.mk_coe MulHom.mk_coe
#align add_hom.mk_coe AddHom.mk_coe

@[to_additive (attr := simp)]
theorem MonoidHom.mk_coe [MulOneClass M] [MulOneClass N] (f : M →* N) (hmul) :
    MonoidHom.mk f hmul = f := MonoidHom.ext fun _ => rfl
#align monoid_hom.mk_coe MonoidHom.mk_coe
#align add_monoid_hom.mk_coe AddMonoidHom.mk_coe

@[simp]
theorem MonoidWithZeroHom.mk_coe [MulZeroOneClass M] [MulZeroOneClass N] (f : M →*₀ N) (h1 hmul) :
    MonoidWithZeroHom.mk f h1 hmul = f := MonoidWithZeroHom.ext fun _ => rfl
#align monoid_with_zero_hom.mk_coe MonoidWithZeroHom.mk_coe

end Coes

/-- Copy of a `OneHom` with a new `toFun` equal to the old one. Useful to fix definitional
equalities. -/
@[to_additive
  "Copy of a `ZeroHom` with a new `toFun` equal to the old one. Useful to fix
  definitional equalities."]
protected def OneHom.copy [One M] [One N] (f : OneHom M N) (f' : M → N) (h : f' = f) :
    OneHom M N where
  toFun := f'
  map_one' := h.symm ▸ f.map_one'
#align one_hom.copy OneHom.copy
#align zero_hom.copy ZeroHom.copy

@[to_additive (attr := simp)]
theorem OneHom.coe_copy {_ : One M} {_ : One N} (f : OneHom M N) (f' : M → N) (h : f' = f) :
    (f.copy f' h) = f' :=
  rfl
#align one_hom.coe_copy OneHom.coe_copy
#align zero_hom.coe_copy ZeroHom.coe_copy

@[to_additive]
theorem OneHom.coe_copy_eq {_ : One M} {_ : One N} (f : OneHom M N) (f' : M → N) (h : f' = f) :
    f.copy f' h = f :=
  DFunLike.ext' h
#align one_hom.coe_copy_eq OneHom.coe_copy_eq
#align zero_hom.coe_copy_eq ZeroHom.coe_copy_eq

/-- Copy of a `MulHom` with a new `toFun` equal to the old one. Useful to fix definitional
equalities. -/
@[to_additive
  "Copy of an `AddHom` with a new `toFun` equal to the old one. Useful to fix
  definitional equalities."]
protected def MulHom.copy [Mul M] [Mul N] (f : M →ₙ* N) (f' : M → N) (h : f' = f) :
    M →ₙ* N where
  toFun := f'
  map_mul' := h.symm ▸ f.map_mul'
#align mul_hom.copy MulHom.copy
#align add_hom.copy AddHom.copy

@[to_additive (attr := simp)]
theorem MulHom.coe_copy {_ : Mul M} {_ : Mul N} (f : M →ₙ* N) (f' : M → N) (h : f' = f) :
    (f.copy f' h) = f' :=
  rfl
#align mul_hom.coe_copy MulHom.coe_copy
#align add_hom.coe_copy AddHom.coe_copy

@[to_additive]
theorem MulHom.coe_copy_eq {_ : Mul M} {_ : Mul N} (f : M →ₙ* N) (f' : M → N) (h : f' = f) :
    f.copy f' h = f :=
  DFunLike.ext' h
#align mul_hom.coe_copy_eq MulHom.coe_copy_eq
#align add_hom.coe_copy_eq AddHom.coe_copy_eq

/-- Copy of a `MonoidHom` with a new `toFun` equal to the old one. Useful to fix
definitional equalities. -/
@[to_additive
  "Copy of an `AddMonoidHom` with a new `toFun` equal to the old one. Useful to fix
  definitional equalities."]
protected def MonoidHom.copy [MulOneClass M] [MulOneClass N] (f : M →* N) (f' : M → N)
    (h : f' = f) : M →* N :=
  { f.toOneHom.copy f' h, f.toMulHom.copy f' h with }
#align monoid_hom.copy MonoidHom.copy
#align add_monoid_hom.copy AddMonoidHom.copy

@[to_additive (attr := simp)]
theorem MonoidHom.coe_copy {_ : MulOneClass M} {_ : MulOneClass N} (f : M →* N) (f' : M → N)
    (h : f' = f) : (f.copy f' h) = f' :=
  rfl
#align monoid_hom.coe_copy MonoidHom.coe_copy
#align add_monoid_hom.coe_copy AddMonoidHom.coe_copy

@[to_additive]
theorem MonoidHom.copy_eq {_ : MulOneClass M} {_ : MulOneClass N} (f : M →* N) (f' : M → N)
    (h : f' = f) : f.copy f' h = f :=
  DFunLike.ext' h
#align monoid_hom.copy_eq MonoidHom.copy_eq
#align add_monoid_hom.copy_eq AddMonoidHom.copy_eq

/-- Copy of a `MonoidHom` with a new `toFun` equal to the old one. Useful to fix
definitional equalities. -/
protected def MonoidWithZeroHom.copy [MulZeroOneClass M] [MulZeroOneClass N] (f : M →*₀ N)
    (f' : M → N) (h : f' = f) : M →* N :=
  { f.toZeroHom.copy f' h, f.toMonoidHom.copy f' h with }
#align monoid_with_zero_hom.copy MonoidWithZeroHom.copy

@[simp]
theorem MonoidWithZeroHom.coe_copy {_ : MulZeroOneClass M} {_ : MulZeroOneClass N} (f : M →*₀ N)
    (f' : M → N) (h : f' = f) : (f.copy f' h) = f' :=
  rfl
#align monoid_with_zero_hom.coe_copy MonoidWithZeroHom.coe_copy

theorem MonoidWithZeroHom.copy_eq {_ : MulZeroOneClass M} {_ : MulZeroOneClass N} (f : M →*₀ N)
    (f' : M → N) (h : f' = f) : f.copy f' h = f :=
  DFunLike.ext' h
#align monoid_with_zero_hom.copy_eq MonoidWithZeroHom.copy_eq

@[to_additive]
protected theorem OneHom.map_one [One M] [One N] (f : OneHom M N) : f 1 = 1 :=
  f.map_one'
#align one_hom.map_one OneHom.map_one
#align zero_hom.map_zero ZeroHom.map_zero

/-- If `f` is a monoid homomorphism then `f 1 = 1`. -/
@[to_additive]
protected theorem MonoidHom.map_one [MulOneClass M] [MulOneClass N] (f : M →* N) : f 1 = 1 :=
  f.map_one'
#align monoid_hom.map_one MonoidHom.map_one
#align add_monoid_hom.map_zero AddMonoidHom.map_zero

protected theorem MonoidWithZeroHom.map_one [MulZeroOneClass M] [MulZeroOneClass N] (f : M →*₀ N) :
    f 1 = 1 := f.map_one'
#align monoid_with_zero_hom.map_one MonoidWithZeroHom.map_one

/-- If `f` is an additive monoid homomorphism then `f 0 = 0`. -/
add_decl_doc AddMonoidHom.map_zero

protected theorem MonoidWithZeroHom.map_zero [MulZeroOneClass M] [MulZeroOneClass N] (f : M →*₀ N) :
    f 0 = 0 := f.map_zero'
#align monoid_with_zero_hom.map_zero MonoidWithZeroHom.map_zero

@[to_additive]
protected theorem MulHom.map_mul [Mul M] [Mul N] (f : M →ₙ* N) (a b : M) : f (a * b) = f a * f b :=
  f.map_mul' a b
#align mul_hom.map_mul MulHom.map_mul
#align add_hom.map_add AddHom.map_add

/-- If `f` is a monoid homomorphism then `f (a * b) = f a * f b`. -/
@[to_additive]
protected theorem MonoidHom.map_mul [MulOneClass M] [MulOneClass N] (f : M →* N) (a b : M) :
    f (a * b) = f a * f b := f.map_mul' a b
#align monoid_hom.map_mul MonoidHom.map_mul
#align add_monoid_hom.map_add AddMonoidHom.map_add

protected theorem MonoidWithZeroHom.map_mul [MulZeroOneClass M] [MulZeroOneClass N] (f : M →*₀ N)
    (a b : M) : f (a * b) = f a * f b := f.map_mul' a b
#align monoid_with_zero_hom.map_mul MonoidWithZeroHom.map_mul

/-- If `f` is an additive monoid homomorphism then `f (a + b) = f a + f b`. -/
add_decl_doc AddMonoidHom.map_add

namespace MonoidHom

variable [MulOneClass M] [MulOneClass N] [NDFunLike F M N] [MonoidHomClass F M N]

/-- Given a monoid homomorphism `f : M →* N` and an element `x : M`, if `x` has a right inverse,
then `f x` has a right inverse too. For elements invertible on both sides see `IsUnit.map`. -/
@[to_additive
  "Given an AddMonoid homomorphism `f : M →+ N` and an element `x : M`, if `x` has
  a right inverse, then `f x` has a right inverse too."]
theorem map_exists_right_inv (f : F) {x : M} (hx : ∃ y, x * y = 1) : ∃ y, f x * y = 1 :=
  let ⟨y, hy⟩ := hx
  ⟨f y, map_mul_eq_one f hy⟩
#align monoid_hom.map_exists_right_inv MonoidHom.map_exists_right_inv
#align add_monoid_hom.map_exists_right_neg AddMonoidHom.map_exists_right_neg

/-- Given a monoid homomorphism `f : M →* N` and an element `x : M`, if `x` has a left inverse,
then `f x` has a left inverse too. For elements invertible on both sides see `IsUnit.map`. -/
@[to_additive
  "Given an AddMonoid homomorphism `f : M →+ N` and an element `x : M`, if `x` has
  a left inverse, then `f x` has a left inverse too. For elements invertible on both sides see
  `IsAddUnit.map`."]
theorem map_exists_left_inv (f : F) {x : M} (hx : ∃ y, y * x = 1) : ∃ y, y * f x = 1 :=
  let ⟨y, hy⟩ := hx
  ⟨f y, map_mul_eq_one f hy⟩
#align monoid_hom.map_exists_left_inv MonoidHom.map_exists_left_inv
#align add_monoid_hom.map_exists_left_neg AddMonoidHom.map_exists_left_neg

end MonoidHom

/-- The identity map from a type with 1 to itself. -/
@[to_additive (attr := simps)]
def OneHom.id (M : Type*) [One M] : OneHom M M where
  toFun x := x
  map_one' := rfl
#align one_hom.id OneHom.id
#align zero_hom.id ZeroHom.id
#align zero_hom.id_apply ZeroHom.id_apply
#align one_hom.id_apply OneHom.id_apply

/-- The identity map from a type with multiplication to itself. -/
@[to_additive (attr := simps)]
def MulHom.id (M : Type*) [Mul M] : M →ₙ* M where
  toFun x := x
  map_mul' _ _ := rfl
#align mul_hom.id MulHom.id
#align add_hom.id AddHom.id
#align add_hom.id_apply AddHom.id_apply
#align mul_hom.id_apply MulHom.id_apply

/-- The identity map from a monoid to itself. -/
@[to_additive (attr := simps)]
def MonoidHom.id (M : Type*) [MulOneClass M] : M →* M where
  toFun x := x
  map_one' := rfl
  map_mul' _ _ := rfl
#align monoid_hom.id MonoidHom.id
#align add_monoid_hom.id AddMonoidHom.id
#align monoid_hom.id_apply MonoidHom.id_apply
#align add_monoid_hom.id_apply AddMonoidHom.id_apply

/-- The identity map from a `MonoidWithZero` to itself. -/
@[simps]
def MonoidWithZeroHom.id (M : Type*) [MulZeroOneClass M] : M →*₀ M where
  toFun x := x
  map_zero' := rfl
  map_one' := rfl
  map_mul' _ _ := rfl
#align monoid_with_zero_hom.id MonoidWithZeroHom.id
#align monoid_with_zero_hom.id_apply MonoidWithZeroHom.id_apply

/-- The identity map from a type with zero to itself. -/
add_decl_doc ZeroHom.id

/-- The identity map from a type with addition to itself. -/
add_decl_doc AddHom.id

/-- The identity map from an additive monoid to itself. -/
add_decl_doc AddMonoidHom.id

/-- Composition of `OneHom`s as a `OneHom`. -/
@[to_additive]
def OneHom.comp [One M] [One N] [One P] (hnp : OneHom N P) (hmn : OneHom M N) : OneHom M P where
  toFun := hnp ∘ hmn
  map_one' := by simp
#align one_hom.comp OneHom.comp
#align zero_hom.comp ZeroHom.comp

/-- Composition of `MulHom`s as a `MulHom`. -/
@[to_additive]
def MulHom.comp [Mul M] [Mul N] [Mul P] (hnp : N →ₙ* P) (hmn : M →ₙ* N) : M →ₙ* P where
  toFun := hnp ∘ hmn
  map_mul' x y := by simp
#align mul_hom.comp MulHom.comp
#align add_hom.comp AddHom.comp

/-- Composition of monoid morphisms as a monoid morphism. -/
@[to_additive]
def MonoidHom.comp [MulOneClass M] [MulOneClass N] [MulOneClass P] (hnp : N →* P) (hmn : M →* N) :
    M →* P where
  toFun := hnp ∘ hmn
  map_one' := by simp
  map_mul' := by simp
#align monoid_hom.comp MonoidHom.comp
#align add_monoid_hom.comp AddMonoidHom.comp

/-- Composition of `MonoidWithZeroHom`s as a `MonoidWithZeroHom`. -/
def MonoidWithZeroHom.comp [MulZeroOneClass M] [MulZeroOneClass N] [MulZeroOneClass P]
    (hnp : N →*₀ P) (hmn : M →*₀ N) : M →*₀ P where
  toFun := hnp ∘ hmn
  map_zero' := by rw [Function.comp_apply, map_zero, map_zero]
  map_one' := by simp
  map_mul' := by simp
#align monoid_with_zero_hom.comp MonoidWithZeroHom.comp

/-- Composition of `ZeroHom`s as a `ZeroHom`. -/
add_decl_doc ZeroHom.comp

/-- Composition of `AddHom`s as an `AddHom`. -/
add_decl_doc AddHom.comp

/-- Composition of additive monoid morphisms as an additive monoid morphism. -/
add_decl_doc AddMonoidHom.comp

@[to_additive (attr := simp)]
theorem OneHom.coe_comp [One M] [One N] [One P] (g : OneHom N P) (f : OneHom M N) :
    ↑(g.comp f) = g ∘ f := rfl
#align one_hom.coe_comp OneHom.coe_comp
#align zero_hom.coe_comp ZeroHom.coe_comp

@[to_additive (attr := simp)]
theorem MulHom.coe_comp [Mul M] [Mul N] [Mul P] (g : N →ₙ* P) (f : M →ₙ* N) :
    ↑(g.comp f) = g ∘ f := rfl
#align mul_hom.coe_comp MulHom.coe_comp
#align add_hom.coe_comp AddHom.coe_comp

@[to_additive (attr := simp)]
theorem MonoidHom.coe_comp [MulOneClass M] [MulOneClass N] [MulOneClass P]
    (g : N →* P) (f : M →* N) : ↑(g.comp f) = g ∘ f := rfl
#align monoid_hom.coe_comp MonoidHom.coe_comp
#align add_monoid_hom.coe_comp AddMonoidHom.coe_comp

@[simp]
theorem MonoidWithZeroHom.coe_comp [MulZeroOneClass M] [MulZeroOneClass N] [MulZeroOneClass P]
    (g : N →*₀ P) (f : M →*₀ N) : ↑(g.comp f) = g ∘ f := rfl
#align monoid_with_zero_hom.coe_comp MonoidWithZeroHom.coe_comp

@[to_additive]
theorem OneHom.comp_apply [One M] [One N] [One P] (g : OneHom N P) (f : OneHom M N) (x : M) :
    g.comp f x = g (f x) := rfl
#align one_hom.comp_apply OneHom.comp_apply
#align zero_hom.comp_apply ZeroHom.comp_apply

@[to_additive]
theorem MulHom.comp_apply [Mul M] [Mul N] [Mul P] (g : N →ₙ* P) (f : M →ₙ* N) (x : M) :
    g.comp f x = g (f x) := rfl
#align mul_hom.comp_apply MulHom.comp_apply
#align add_hom.comp_apply AddHom.comp_apply

@[to_additive]
theorem MonoidHom.comp_apply [MulOneClass M] [MulOneClass N] [MulOneClass P]
    (g : N →* P) (f : M →* N) (x : M) : g.comp f x = g (f x) := rfl
#align monoid_hom.comp_apply MonoidHom.comp_apply
#align add_monoid_hom.comp_apply AddMonoidHom.comp_apply

theorem MonoidWithZeroHom.comp_apply [MulZeroOneClass M] [MulZeroOneClass N] [MulZeroOneClass P]
    (g : N →*₀ P) (f : M →*₀ N) (x : M) : g.comp f x = g (f x) := rfl
#align monoid_with_zero_hom.comp_apply MonoidWithZeroHom.comp_apply

/-- Composition of monoid homomorphisms is associative. -/
@[to_additive "Composition of additive monoid homomorphisms is associative."]
theorem OneHom.comp_assoc {Q : Type*} [One M] [One N] [One P] [One Q]
    (f : OneHom M N) (g : OneHom N P) (h : OneHom P Q) :
    (h.comp g).comp f = h.comp (g.comp f) := rfl
#align one_hom.comp_assoc OneHom.comp_assoc
#align zero_hom.comp_assoc ZeroHom.comp_assoc

@[to_additive]
theorem MulHom.comp_assoc {Q : Type*} [Mul M] [Mul N] [Mul P] [Mul Q]
    (f : M →ₙ* N) (g : N →ₙ* P) (h : P →ₙ* Q) : (h.comp g).comp f = h.comp (g.comp f) := rfl
#align mul_hom.comp_assoc MulHom.comp_assoc
#align add_hom.comp_assoc AddHom.comp_assoc

@[to_additive]
theorem MonoidHom.comp_assoc {Q : Type*} [MulOneClass M] [MulOneClass N] [MulOneClass P]
    [MulOneClass Q] (f : M →* N) (g : N →* P) (h : P →* Q) :
    (h.comp g).comp f = h.comp (g.comp f) := rfl
#align monoid_hom.comp_assoc MonoidHom.comp_assoc
#align add_monoid_hom.comp_assoc AddMonoidHom.comp_assoc

theorem MonoidWithZeroHom.comp_assoc {Q : Type*} [MulZeroOneClass M] [MulZeroOneClass N]
    [MulZeroOneClass P] [MulZeroOneClass Q] (f : M →*₀ N) (g : N →*₀ P) (h : P →*₀ Q) :
    (h.comp g).comp f = h.comp (g.comp f) := rfl
#align monoid_with_zero_hom.comp_assoc MonoidWithZeroHom.comp_assoc

@[to_additive]
theorem OneHom.cancel_right [One M] [One N] [One P] {g₁ g₂ : OneHom N P} {f : OneHom M N}
    (hf : Function.Surjective f) : g₁.comp f = g₂.comp f ↔ g₁ = g₂ :=
  ⟨fun h => OneHom.ext <| hf.forall.2 (DFunLike.ext_iff.1 h), fun h => h ▸ rfl⟩
#align one_hom.cancel_right OneHom.cancel_right
#align zero_hom.cancel_right ZeroHom.cancel_right

@[to_additive]
theorem MulHom.cancel_right [Mul M] [Mul N] [Mul P] {g₁ g₂ : N →ₙ* P} {f : M →ₙ* N}
    (hf : Function.Surjective f) : g₁.comp f = g₂.comp f ↔ g₁ = g₂ :=
  ⟨fun h => MulHom.ext <| hf.forall.2 (DFunLike.ext_iff.1 h), fun h => h ▸ rfl⟩
#align mul_hom.cancel_right MulHom.cancel_right
#align add_hom.cancel_right AddHom.cancel_right

@[to_additive]
theorem MonoidHom.cancel_right [MulOneClass M] [MulOneClass N] [MulOneClass P]
    {g₁ g₂ : N →* P} {f : M →* N} (hf : Function.Surjective f) :
    g₁.comp f = g₂.comp f ↔ g₁ = g₂ :=
  ⟨fun h => MonoidHom.ext <| hf.forall.2 (DFunLike.ext_iff.1 h), fun h => h ▸ rfl⟩
#align monoid_hom.cancel_right MonoidHom.cancel_right
#align add_monoid_hom.cancel_right AddMonoidHom.cancel_right

theorem MonoidWithZeroHom.cancel_right [MulZeroOneClass M] [MulZeroOneClass N] [MulZeroOneClass P]
    {g₁ g₂ : N →*₀ P} {f : M →*₀ N} (hf : Function.Surjective f) :
    g₁.comp f = g₂.comp f ↔ g₁ = g₂ :=
  ⟨fun h => MonoidWithZeroHom.ext <| hf.forall.2 (DFunLike.ext_iff.1 h), fun h => h ▸ rfl⟩
#align monoid_with_zero_hom.cancel_right MonoidWithZeroHom.cancel_right

@[to_additive]
theorem OneHom.cancel_left [One M] [One N] [One P] {g : OneHom N P} {f₁ f₂ : OneHom M N}
    (hg : Function.Injective g) : g.comp f₁ = g.comp f₂ ↔ f₁ = f₂ :=
  ⟨fun h => OneHom.ext fun x => hg <| by rw [← OneHom.comp_apply, h, OneHom.comp_apply],
    fun h => h ▸ rfl⟩
#align one_hom.cancel_left OneHom.cancel_left
#align zero_hom.cancel_left ZeroHom.cancel_left

@[to_additive]
theorem MulHom.cancel_left [Mul M] [Mul N] [Mul P] {g : N →ₙ* P} {f₁ f₂ : M →ₙ* N}
    (hg : Function.Injective g) : g.comp f₁ = g.comp f₂ ↔ f₁ = f₂ :=
  ⟨fun h => MulHom.ext fun x => hg <| by rw [← MulHom.comp_apply, h, MulHom.comp_apply],
    fun h => h ▸ rfl⟩
#align mul_hom.cancel_left MulHom.cancel_left
#align add_hom.cancel_left AddHom.cancel_left

@[to_additive]
theorem MonoidHom.cancel_left [MulOneClass M] [MulOneClass N] [MulOneClass P]
    {g : N →* P} {f₁ f₂ : M →* N} (hg : Function.Injective g) : g.comp f₁ = g.comp f₂ ↔ f₁ = f₂ :=
  ⟨fun h => MonoidHom.ext fun x => hg <| by rw [← MonoidHom.comp_apply, h, MonoidHom.comp_apply],
    fun h => h ▸ rfl⟩
#align monoid_hom.cancel_left MonoidHom.cancel_left
#align add_monoid_hom.cancel_left AddMonoidHom.cancel_left

theorem MonoidWithZeroHom.cancel_left [MulZeroOneClass M] [MulZeroOneClass N] [MulZeroOneClass P]
    {g : N →*₀ P} {f₁ f₂ : M →*₀ N} (hg : Function.Injective g) :
    g.comp f₁ = g.comp f₂ ↔ f₁ = f₂ :=
  ⟨fun h =>
    MonoidWithZeroHom.ext fun x => hg <| by rw [← MonoidWithZeroHom.comp_apply, h,
    MonoidWithZeroHom.comp_apply], fun h => h ▸ rfl⟩
#align monoid_with_zero_hom.cancel_left MonoidWithZeroHom.cancel_left

set_option linter.deprecated false in
section

@[to_additive]
theorem MonoidHom.toOneHom_injective [MulOneClass M] [MulOneClass N] :
    Function.Injective (MonoidHom.toOneHom : (M →* N) → OneHom M N) :=
  fun _ _ h => MonoidHom.ext <| OneHom.ext_iff.mp h
#align monoid_hom.to_one_hom_injective MonoidHom.toOneHom_injective
#align add_monoid_hom.to_zero_hom_injective AddMonoidHom.toZeroHom_injective

@[to_additive]
theorem MonoidHom.toMulHom_injective [MulOneClass M] [MulOneClass N] :
    Function.Injective (MonoidHom.toMulHom : (M →* N) → M →ₙ* N) :=
  fun _ _ h => MonoidHom.ext <| MulHom.ext_iff.mp h
#align monoid_hom.to_mul_hom_injective MonoidHom.toMulHom_injective
#align add_monoid_hom.to_add_hom_injective AddMonoidHom.toAddHom_injective

theorem MonoidWithZeroHom.toMonoidHom_injective [MulZeroOneClass M] [MulZeroOneClass N] :
    Function.Injective (MonoidWithZeroHom.toMonoidHom : (M →*₀ N) → M →* N) :=
  fun _ _ h => MonoidWithZeroHom.ext <| MonoidHom.ext_iff.mp h
#align monoid_with_zero_hom.to_monoid_hom_injective MonoidWithZeroHom.toMonoidHom_injective

end

theorem MonoidWithZeroHom.toZeroHom_injective [MulZeroOneClass M] [MulZeroOneClass N] :
    Function.Injective (MonoidWithZeroHom.toZeroHom : (M →*₀ N) → ZeroHom M N) :=
  fun _ _ h => MonoidWithZeroHom.ext <| (DFunLike.ext_iff (F := ZeroHom M N)).mp h
#align monoid_with_zero_hom.to_zero_hom_injective MonoidWithZeroHom.toZeroHom_injective

@[to_additive (attr := simp)]
theorem OneHom.comp_id [One M] [One N] (f : OneHom M N) : f.comp (OneHom.id M) = f :=
  OneHom.ext fun _ => rfl
#align one_hom.comp_id OneHom.comp_id
#align zero_hom.comp_id ZeroHom.comp_id

@[to_additive (attr := simp)]
theorem MulHom.comp_id [Mul M] [Mul N] (f : M →ₙ* N) : f.comp (MulHom.id M) = f :=
  MulHom.ext fun _ => rfl
#align mul_hom.comp_id MulHom.comp_id
#align add_hom.comp_id AddHom.comp_id

@[to_additive (attr := simp)]
theorem MonoidHom.comp_id [MulOneClass M] [MulOneClass N] (f : M →* N) :
    f.comp (MonoidHom.id M) = f := MonoidHom.ext fun _ => rfl
#align monoid_hom.comp_id MonoidHom.comp_id
#align add_monoid_hom.comp_id AddMonoidHom.comp_id

@[simp]
theorem MonoidWithZeroHom.comp_id [MulZeroOneClass M] [MulZeroOneClass N] (f : M →*₀ N) :
    f.comp (MonoidWithZeroHom.id M) = f := MonoidWithZeroHom.ext fun _ => rfl
#align monoid_with_zero_hom.comp_id MonoidWithZeroHom.comp_id

@[to_additive (attr := simp)]
theorem OneHom.id_comp [One M] [One N] (f : OneHom M N) : (OneHom.id N).comp f = f :=
  OneHom.ext fun _ => rfl
#align one_hom.id_comp OneHom.id_comp
#align zero_hom.id_comp ZeroHom.id_comp

@[to_additive (attr := simp)]
theorem MulHom.id_comp [Mul M] [Mul N] (f : M →ₙ* N) : (MulHom.id N).comp f = f :=
  MulHom.ext fun _ => rfl
#align mul_hom.id_comp MulHom.id_comp
#align add_hom.id_comp AddHom.id_comp

@[to_additive (attr := simp)]
theorem MonoidHom.id_comp [MulOneClass M] [MulOneClass N] (f : M →* N) :
    (MonoidHom.id N).comp f = f := MonoidHom.ext fun _ => rfl
#align monoid_hom.id_comp MonoidHom.id_comp
#align add_monoid_hom.id_comp AddMonoidHom.id_comp

@[simp]
theorem MonoidWithZeroHom.id_comp [MulZeroOneClass M] [MulZeroOneClass N] (f : M →*₀ N) :
    (MonoidWithZeroHom.id N).comp f = f := MonoidWithZeroHom.ext fun _ => rfl
#align monoid_with_zero_hom.id_comp MonoidWithZeroHom.id_comp

@[to_additive]
protected theorem MonoidHom.map_pow [Monoid M] [Monoid N] (f : M →* N) (a : M) (n : ℕ) :
    f (a ^ n) = f a ^ n := map_pow f a n
#align monoid_hom.map_pow MonoidHom.map_pow
#align add_monoid_hom.map_nsmul AddMonoidHom.map_nsmul

@[to_additive]
protected theorem MonoidHom.map_zpow' [DivInvMonoid M] [DivInvMonoid N] (f : M →* N)
    (hf : ∀ x, f x⁻¹ = (f x)⁻¹) (a : M) (n : ℤ) :
    f (a ^ n) = f a ^ n := map_zpow' f hf a n
#align monoid_hom.map_zpow' MonoidHom.map_zpow'
#align add_monoid_hom.map_zsmul' AddMonoidHom.map_zsmul'

section End

namespace Monoid

variable (M) [MulOneClass M]

/-- The monoid of endomorphisms. -/
protected def End := M →* M
#align monoid.End Monoid.End

namespace End

instance : Monoid (Monoid.End M) where
  mul := MonoidHom.comp
  one := MonoidHom.id M
  mul_assoc _ _ _ := MonoidHom.comp_assoc _ _ _
  mul_one := MonoidHom.comp_id
  one_mul := MonoidHom.id_comp

instance : Inhabited (Monoid.End M) := ⟨1⟩

instance : NDFunLike (Monoid.End M) M M := MonoidHom.funLike

instance : MonoidHomClass (Monoid.End M) M M := MonoidHom.monoidHomClass

end End

@[simp]
theorem coe_one : ((1 : Monoid.End M) : M → M) = id := rfl
#align monoid.coe_one Monoid.coe_one

@[simp]
theorem coe_mul (f g) : ((f * g : Monoid.End M) : M → M) = f ∘ g := rfl
#align monoid.coe_mul Monoid.coe_mul

end Monoid

namespace AddMonoid

variable (A : Type*) [AddZeroClass A]

/-- The monoid of endomorphisms. -/
protected def End := A →+ A
#align add_monoid.End AddMonoid.End

namespace End

instance monoid : Monoid (AddMonoid.End A) where
  mul := AddMonoidHom.comp
  one := AddMonoidHom.id A
  mul_assoc _ _ _ := AddMonoidHom.comp_assoc _ _ _
  mul_one := AddMonoidHom.comp_id
  one_mul := AddMonoidHom.id_comp

instance : Inhabited (AddMonoid.End A) := ⟨1⟩

instance : NDFunLike (AddMonoid.End A) A A := AddMonoidHom.funLike

instance : AddMonoidHomClass (AddMonoid.End A) A A := AddMonoidHom.addMonoidHomClass

end End

@[simp]
theorem coe_one : ((1 : AddMonoid.End A) : A → A) = id := rfl
#align add_monoid.coe_one AddMonoid.coe_one

@[simp]
theorem coe_mul (f g) : ((f * g : AddMonoid.End A) : A → A) = f ∘ g := rfl
#align add_monoid.coe_mul AddMonoid.coe_mul

end AddMonoid

end End

/-- `1` is the homomorphism sending all elements to `1`. -/
@[to_additive "`0` is the homomorphism sending all elements to `0`."]
instance [One M] [One N] : One (OneHom M N) := ⟨⟨fun _ => 1, rfl⟩⟩

/-- `1` is the multiplicative homomorphism sending all elements to `1`. -/
@[to_additive "`0` is the additive homomorphism sending all elements to `0`"]
instance [Mul M] [MulOneClass N] : One (M →ₙ* N) :=
  ⟨⟨fun _ => 1, fun _ _ => (one_mul 1).symm⟩⟩

/-- `1` is the monoid homomorphism sending all elements to `1`. -/
@[to_additive "`0` is the additive monoid homomorphism sending all elements to `0`."]
instance [MulOneClass M] [MulOneClass N] : One (M →* N) :=
  ⟨⟨⟨fun _ => 1, rfl⟩, fun _ _ => (one_mul 1).symm⟩⟩

@[to_additive (attr := simp)]
theorem OneHom.one_apply [One M] [One N] (x : M) : (1 : OneHom M N) x = 1 := rfl
#align one_hom.one_apply OneHom.one_apply
#align zero_hom.zero_apply ZeroHom.zero_apply

@[to_additive (attr := simp)]
theorem MonoidHom.one_apply [MulOneClass M] [MulOneClass N] (x : M) : (1 : M →* N) x = 1 := rfl
#align monoid_hom.one_apply MonoidHom.one_apply
#align add_monoid_hom.zero_apply AddMonoidHom.zero_apply

@[to_additive (attr := simp)]
theorem OneHom.one_comp [One M] [One N] [One P] (f : OneHom M N) :
    (1 : OneHom N P).comp f = 1 := rfl
#align one_hom.one_comp OneHom.one_comp
#align zero_hom.zero_comp ZeroHom.zero_comp

@[to_additive (attr := simp)]
theorem OneHom.comp_one [One M] [One N] [One P] (f : OneHom N P) : f.comp (1 : OneHom M N) = 1 := by
  ext
  simp only [OneHom.map_one, OneHom.coe_comp, Function.comp_apply, OneHom.one_apply]
#align one_hom.comp_one OneHom.comp_one
#align zero_hom.comp_zero ZeroHom.comp_zero

@[to_additive]
instance [One M] [One N] : Inhabited (OneHom M N) := ⟨1⟩

@[to_additive]
instance [Mul M] [MulOneClass N] : Inhabited (M →ₙ* N) := ⟨1⟩

@[to_additive]
instance [MulOneClass M] [MulOneClass N] : Inhabited (M →* N) := ⟨1⟩

-- unlike the other homs, `MonoidWithZeroHom` does not have a `1` or `0`
instance [MulZeroOneClass M] : Inhabited (M →*₀ M) := ⟨MonoidWithZeroHom.id M⟩

namespace MonoidHom

variable [Group G] [CommGroup H]

@[to_additive (attr := simp)]
theorem one_comp [MulOneClass M] [MulOneClass N] [MulOneClass P] (f : M →* N) :
    (1 : N →* P).comp f = 1 := rfl
#align monoid_hom.one_comp MonoidHom.one_comp
#align add_monoid_hom.zero_comp AddMonoidHom.zero_comp

@[to_additive (attr := simp)]
theorem comp_one [MulOneClass M] [MulOneClass N] [MulOneClass P] (f : N →* P) :
    f.comp (1 : M →* N) = 1 := by
  ext
  simp only [map_one, coe_comp, Function.comp_apply, one_apply]
#align monoid_hom.comp_one MonoidHom.comp_one
#align add_monoid_hom.comp_zero AddMonoidHom.comp_zero

/-- Group homomorphisms preserve inverse. -/
@[to_additive "Additive group homomorphisms preserve negation."]
protected theorem map_inv [Group α] [DivisionMonoid β] (f : α →* β) (a : α) : f a⁻¹ = (f a)⁻¹ :=
  map_inv f _
#align monoid_hom.map_inv MonoidHom.map_inv
#align add_monoid_hom.map_neg AddMonoidHom.map_neg

/-- Group homomorphisms preserve integer power. -/
@[to_additive "Additive group homomorphisms preserve integer scaling."]
protected theorem map_zpow [Group α] [DivisionMonoid β] (f : α →* β) (g : α) (n : ℤ) :
    f (g ^ n) = f g ^ n := map_zpow f g n
#align monoid_hom.map_zpow MonoidHom.map_zpow
#align add_monoid_hom.map_zsmul AddMonoidHom.map_zsmul

/-- Group homomorphisms preserve division. -/
@[to_additive "Additive group homomorphisms preserve subtraction."]
protected theorem map_div [Group α] [DivisionMonoid β] (f : α →* β) (g h : α) :
    f (g / h) = f g / f h := map_div f g h
#align monoid_hom.map_div MonoidHom.map_div
#align add_monoid_hom.map_sub AddMonoidHom.map_sub

/-- Group homomorphisms preserve division. -/
@[to_additive "Additive group homomorphisms preserve subtraction."]
protected theorem map_mul_inv [Group α] [DivisionMonoid β] (f : α →* β) (g h : α) :
    f (g * h⁻¹) = f g * (f h)⁻¹ := by simp
#align monoid_hom.map_mul_inv MonoidHom.map_mul_inv
#align add_monoid_hom.map_add_neg AddMonoidHom.map_add_neg

end MonoidHom<|MERGE_RESOLUTION|>--- conflicted
+++ resolved
@@ -90,13 +90,8 @@
 
 You should extend this typeclass when you extend `ZeroHom`.
 -/
-<<<<<<< HEAD
-class ZeroHomClass (F : Type*) (M N : outParam Type*) [Zero M] [Zero N] [NDFunLike F M N] : Prop
+class ZeroHomClass (F : Type*) (M N : outParam Type*) [Zero M] [Zero N] [FunLike F M N] : Prop
     where
-=======
-class ZeroHomClass (F : Type*) (M N : outParam (Type*)) [Zero M] [Zero N]
-  extends DFunLike F M fun _ => N where
->>>>>>> d695407a
   /-- The proposition that the function preserves 0 -/
   map_zero : ∀ f : F, f 0 = 0
 #align zero_hom_class ZeroHomClass
@@ -124,12 +119,7 @@
 /-- `AddHomClass F M N` states that `F` is a type of addition-preserving homomorphisms.
 You should declare an instance of this typeclass when you extend `AddHom`.
 -/
-<<<<<<< HEAD
-class AddHomClass (F : Type*) (M N : outParam Type*) [Add M] [Add N] [NDFunLike F M N] : Prop where
-=======
-class AddHomClass (F : Type*) (M N : outParam (Type*)) [Add M] [Add N]
-  extends DFunLike F M fun _ => N where
->>>>>>> d695407a
+class AddHomClass (F : Type*) (M N : outParam Type*) [Add M] [Add N] [FunLike F M N] : Prop where
   /-- The proposition that the function preserves addition -/
   map_add : ∀ (f : F) (x y : M), f (x + y) = f x + f y
 #align add_hom_class AddHomClass
@@ -163,7 +153,7 @@
 
 You should also extend this typeclass when you extend `AddMonoidHom`.
 -/
-class AddMonoidHomClass (F M N : Type*) [AddZeroClass M] [AddZeroClass N] [NDFunLike F M N]
+class AddMonoidHomClass (F M N : Type*) [AddZeroClass M] [AddZeroClass N] [FunLike F M N]
   extends AddHomClass F M N, ZeroHomClass F M N : Prop
 #align add_monoid_hom_class AddMonoidHomClass
 
@@ -193,18 +183,13 @@
 You should extend this typeclass when you extend `OneHom`.
 -/
 @[to_additive]
-<<<<<<< HEAD
-class OneHomClass (F : Type*) (M N : outParam Type*) [One M] [One N] [NDFunLike F M N] : Prop where
-=======
-class OneHomClass (F : Type*) (M N : outParam (Type*)) [One M] [One N]
-  extends DFunLike F M fun _ => N where
->>>>>>> d695407a
+class OneHomClass (F : Type*) (M N : outParam Type*) [One M] [One N] [FunLike F M N] : Prop where
   /-- The proposition that the function preserves 1 -/
   map_one : ∀ f : F, f 1 = 1
 #align one_hom_class OneHomClass
 
 @[to_additive]
-instance OneHom.funLike : NDFunLike (OneHom M N) M N where
+instance OneHom.funLike : FunLike (OneHom M N) M N where
   coe := OneHom.toFun
   coe_injective' f g h := by cases f; cases g; congr
 
@@ -214,7 +199,7 @@
 #align one_hom.one_hom_class OneHom.oneHomClass
 #align zero_hom.zero_hom_class ZeroHom.zeroHomClass
 
-variable [NDFunLike F M N]
+variable [FunLike F M N]
 
 @[to_additive (attr := simp)]
 theorem map_one [OneHomClass F M N] (f : F) : f 1 = 1 :=
@@ -238,13 +223,13 @@
 #align map_eq_zero_iff map_eq_zero_iff
 
 @[to_additive]
-theorem map_ne_one_iff {R S F : Type*} [One R] [One S] [NDFunLike F R S] [OneHomClass F R S] (f : F)
+theorem map_ne_one_iff {R S F : Type*} [One R] [One S] [FunLike F R S] [OneHomClass F R S] (f : F)
     (hf : Function.Injective f) {x : R} : f x ≠ 1 ↔ x ≠ 1 := (map_eq_one_iff f hf).not
 #align map_ne_one_iff map_ne_one_iff
 #align map_ne_zero_iff map_ne_zero_iff
 
 @[to_additive]
-theorem ne_one_of_map {R S F : Type*} [One R] [One S] [NDFunLike F R S] [OneHomClass F R S]
+theorem ne_one_of_map {R S F : Type*} [One R] [One S] [FunLike F R S] [OneHomClass F R S]
     {f : F} {x : R} (hx : f x ≠ 1) : x ≠ 1 := ne_of_apply_ne f <| (by rwa [(map_one f)])
 #align ne_one_of_map ne_one_of_map
 #align ne_zero_of_map ne_zero_of_map
@@ -300,18 +285,13 @@
 You should declare an instance of this typeclass when you extend `MulHom`.
 -/
 @[to_additive]
-<<<<<<< HEAD
-class MulHomClass (F : Type*) (M N : outParam Type*) [Mul M] [Mul N] [NDFunLike F M N] : Prop where
-=======
-class MulHomClass (F : Type*) (M N : outParam (Type*)) [Mul M] [Mul N]
-  extends DFunLike F M fun _ => N where
->>>>>>> d695407a
+class MulHomClass (F : Type*) (M N : outParam Type*) [Mul M] [Mul N] [FunLike F M N] : Prop where
   /-- The proposition that the function preserves multiplication -/
   map_mul : ∀ (f : F) (x y : M), f (x * y) = f x * f y
 #align mul_hom_class MulHomClass
 
 @[to_additive]
-instance MulHom.funLike : NDFunLike (M →ₙ* N) M N where
+instance MulHom.funLike : FunLike (M →ₙ* N) M N where
   coe := MulHom.toFun
   coe_injective' f g h := by cases f; cases g; congr
 
@@ -322,7 +302,7 @@
 #align mul_hom.mul_hom_class MulHom.mulHomClass
 #align add_hom.add_hom_class AddHom.addHomClass
 
-variable [NDFunLike F M N]
+variable [FunLike F M N]
 
 @[to_additive (attr := simp)]
 theorem map_mul [MulHomClass F M N] (f : F) (x y : M) : f (x * y) = f x * f y :=
@@ -382,12 +362,12 @@
 You should also extend this typeclass when you extend `MonoidHom`. -/
 @[to_additive]
 class MonoidHomClass (F : Type*) (M N : outParam Type*) [MulOneClass M] [MulOneClass N]
-  [NDFunLike F M N]
+  [FunLike F M N]
   extends MulHomClass F M N, OneHomClass F M N : Prop
 #align monoid_hom_class MonoidHomClass
 
 @[to_additive]
-instance MonoidHom.funLike : NDFunLike (M →* N) M N where
+instance MonoidHom.funLike : FunLike (M →* N) M N where
   coe f := f.toFun
   coe_injective' f g h := by
     cases f
@@ -412,7 +392,7 @@
 
 @[to_additive] instance [Subsingleton M] : Subsingleton (M →* N) := .of_oneHomClass
 
-variable [NDFunLike F M N]
+variable [FunLike F M N]
 
 /-- Turn an element of a type `F` satisfying `MonoidHomClass F M N` into an actual
 `MonoidHom`. This is declared as the default coercion from `F` to `M →* N`. -/
@@ -440,7 +420,7 @@
 #align map_mul_eq_one map_mul_eq_one
 #align map_add_eq_zero map_add_eq_zero
 
-variable [NDFunLike F G H]
+variable [FunLike F G H]
 
 @[to_additive]
 theorem map_div' [DivInvMonoid G] [DivInvMonoid H] [MonoidHomClass F G H]
@@ -528,11 +508,11 @@
 -/
 class MonoidWithZeroHomClass (F : Type*) (M N : outParam Type*)
   [MulZeroOneClass M] [MulZeroOneClass N]
-  [NDFunLike F M N]
+  [FunLike F M N]
   extends MonoidHomClass F M N, ZeroHomClass F M N : Prop
 #align monoid_with_zero_hom_class MonoidWithZeroHomClass
 
-instance MonoidWithZeroHom.funLike : NDFunLike (M →*₀ N) M N where
+instance MonoidWithZeroHom.funLike : FunLike (M →*₀ N) M N where
   coe f := f.toFun
   coe_injective' f g h := by
     cases f
@@ -549,7 +529,7 @@
 
 instance [Subsingleton M] : Subsingleton (M →*₀ N) := .of_oneHomClass
 
-variable [NDFunLike F M N]
+variable [FunLike F M N]
 
 /-- Turn an element of a type `F` satisfying `MonoidWithZeroHomClass F M N` into an actual
 `MonoidWithZeroHom`. This is declared as the default coercion from `F` to `M →*₀ N`. -/
@@ -995,7 +975,7 @@
 
 namespace MonoidHom
 
-variable [MulOneClass M] [MulOneClass N] [NDFunLike F M N] [MonoidHomClass F M N]
+variable [MulOneClass M] [MulOneClass N] [FunLike F M N] [MonoidHomClass F M N]
 
 /-- Given a monoid homomorphism `f : M →* N` and an element `x : M`, if `x` has a right inverse,
 then `f x` has a right inverse too. For elements invertible on both sides see `IsUnit.map`. -/
@@ -1356,7 +1336,7 @@
 
 instance : Inhabited (Monoid.End M) := ⟨1⟩
 
-instance : NDFunLike (Monoid.End M) M M := MonoidHom.funLike
+instance : FunLike (Monoid.End M) M M := MonoidHom.funLike
 
 instance : MonoidHomClass (Monoid.End M) M M := MonoidHom.monoidHomClass
 
@@ -1391,7 +1371,7 @@
 
 instance : Inhabited (AddMonoid.End A) := ⟨1⟩
 
-instance : NDFunLike (AddMonoid.End A) A A := AddMonoidHom.funLike
+instance : FunLike (AddMonoid.End A) A A := AddMonoidHom.funLike
 
 instance : AddMonoidHomClass (AddMonoid.End A) A A := AddMonoidHom.addMonoidHomClass
 
