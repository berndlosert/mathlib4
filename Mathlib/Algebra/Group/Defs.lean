/-
Copyright (c) 2014 Jeremy Avigad. All rights reserved.
Released under Apache 2.0 license as described in the file LICENSE.
Authors: Jeremy Avigad, Leonardo de Moura, Simon Hudon, Mario Carneiro
-/

import Mathlib.Init.ZeroOne
import Mathlib.Init.Data.Int.Basic
import Mathlib.Logic.Function.Basic
import Mathlib.Tactic.Common

#align_import algebra.group.defs from "leanprover-community/mathlib"@"48fb5b5280e7c81672afc9524185ae994553ebf4"

/-!
# Typeclasses for (semi)groups and monoids

In this file we define typeclasses for algebraic structures with one binary operation.
The classes are named `(Add)?(Comm)?(Semigroup|Monoid|Group)`, where `Add` means that
the class uses additive notation and `Comm` means that the class assumes that the binary
operation is commutative.

The file does not contain any lemmas except for

* axioms of typeclasses restated in the root namespace;
* lemmas required for instances.

For basic lemmas about these classes see `Algebra.Group.Basic`.

We also introduce notation classes `SMul` and `VAdd` for multiplicative and additive
actions and register the following instances:

- `Pow M ℕ`, for monoids `M`, and `Pow G ℤ` for groups `G`;
- `SMul ℕ M` for additive monoids `M`, and `SMul ℤ G` for additive groups `G`.

## Notation

- `+`, `-`, `*`, `/`, `^` : the usual arithmetic operations; the underlying functions are
  `Add.add`, `Neg.neg`/`Sub.sub`, `Mul.mul`, `Div.div`, and `HPow.hPow`.
- `a • b` is used as notation for `HSMul.hSMul a b`.
- `a +ᵥ b` is used as notation for `HVAdd.hVAdd a b`.

-/

set_option autoImplicit true

open Function

/--
The notation typeclass for heterogeneous additive actions.
This enables the notation `a +ᵥ b : γ` where `a : α`, `b : β`.
-/
class HVAdd (α : Type u) (β : Type v) (γ : outParam (Type w)) where
  /-- `a +ᵥ b` computes the sum of `a` and `b`.
  The meaning of this notation is type-dependent. -/
  hVAdd : α → β → γ

/--
The notation typeclass for heterogeneous scalar multiplication.
This enables the notation `a • b : γ` where `a : α`, `b : β`.
-/
class HSMul (α : Type u) (β : Type v) (γ : outParam (Type w)) where
  /-- `a • b` computes the product of `a` and `b`.
  The meaning of this notation is type-dependent. -/
  hSMul : α → β → γ

attribute [notation_class  smul Simps.copySecond] HSMul
attribute [notation_class nsmul Simps.nsmulArgs]  HSMul
attribute [notation_class zsmul Simps.zsmulArgs]  HSMul

/-- Type class for the `+ᵥ` notation. -/
class VAdd (G : Type*) (P : Type _) where
  vadd : G → P → P
#align has_vadd VAdd

/-- Type class for the `-ᵥ` notation. -/
class VSub (G : outParam (Type*)) (P : Type*) where
  vsub : P → P → G
#align has_vsub VSub

/-- Typeclass for types with a scalar multiplication operation, denoted `•` (`\bu`) -/
@[to_additive (attr := ext)]
class SMul (M : Type*) (α : Type _) where
  smul : M → α → α
#align has_smul SMul

infixl:65 " +ᵥ " => HVAdd.hVAdd
infixl:65 " -ᵥ " => VSub.vsub
infixr:73 " • " => HSMul.hSMul

attribute [to_additive existing] Mul Div HMul instHMul HDiv instHDiv HSMul
attribute [to_additive (reorder := 1 2) SMul] Pow
attribute [to_additive (reorder := 1 2)] HPow
attribute [to_additive existing (reorder := 1 2, 5 6) hSMul] HPow.hPow
attribute [to_additive existing (reorder := 1 2, 4 5) smul] Pow.pow

@[to_additive (attr := default_instance)]
instance instHSMul [SMul α β] : HSMul α β β where
  hSMul := SMul.smul

attribute [to_additive existing (reorder := 1 2)] instHPow

universe u

variable {G : Type*}

/-- Class of types that have an inversion operation. -/
@[to_additive, notation_class]
class Inv (α : Type u) where
  /-- Invert an element of α. -/
  inv : α → α
#align has_inv Inv

@[inherit_doc]
postfix:max "⁻¹" => Inv.inv

section Mul

variable [Mul G]

/-- `leftMul g` denotes left multiplication by `g` -/
@[to_additive "`leftAdd g` denotes left addition by `g`"]
def leftMul : G → G → G := fun g : G ↦ fun x : G ↦ g * x
#align left_mul leftMul
#align left_add leftAdd

/-- `rightMul g` denotes right multiplication by `g` -/
@[to_additive "`rightAdd g` denotes right addition by `g`"]
def rightMul : G → G → G := fun g : G ↦ fun x : G ↦ x * g
#align right_mul rightMul
#align right_add rightAdd

/-- A mixin for left cancellative multiplication. -/
class IsLeftCancelMul (G : Type u) [Mul G] : Prop where
  /-- Multiplication is left cancellative. -/
  protected mul_left_cancel : ∀ a b c : G, a * b = a * c → b = c
/-- A mixin for right cancellative multiplication. -/
class IsRightCancelMul (G : Type u) [Mul G] : Prop where
  /-- Multiplication is right cancellative. -/
  protected mul_right_cancel : ∀ a b c : G, a * b = c * b → a = c
/-- A mixin for cancellative multiplication. -/
class IsCancelMul (G : Type u) [Mul G] extends IsLeftCancelMul G, IsRightCancelMul G : Prop
#align is_cancel_mul IsCancelMul
#align is_right_cancel_mul IsRightCancelMul
#align is_left_cancel_mul IsLeftCancelMul

/-- A mixin for left cancellative addition. -/
class IsLeftCancelAdd (G : Type u) [Add G] : Prop where
  /-- Addition is left cancellative. -/
  protected add_left_cancel : ∀ a b c : G, a + b = a + c → b = c
#align is_left_cancel_add IsLeftCancelAdd

attribute [to_additive IsLeftCancelAdd] IsLeftCancelMul

/-- A mixin for right cancellative addition. -/
class IsRightCancelAdd (G : Type u) [Add G] : Prop where
  /-- Addition is right cancellative. -/
  protected add_right_cancel : ∀ a b c : G, a + b = c + b → a = c
#align is_right_cancel_add IsRightCancelAdd

attribute [to_additive IsRightCancelAdd] IsRightCancelMul

/-- A mixin for cancellative addition. -/
class IsCancelAdd (G : Type u) [Add G] extends IsLeftCancelAdd G, IsRightCancelAdd G : Prop
#align is_cancel_add IsCancelAdd

attribute [to_additive IsCancelAdd] IsCancelMul

section IsLeftCancelMul

variable [IsLeftCancelMul G] {a b c : G}

@[to_additive]
theorem mul_left_cancel : a * b = a * c → b = c :=
  IsLeftCancelMul.mul_left_cancel a b c
#align mul_left_cancel mul_left_cancel
#align add_left_cancel add_left_cancel

@[to_additive]
theorem mul_left_cancel_iff : a * b = a * c ↔ b = c :=
  ⟨mul_left_cancel, congr_arg _⟩
#align mul_left_cancel_iff mul_left_cancel_iff
#align add_left_cancel_iff add_left_cancel_iff

@[to_additive]
theorem mul_right_injective (a : G) : Function.Injective ((· * ·) a) := fun _ _ ↦ mul_left_cancel
#align mul_right_injective mul_right_injective
#align add_right_injective add_right_injective

@[to_additive (attr := simp)]
theorem mul_right_inj (a : G) {b c : G} : a * b = a * c ↔ b = c :=
  (mul_right_injective a).eq_iff
#align mul_right_inj mul_right_inj
#align add_right_inj add_right_inj

@[to_additive]
theorem mul_ne_mul_right (a : G) {b c : G} : a * b ≠ a * c ↔ b ≠ c :=
  (mul_right_injective a).ne_iff
#align mul_ne_mul_right mul_ne_mul_right
#align add_ne_add_right add_ne_add_right

end IsLeftCancelMul

section IsRightCancelMul

variable [IsRightCancelMul G] {a b c : G}

@[to_additive]
theorem mul_right_cancel : a * b = c * b → a = c :=
  IsRightCancelMul.mul_right_cancel a b c
#align mul_right_cancel mul_right_cancel
#align add_right_cancel add_right_cancel

@[to_additive]
theorem mul_right_cancel_iff : b * a = c * a ↔ b = c :=
  ⟨mul_right_cancel, congr_arg (· * a)⟩
#align mul_right_cancel_iff mul_right_cancel_iff
#align add_right_cancel_iff add_right_cancel_iff

@[to_additive]
theorem mul_left_injective (a : G) : Function.Injective (· * a) := fun _ _ ↦ mul_right_cancel
#align mul_left_injective mul_left_injective
#align add_left_injective add_left_injective

@[to_additive (attr := simp)]
theorem mul_left_inj (a : G) {b c : G} : b * a = c * a ↔ b = c :=
  (mul_left_injective a).eq_iff
#align mul_left_inj mul_left_inj
#align add_left_inj add_left_inj

@[to_additive]
theorem mul_ne_mul_left (a : G) {b c : G} : b * a ≠ c * a ↔ b ≠ c :=
  (mul_left_injective a).ne_iff
#align mul_ne_mul_left mul_ne_mul_left
#align add_ne_add_left add_ne_add_left

end IsRightCancelMul

end Mul

/-- A semigroup is a type with an associative `(*)`. -/
@[ext]
class Semigroup (G : Type u) extends Mul G where
  /-- Multiplication is associative -/
  mul_assoc : ∀ a b c : G, a * b * c = a * (b * c)
#align semigroup Semigroup
#align semigroup.ext Semigroup.ext
#align semigroup.ext_iff Semigroup.ext_iff

/-- An additive semigroup is a type with an associative `(+)`. -/
@[ext]
class AddSemigroup (G : Type u) extends Add G where
  /-- Addition is associative -/
  add_assoc : ∀ a b c : G, a + b + c = a + (b + c)
#align add_semigroup AddSemigroup
#align add_semigroup.ext AddSemigroup.ext
#align add_semigroup.ext_iff AddSemigroup.ext_iff

attribute [to_additive] Semigroup

section Semigroup

variable [Semigroup G]

@[to_additive]
theorem mul_assoc : ∀ a b c : G, a * b * c = a * (b * c) :=
  Semigroup.mul_assoc
#align mul_assoc mul_assoc
#align add_assoc add_assoc

@[to_additive]
instance Semigroup.to_isAssociative : IsAssociative G (· * ·) :=
  ⟨mul_assoc⟩
#align semigroup.to_is_associative Semigroup.to_isAssociative
#align add_semigroup.to_is_associative AddSemigroup.to_isAssociative

end Semigroup

/-- A commutative semigroup is a type with an associative commutative `(*)`. -/
@[ext]
class CommSemigroup (G : Type u) extends Semigroup G where
  /-- Multiplication is commutative in a commutative semigroup. -/
  mul_comm : ∀ a b : G, a * b = b * a
#align comm_semigroup CommSemigroup
#align comm_semigroup.ext_iff CommSemigroup.ext_iff
#align comm_semigroup.ext CommSemigroup.ext

/-- A commutative additive semigroup is a type with an associative commutative `(+)`. -/
@[ext]
class AddCommSemigroup (G : Type u) extends AddSemigroup G where
  /-- Addition is commutative in an additive commutative semigroup. -/
  add_comm : ∀ a b : G, a + b = b + a
#align add_comm_semigroup AddCommSemigroup
#align add_comm_semigroup.ext AddCommSemigroup.ext
#align add_comm_semigroup.ext_iff AddCommSemigroup.ext_iff

attribute [to_additive] CommSemigroup

section CommSemigroup

variable [CommSemigroup G]

@[to_additive]
theorem mul_comm : ∀ a b : G, a * b = b * a :=
  CommSemigroup.mul_comm
#align mul_comm mul_comm
#align add_comm add_comm

@[to_additive]
instance CommSemigroup.to_isCommutative : IsCommutative G (· * ·) :=
  ⟨mul_comm⟩
#align comm_semigroup.to_is_commutative CommSemigroup.to_isCommutative
#align add_comm_semigroup.to_is_commutative AddCommSemigroup.to_isCommutative

/-- Any `CommSemigroup G` that satisfies `IsRightCancelMul G` also satisfies
`IsLeftCancelMul G`. -/
@[to_additive AddCommSemigroup.IsRightCancelAdd.toIsLeftCancelAdd "Any
`AddCommSemigroup G` that satisfies `IsRightCancelAdd G` also satisfies
`IsLeftCancelAdd G`."]
lemma CommSemigroup.IsRightCancelMul.toIsLeftCancelMul (G : Type u) [CommSemigroup G]
    [IsRightCancelMul G] : IsLeftCancelMul G :=
  ⟨fun _ _ _ h => mul_right_cancel <| (mul_comm _ _).trans (h.trans (mul_comm _ _))⟩
#align comm_semigroup.is_right_cancel_mul.to_is_left_cancel_mul CommSemigroup.IsRightCancelMul.toIsLeftCancelMul
#align add_comm_semigroup.is_right_cancel_add.to_is_left_cancel_add AddCommSemigroup.IsRightCancelAdd.toIsLeftCancelAdd

/-- Any `CommSemigroup G` that satisfies `IsLeftCancelMul G` also satisfies
`IsRightCancelMul G`. -/
@[to_additive AddCommSemigroup.IsLeftCancelAdd.toIsRightCancelAdd "Any
`AddCommSemigroup G` that satisfies `IsLeftCancelAdd G` also satisfies
`IsRightCancelAdd G`."]
lemma CommSemigroup.IsLeftCancelMul.toIsRightCancelMul (G : Type u) [CommSemigroup G]
    [IsLeftCancelMul G] : IsRightCancelMul G :=
  ⟨fun _ _ _ h => mul_left_cancel <| (mul_comm _ _).trans (h.trans (mul_comm _ _))⟩
#align comm_semigroup.is_left_cancel_mul.to_is_right_cancel_mul CommSemigroup.IsLeftCancelMul.toIsRightCancelMul
#align add_comm_semigroup.is_left_cancel_add.to_is_right_cancel_add AddCommSemigroup.IsLeftCancelAdd.toIsRightCancelAdd

/-- Any `CommSemigroup G` that satisfies `IsLeftCancelMul G` also satisfies
`IsCancelMul G`. -/
@[to_additive AddCommSemigroup.IsLeftCancelAdd.toIsCancelAdd "Any
`AddCommSemigroup G` that satisfies `IsLeftCancelAdd G` also satisfies
`IsCancelAdd G`."]
lemma CommSemigroup.IsLeftCancelMul.toIsCancelMul (G : Type u) [CommSemigroup G]
  [IsLeftCancelMul G] : IsCancelMul G :=
  { CommSemigroup.IsLeftCancelMul.toIsRightCancelMul G with }
#align comm_semigroup.is_left_cancel_mul.to_is_cancel_mul CommSemigroup.IsLeftCancelMul.toIsCancelMul
#align add_comm_semigroup.is_left_cancel_add.to_is_cancel_add AddCommSemigroup.IsLeftCancelAdd.toIsCancelAdd

/-- Any `CommSemigroup G` that satisfies `IsRightCancelMul G` also satisfies
`IsCancelMul G`. -/
@[to_additive AddCommSemigroup.IsRightCancelAdd.toIsCancelAdd "Any
`AddCommSemigroup G` that satisfies `IsRightCancelAdd G` also satisfies
`IsCancelAdd G`."]
lemma CommSemigroup.IsRightCancelMul.toIsCancelMul (G : Type u) [CommSemigroup G]
    [IsRightCancelMul G] : IsCancelMul G :=
  { CommSemigroup.IsRightCancelMul.toIsLeftCancelMul G with }
#align comm_semigroup.is_right_cancel_mul.to_is_cancel_mul CommSemigroup.IsRightCancelMul.toIsCancelMul
#align add_comm_semigroup.is_right_cancel_add.to_is_cancel_add AddCommSemigroup.IsRightCancelAdd.toIsCancelAdd

end CommSemigroup

/-- A `LeftCancelSemigroup` is a semigroup such that `a * b = a * c` implies `b = c`. -/
@[ext]
class LeftCancelSemigroup (G : Type u) extends Semigroup G where
  mul_left_cancel : ∀ a b c : G, a * b = a * c → b = c
#align left_cancel_semigroup LeftCancelSemigroup
#align left_cancel_semigroup.ext_iff LeftCancelSemigroup.ext_iff
#align left_cancel_semigroup.ext LeftCancelSemigroup.ext

library_note "lower cancel priority" /--
We lower the priority of inheriting from cancellative structures.
This attemts to avoid expensive checks involving bundling and unbundling with the `IsDomain` class.
since `IsDomain` already depends on `Semiring`, we can synthesize that one first.
Zulip discussion: https://leanprover.zulipchat.com/#narrow/stream/113488-general/topic/Why.20is.20.60simpNF.60.20complaining.20here.3F
-/
attribute [instance 75] LeftCancelSemigroup.toSemigroup -- See note [lower cancel priority]

/-- An `AddLeftCancelSemigroup` is an additive semigroup such that
`a + b = a + c` implies `b = c`. -/
@[ext]
class AddLeftCancelSemigroup (G : Type u) extends AddSemigroup G where
  add_left_cancel : ∀ a b c : G, a + b = a + c → b = c
#align add_left_cancel_semigroup AddLeftCancelSemigroup
#align add_left_cancel_semigroup.ext AddLeftCancelSemigroup.ext
#align add_left_cancel_semigroup.ext_iff AddLeftCancelSemigroup.ext_iff

attribute [instance 75] AddLeftCancelSemigroup.toAddSemigroup -- See note [lower cancel priority]

attribute [to_additive] LeftCancelSemigroup

/-- Any `LeftCancelSemigroup` satisfies `IsLeftCancelMul`. -/
@[to_additive AddLeftCancelSemigroup.toIsLeftCancelAdd "Any `AddLeftCancelSemigroup` satisfies
`IsLeftCancelAdd`."]
instance (priority := 100) LeftCancelSemigroup.toIsLeftCancelMul (G : Type u)
    [LeftCancelSemigroup G] : IsLeftCancelMul G :=
  { mul_left_cancel := LeftCancelSemigroup.mul_left_cancel }
#align left_cancel_semigroup.to_is_left_cancel_mul LeftCancelSemigroup.toIsLeftCancelMul
#align add_left_cancel_semigroup.to_is_left_cancel_add AddLeftCancelSemigroup.toIsLeftCancelAdd

/-- A `RightCancelSemigroup` is a semigroup such that `a * b = c * b` implies `a = c`. -/
@[ext]
class RightCancelSemigroup (G : Type u) extends Semigroup G where
  mul_right_cancel : ∀ a b c : G, a * b = c * b → a = c
#align right_cancel_semigroup RightCancelSemigroup
#align right_cancel_semigroup.ext_iff RightCancelSemigroup.ext_iff
#align right_cancel_semigroup.ext RightCancelSemigroup.ext

attribute [instance 75] RightCancelSemigroup.toSemigroup -- See note [lower cancel priority]

/-- An `AddRightCancelSemigroup` is an additive semigroup such that
`a + b = c + b` implies `a = c`. -/
@[ext]
class AddRightCancelSemigroup (G : Type u) extends AddSemigroup G where
  add_right_cancel : ∀ a b c : G, a + b = c + b → a = c
#align add_right_cancel_semigroup AddRightCancelSemigroup
#align add_right_cancel_semigroup.ext_iff AddRightCancelSemigroup.ext_iff
#align add_right_cancel_semigroup.ext AddRightCancelSemigroup.ext

attribute [instance 75] AddRightCancelSemigroup.toAddSemigroup -- See note [lower cancel priority]

attribute [to_additive] RightCancelSemigroup

/-- Any `RightCancelSemigroup` satisfies `IsRightCancelMul`. -/
@[to_additive AddRightCancelSemigroup.toIsRightCancelAdd "Any `AddRightCancelSemigroup` satisfies
`IsRightCancelAdd`."]
instance (priority := 100) RightCancelSemigroup.toIsRightCancelMul (G : Type u)
    [RightCancelSemigroup G] : IsRightCancelMul G :=
  { mul_right_cancel := RightCancelSemigroup.mul_right_cancel }
#align right_cancel_semigroup.to_is_right_cancel_mul RightCancelSemigroup.toIsRightCancelMul
#align add_right_cancel_semigroup.to_is_right_cancel_add AddRightCancelSemigroup.toIsRightCancelAdd

/-- Typeclass for expressing that a type `M` with multiplication and a one satisfies
`1 * a = a` and `a * 1 = a` for all `a : M`. -/
class MulOneClass (M : Type u) extends One M, Mul M where
  /-- One is a left neutral element for multiplication -/
  one_mul : ∀ a : M, 1 * a = a
  /-- One is a right neutral element for multiplication -/
  mul_one : ∀ a : M, a * 1 = a
#align mul_one_class MulOneClass

/-- Typeclass for expressing that a type `M` with addition and a zero satisfies
`0 + a = a` and `a + 0 = a` for all `a : M`. -/
class AddZeroClass (M : Type u) extends Zero M, Add M where
  /-- Zero is a left neutral element for addition -/
  zero_add : ∀ a : M, 0 + a = a
  /-- Zero is a right neutral element for addition -/
  add_zero : ∀ a : M, a + 0 = a
#align add_zero_class AddZeroClass

attribute [to_additive] MulOneClass

@[to_additive (attr := ext)]
theorem MulOneClass.ext {M : Type u} : ∀ ⦃m₁ m₂ : MulOneClass M⦄, m₁.mul = m₂.mul → m₁ = m₂ := by
  rintro @⟨⟨one₁⟩, ⟨mul₁⟩, one_mul₁, mul_one₁⟩ @⟨⟨one₂⟩, ⟨mul₂⟩, one_mul₂, mul_one₂⟩ ⟨rfl⟩
  -- FIXME (See https://github.com/leanprover/lean4/issues/1711)
  -- congr
  suffices one₁ = one₂ by cases this; rfl
  exact (one_mul₂ one₁).symm.trans (mul_one₁ one₂)
#align mul_one_class.ext MulOneClass.ext
#align add_zero_class.ext AddZeroClass.ext

section MulOneClass

variable {M : Type u} [MulOneClass M]

@[to_additive (attr := simp)]
theorem one_mul : ∀ a : M, 1 * a = a :=
  MulOneClass.one_mul
#align one_mul one_mul
#align zero_add zero_add

@[to_additive (attr := simp)]
theorem mul_one : ∀ a : M, a * 1 = a :=
  MulOneClass.mul_one
#align mul_one mul_one
#align add_zero add_zero

end MulOneClass

section

variable {M : Type u}

-- use `x * npowRec n x` and not `npowRec n x * x` in the definition to make sure that
-- definitional unfolding of `npowRec` is blocked, to avoid deep recursion issues.
/-- The fundamental power operation in a monoid. `npowRec n a = a*a*...*a` n times.
Use instead `a ^ n`, which has better definitional behavior. -/
def npowRec [One M] [Mul M] : ℕ → M → M
  | 0, _ => 1
  | n + 1, a => a * npowRec n a
#align npow_rec npowRec

/-- The fundamental scalar multiplication in an additive monoid. `nsmulRec n a = a+a+...+a` n
times. Use instead `n • a`, which has better definitional behavior. -/
def nsmulRec [Zero M] [Add M] : ℕ → M → M
  | 0, _ => 0
  | n + 1, a => a + nsmulRec n a
#align nsmul_rec nsmulRec

attribute [to_additive existing] npowRec

end

library_note "forgetful inheritance"/--
Suppose that one can put two mathematical structures on a type, a rich one `R` and a poor one
`P`, and that one can deduce the poor structure from the rich structure through a map `F` (called a
forgetful functor) (think `R = MetricSpace` and `P = TopologicalSpace`). A possible
implementation would be to have a type class `rich` containing a field `R`, a type class `poor`
containing a field `P`, and an instance from `rich` to `poor`. However, this creates diamond
problems, and a better approach is to let `rich` extend `poor` and have a field saying that
`F R = P`.

To illustrate this, consider the pair `MetricSpace` / `TopologicalSpace`. Consider the topology
on a product of two metric spaces. With the first approach, it could be obtained by going first from
each metric space to its topology, and then taking the product topology. But it could also be
obtained by considering the product metric space (with its sup distance) and then the topology
coming from this distance. These would be the same topology, but not definitionally, which means
that from the point of view of Lean's kernel, there would be two different `TopologicalSpace`
instances on the product. This is not compatible with the way instances are designed and used:
there should be at most one instance of a kind on each type. This approach has created an instance
diamond that does not commute definitionally.

The second approach solves this issue. Now, a metric space contains both a distance, a topology, and
a proof that the topology coincides with the one coming from the distance. When one defines the
product of two metric spaces, one uses the sup distance and the product topology, and one has to
give the proof that the sup distance induces the product topology. Following both sides of the
instance diamond then gives rise (definitionally) to the product topology on the product space.

Another approach would be to have the rich type class take the poor type class as an instance
parameter. It would solve the diamond problem, but it would lead to a blow up of the number
of type classes one would need to declare to work with complicated classes, say a real inner
product space, and would create exponential complexity when working with products of
such complicated spaces, that are avoided by bundling things carefully as above.

Note that this description of this specific case of the product of metric spaces is oversimplified
compared to mathlib, as there is an intermediate typeclass between `MetricSpace` and
`TopologicalSpace` called `UniformSpace`. The above scheme is used at both levels, embedding a
topology in the uniform space structure, and a uniform structure in the metric space structure.

Note also that, when `P` is a proposition, there is no such issue as any two proofs of `P` are
definitionally equivalent in Lean.

To avoid boilerplate, there are some designs that can automatically fill the poor fields when
creating a rich structure if one doesn't want to do something special about them. For instance,
in the definition of metric spaces, default tactics fill the uniform space fields if they are
not given explicitly. One can also have a helper function creating the rich structure from a
structure with fewer fields, where the helper function fills the remaining fields. See for instance
`UniformSpace.ofCore` or `RealInnerProduct.ofCore`.

For more details on this question, called the forgetful inheritance pattern, see [Competing
inheritance paths in dependent type theory: a case study in functional
analysis](https://hal.inria.fr/hal-02463336).
-/


/-!
### Design note on `AddMonoid` and `Monoid`

An `AddMonoid` has a natural `ℕ`-action, defined by `n • a = a + ... + a`, that we want to declare
as an instance as it makes it possible to use the language of linear algebra. However, there are
often other natural `ℕ`-actions. For instance, for any semiring `R`, the space of polynomials
`Polynomial R` has a natural `R`-action defined by multiplication on the coefficients. This means
that `Polynomial ℕ` would have two natural `ℕ`-actions, which are equal but not defeq. The same
goes for linear maps, tensor products, and so on (and even for `ℕ` itself).

To solve this issue, we embed an `ℕ`-action in the definition of an `AddMonoid` (which is by
default equal to the naive action `a + ... + a`, but can be adjusted when needed), and declare
a `SMul ℕ α` instance using this action. See Note [forgetful inheritance] for more
explanations on this pattern.

For example, when we define `Polynomial R`, then we declare the `ℕ`-action to be by multiplication
on each coefficient (using the `ℕ`-action on `R` that comes from the fact that `R` is
an `AddMonoid`). In this way, the two natural `SMul ℕ (Polynomial ℕ)` instances are defeq.

The tactic `to_additive` transfers definitions and results from multiplicative monoids to additive
monoids. To work, it has to map fields to fields. This means that we should also add corresponding
fields to the multiplicative structure `Monoid`, which could solve defeq problems for powers if
needed. These problems do not come up in practice, so most of the time we will not need to adjust
the `npow` field when defining multiplicative objects.

A basic theory for the power function on monoids and the `ℕ`-action on additive monoids is built in
the file `Algebra.GroupPower.Basic`. For now, we only register the most basic properties that we
need right away.
-/


/-- An `AddMonoid` is an `AddSemigroup` with an element `0` such that `0 + a = a + 0 = a`. -/
class AddMonoid (M : Type u) extends AddSemigroup M, AddZeroClass M where
  /-- Multiplication by a natural number. -/
  nsmul : ℕ → M → M := nsmulRec
  /-- Multiplication by `(0 : ℕ)` gives `0`. -/
  nsmul_zero : ∀ x, nsmul 0 x = 0 := by intros; rfl
  /-- Multiplication by `(n + 1 : ℕ)` behaves as expected. -/
  nsmul_succ : ∀ (n : ℕ) (x), nsmul (n + 1) x = x + nsmul n x := by intros; rfl
#align add_monoid AddMonoid

attribute [instance 150] AddSemigroup.toAdd
attribute [instance 50] AddZeroClass.toAdd

#align add_monoid.nsmul_zero' AddMonoid.nsmul_zero
#align add_monoid.nsmul_succ' AddMonoid.nsmul_succ

/-- A `Monoid` is a `Semigroup` with an element `1` such that `1 * a = a * 1 = a`. -/
@[to_additive]
class Monoid (M : Type u) extends Semigroup M, MulOneClass M where
  /-- Raising to the power of a natural number. -/
  npow : ℕ → M → M := npowRec
  /-- Raising to the power `(0 : ℕ)` gives `1`. -/
  npow_zero : ∀ x, npow 0 x = 1 := by intros; rfl
  /-- Raising to the power `(n + 1 : ℕ)` behaves as expected. -/
  npow_succ : ∀ (n : ℕ) (x), npow (n + 1) x = x * npow n x := by intros; rfl
#align monoid Monoid

#align monoid.npow_zero' Monoid.npow_zero
#align monoid.npow_succ' Monoid.npow_succ

-- Bug #660
attribute [to_additive existing] Monoid.toMulOneClass

@[default_instance high] instance Monoid.Pow {M : Type*} [Monoid M] : Pow M ℕ :=
  ⟨fun x n ↦ Monoid.npow n x⟩
#align monoid.has_pow Monoid.Pow

instance AddMonoid.SMul {M : Type*} [AddMonoid M] : SMul ℕ M :=
  ⟨AddMonoid.nsmul⟩
#align add_monoid.has_smul_nat AddMonoid.SMul

attribute [to_additive existing SMul] Monoid.Pow

section

variable {M : Type*} [Monoid M]

@[to_additive (attr := simp) nsmul_eq_smul]
theorem npow_eq_pow (n : ℕ) (x : M) : Monoid.npow n x = x ^ n :=
  rfl
#align npow_eq_pow npow_eq_pow
#align nsmul_eq_smul nsmul_eq_smul

-- the attributes are intentionally out of order. `zero_smul` proves `zero_nsmul`.
@[to_additive zero_nsmul, simp]
theorem pow_zero (a : M) : a ^ 0 = 1 :=
  Monoid.npow_zero _
#align pow_zero pow_zero
#align zero_nsmul zero_nsmul

@[to_additive succ_nsmul]
theorem pow_succ (a : M) (n : ℕ) : a ^ (n + 1) = a * a ^ n :=
  Monoid.npow_succ n a
#align pow_succ pow_succ
#align succ_nsmul succ_nsmul

end

section Monoid

variable {M : Type u} [Monoid M]

@[to_additive]
theorem left_inv_eq_right_inv {a b c : M} (hba : b * a = 1) (hac : a * c = 1) : b = c := by
  rw [← one_mul c, ← hba, mul_assoc, hac, mul_one b]
#align left_inv_eq_right_inv left_inv_eq_right_inv
#align left_neg_eq_right_neg left_neg_eq_right_neg

end Monoid

/-- An additive commutative monoid is an additive monoid with commutative `(+)`. -/
class AddCommMonoid (M : Type u) extends AddMonoid M, AddCommSemigroup M
#align add_comm_monoid AddCommMonoid

/-- A commutative monoid is a monoid with commutative `(*)`. -/
@[to_additive]
class CommMonoid (M : Type u) extends Monoid M, CommSemigroup M
#align comm_monoid CommMonoid

attribute [to_additive existing] CommMonoid.toCommSemigroup

section LeftCancelMonoid

/-- An additive monoid in which addition is left-cancellative.
Main examples are `ℕ` and groups. This is the right typeclass for many sum lemmas, as having a zero
is useful to define the sum over the empty set, so `AddLeftCancelSemigroup` is not enough. -/
class AddLeftCancelMonoid (M : Type u) extends AddLeftCancelSemigroup M, AddMonoid M
#align add_left_cancel_monoid AddLeftCancelMonoid

attribute [instance 75] AddLeftCancelMonoid.toAddMonoid -- See note [lower cancel priority]

/-- A monoid in which multiplication is left-cancellative. -/
@[to_additive]
class LeftCancelMonoid (M : Type u) extends LeftCancelSemigroup M, Monoid M
#align left_cancel_monoid LeftCancelMonoid

attribute [instance 75] LeftCancelMonoid.toMonoid -- See note [lower cancel priority]

attribute [to_additive existing] LeftCancelMonoid.toMonoid

end LeftCancelMonoid

section RightCancelMonoid

/-- An additive monoid in which addition is right-cancellative.
Main examples are `ℕ` and groups. This is the right typeclass for many sum lemmas, as having a zero
is useful to define the sum over the empty set, so `AddRightCancelSemigroup` is not enough. -/
class AddRightCancelMonoid (M : Type u) extends AddRightCancelSemigroup M, AddMonoid M
#align add_right_cancel_monoid AddRightCancelMonoid

attribute [instance 75] AddRightCancelMonoid.toAddMonoid -- See note [lower cancel priority]

/-- A monoid in which multiplication is right-cancellative. -/
@[to_additive]
class RightCancelMonoid (M : Type u) extends RightCancelSemigroup M, Monoid M
#align right_cancel_monoid RightCancelMonoid

attribute [instance 75] RightCancelMonoid.toMonoid -- See note [lower cancel priority]

attribute [to_additive existing] RightCancelMonoid.toMonoid

end RightCancelMonoid

section CancelMonoid

/-- An additive monoid in which addition is cancellative on both sides.
Main examples are `ℕ` and groups. This is the right typeclass for many sum lemmas, as having a zero
is useful to define the sum over the empty set, so `AddRightCancelMonoid` is not enough. -/
class AddCancelMonoid (M : Type u) extends AddLeftCancelMonoid M, AddRightCancelMonoid M
#align add_cancel_monoid AddCancelMonoid

/-- A monoid in which multiplication is cancellative. -/
@[to_additive]
class CancelMonoid (M : Type u) extends LeftCancelMonoid M, RightCancelMonoid M
#align cancel_monoid CancelMonoid

attribute [to_additive existing] CancelMonoid.toRightCancelMonoid

/-- Commutative version of `AddCancelMonoid`. -/
class AddCancelCommMonoid (M : Type u) extends AddLeftCancelMonoid M, AddCommMonoid M
#align add_cancel_comm_monoid AddCancelCommMonoid

attribute [instance 75] AddCancelCommMonoid.toAddCommMonoid -- See note [lower cancel priority]

/-- Commutative version of `CancelMonoid`. -/
@[to_additive]
class CancelCommMonoid (M : Type u) extends LeftCancelMonoid M, CommMonoid M
#align cancel_comm_monoid CancelCommMonoid

attribute [instance 75] CancelCommMonoid.toCommMonoid -- See note [lower cancel priority]

attribute [to_additive existing] CancelCommMonoid.toCommMonoid

-- see Note [lower instance priority]
@[to_additive]
instance (priority := 100) CancelCommMonoid.toCancelMonoid (M : Type u) [CancelCommMonoid M] :
    CancelMonoid M :=
  { CommSemigroup.IsLeftCancelMul.toIsRightCancelMul M with }
#align cancel_comm_monoid.to_cancel_monoid CancelCommMonoid.toCancelMonoid
#align add_cancel_comm_monoid.to_cancel_add_monoid AddCancelCommMonoid.toAddCancelMonoid

/-- Any `CancelMonoid G` satisfies `IsCancelMul G`. -/
@[to_additive toIsCancelAdd "Any `AddCancelMonoid G` satisfies `IsCancelAdd G`."]
instance (priority := 100) CancelMonoid.toIsCancelMul (M : Type u) [CancelMonoid M] :
    IsCancelMul M :=
  { mul_left_cancel := LeftCancelSemigroup.mul_left_cancel
    mul_right_cancel := RightCancelSemigroup.mul_right_cancel }
#align cancel_monoid.to_is_cancel_mul CancelMonoid.toIsCancelMul
#align add_cancel_monoid.to_is_cancel_add AddCancelMonoid.toIsCancelAdd

end CancelMonoid

/-- The fundamental power operation in a group. `zpowRec n a = a*a*...*a` n times, for integer `n`.
<<<<<<< HEAD
Use instead `a ^ n`,  which has better definitional behavior. -/
def zpowRec [One G] [Mul G] [Inv G] (npow : ℕ → G → G := npowRec) : ℤ → G → G
  | Int.ofNat n, a => npow n a
  | Int.negSucc n, a => (npow n.succ a)⁻¹

/-- The fundamental scalar multiplication in an additive group. `zpowRec n a = a+a+...+a` n
times, for integer `n`. Use instead `n • a`, which has better definitional behavior. -/
def zsmulRec [Zero G] [Add G] [Neg G] (nsmul : ℕ → G → G := nsmulRec) : ℤ → G → G
  | Int.ofNat n, a => nsmul n a
  | Int.negSucc n, a => -nsmul n.succ a
=======
Use instead `a ^ n`, which has better definitional behavior. -/
def zpowRec {M : Type*} [One M] [Mul M] [Inv M] : ℤ → M → M
  | Int.ofNat n, a => npowRec n a
  | Int.negSucc n, a => (npowRec n.succ a)⁻¹
#align zpow_rec zpowRec

/-- The fundamental scalar multiplication in an additive group. `zpowRec n a = a+a+...+a` n
times, for integer `n`. Use instead `n • a`, which has better definitional behavior. -/
def zsmulRec {M : Type*} [Zero M] [Add M] [Neg M] : ℤ → M → M
  | Int.ofNat n, a => nsmulRec n a
  | Int.negSucc n, a => -nsmulRec n.succ a
#align zsmul_rec zsmulRec
>>>>>>> 17a54df9

attribute [to_additive existing] zpowRec

section InvolutiveInv

/-- Auxiliary typeclass for types with an involutive `Neg`. -/
class InvolutiveNeg (A : Type*) extends Neg A where
  neg_neg : ∀ x : A, - -x = x

#align has_involutive_neg InvolutiveNeg

/-- Auxiliary typeclass for types with an involutive `Inv`. -/
@[to_additive]
class InvolutiveInv (G : Type*) extends Inv G where
  inv_inv : ∀ x : G, x⁻¹⁻¹ = x

#align has_involutive_inv InvolutiveInv

variable [InvolutiveInv G]

@[to_additive (attr := simp)]
theorem inv_inv (a : G) : a⁻¹⁻¹ = a :=
  InvolutiveInv.inv_inv _
#align inv_inv inv_inv
#align neg_neg neg_neg

end InvolutiveInv

/-!
### Design note on `DivInvMonoid`/`SubNegMonoid` and `DivisionMonoid`/`SubtractionMonoid`

Those two pairs of made-up classes fulfill slightly different roles.

`DivInvMonoid`/`SubNegMonoid` provides the minimum amount of information to define the
`ℤ` action (`zpow` or `zsmul`). Further, it provides a `div` field, matching the forgetful
inheritance pattern. This is useful to shorten extension clauses of stronger structures (`Group`,
`GroupWithZero`, `DivisionRing`, `Field`) and for a few structures with a rather weak
pseudo-inverse (`Matrix`).

`DivisionMonoid`/`SubtractionMonoid` is targeted at structures with stronger pseudo-inverses. It
is an ad hoc collection of axioms that are mainly respected by three things:
* Groups
* Groups with zero
* The pointwise monoids `Set α`, `Finset α`, `Filter α`

It acts as a middle ground for structures with an inversion operator that plays well with
multiplication, except for the fact that it might not be a true inverse (`a / a ≠ 1` in general).
The axioms are pretty arbitrary (many other combinations are equivalent to it), but they are
independent:
* Without `DivisionMonoid.div_eq_mul_inv`, you can define `/` arbitrarily.
* Without `DivisionMonoid.inv_inv`, you can consider `WithTop Unit` with `a⁻¹ = ⊤` for all `a`.
* Without `DivisionMonoid.mul_inv_rev`, you can consider `WithTop α` with `a⁻¹ = a` for all `a`
  where `α` non commutative.
* Without `DivisionMonoid.inv_eq_of_mul`, you can consider any `CommMonoid` with `a⁻¹ = a` for all
  `a`.

As a consequence, a few natural structures do not fit in this framework. For example, `ENNReal`
respects everything except for the fact that `(0 * ∞)⁻¹ = 0⁻¹ = ∞` while `∞⁻¹ * 0⁻¹ = 0 * ∞ = 0`.
-/

/-- In a class equipped with instances of both `Monoid` and `Inv`, this definition records what the
default definition for `Div` would be: `a * b⁻¹`.  This is later provided as the default value for
the `Div` instance in `DivInvMonoid`.

We keep it as a separate definition rather than inlining it in `DivInvMonoid` so that the `Div`
field of individual `DivInvMonoid`s constructed using that default value will not be unfolded at
`.instance` transparency. -/
def DivInvMonoid.div' {G : Type u} [Monoid G] [Inv G] (a b : G) : G := a * b⁻¹

/-- A `DivInvMonoid` is a `Monoid` with operations `/` and `⁻¹` satisfying
`div_eq_mul_inv : ∀ a b, a / b = a * b⁻¹`.

This deduplicates the name `div_eq_mul_inv`.
The default for `div` is such that `a / b = a * b⁻¹` holds by definition.

Adding `div` as a field rather than defining `a / b := a * b⁻¹` allows us to
avoid certain classes of unification failures, for example:
Let `Foo X` be a type with a `∀ X, Div (Foo X)` instance but no
`∀ X, Inv (Foo X)`, e.g. when `Foo X` is a `EuclideanDomain`. Suppose we
also have an instance `∀ X [Cromulent X], GroupWithZero (Foo X)`. Then the
`(/)` coming from `GroupWithZero.div` cannot be definitionally equal to
the `(/)` coming from `Foo.Div`.

In the same way, adding a `zpow` field makes it possible to avoid definitional failures
in diamonds. See the definition of `Monoid` and Note [forgetful inheritance] for more
explanations on this.
-/
class DivInvMonoid (G : Type u) extends Monoid G, Inv G, Div G where
  div := DivInvMonoid.div'
  /-- `a / b := a * b⁻¹` -/
  div_eq_mul_inv : ∀ a b : G, a / b = a * b⁻¹ := by intros; rfl
  /-- The power operation: `a ^ n = a * ··· * a`; `a ^ (-n) = a⁻¹ * ··· a⁻¹` (`n` times) -/
  zpow : ℤ → G → G := zpowRec npow
  /-- `a ^ 0 = 1` -/
  zpow_zero' : ∀ a : G, zpow 0 a = 1 := by intros; rfl
  /-- `a ^ (n + 1) = a * a ^ n` -/
  zpow_succ' (n : ℕ) (a : G) : zpow (Int.ofNat n.succ) a = a * zpow (Int.ofNat n) a := by
    intros; rfl
  /-- `a ^ -(n + 1) = (a ^ (n + 1))⁻¹` -/
  zpow_neg' (n : ℕ) (a : G) : zpow (Int.negSucc n) a = (zpow n.succ a)⁻¹ := by intros; rfl
#align div_inv_monoid DivInvMonoid

/-- In a class equipped with instances of both `AddMonoid` and `Neg`, this definition records what
the default definition for `Sub` would be: `a + -b`.  This is later provided as the default value
for the `Sub` instance in `SubNegMonoid`.

We keep it as a separate definition rather than inlining it in `SubNegMonoid` so that the `Sub`
field of individual `SubNegMonoid`s constructed using that default value will not be unfolded at
`.instance` transparency. -/
def SubNegMonoid.sub' {G : Type u} [AddMonoid G] [Neg G] (a b : G) : G := a + -b

attribute [to_additive existing SubNegMonoid.sub'] DivInvMonoid.div'

/-- A `SubNegMonoid` is an `AddMonoid` with unary `-` and binary `-` operations
satisfying `sub_eq_add_neg : ∀ a b, a - b = a + -b`.

The default for `sub` is such that `a - b = a + -b` holds by definition.

Adding `sub` as a field rather than defining `a - b := a + -b` allows us to
avoid certain classes of unification failures, for example:
Let `foo X` be a type with a `∀ X, Sub (Foo X)` instance but no
`∀ X, Neg (Foo X)`. Suppose we also have an instance
`∀ X [Cromulent X], AddGroup (Foo X)`. Then the `(-)` coming from
`AddGroup.sub` cannot be definitionally equal to the `(-)` coming from
`Foo.Sub`.

In the same way, adding a `zsmul` field makes it possible to avoid definitional failures
in diamonds. See the definition of `AddMonoid` and Note [forgetful inheritance] for more
explanations on this.
-/
class SubNegMonoid (G : Type u) extends AddMonoid G, Neg G, Sub G where
  sub := SubNegMonoid.sub'
  sub_eq_add_neg : ∀ a b : G, a - b = a + -b := by intros; rfl
  zsmul : ℤ → G → G := zsmulRec nsmul
  zsmul_zero' : ∀ a : G, zsmul 0 a = 0 := by intros; rfl
  zsmul_succ' (n : ℕ) (a : G) : zsmul (Int.ofNat n.succ) a = a + zsmul (Int.ofNat n) a := by
    intros; rfl
  zsmul_neg' (n : ℕ) (a : G) : zsmul (Int.negSucc n) a = -zsmul n.succ a := by intros; rfl
#align sub_neg_monoid SubNegMonoid

attribute [to_additive SubNegMonoid] DivInvMonoid

instance DivInvMonoid.Pow {M} [DivInvMonoid M] : Pow M ℤ :=
  ⟨fun x n ↦ DivInvMonoid.zpow n x⟩
#align div_inv_monoid.has_pow DivInvMonoid.Pow

instance SubNegMonoid.SMulInt {M} [SubNegMonoid M] : SMul ℤ M :=
  ⟨SubNegMonoid.zsmul⟩
#align sub_neg_monoid.has_smul_int SubNegMonoid.SMulInt

attribute [to_additive existing SubNegMonoid.SMulInt] DivInvMonoid.Pow

section DivInvMonoid

variable [DivInvMonoid G] {a b : G}

@[to_additive (attr := simp) zsmul_eq_smul] theorem zpow_eq_pow (n : ℤ) (x : G) :
    DivInvMonoid.zpow n x = x ^ n :=
  rfl
#align zsmul_eq_smul zsmul_eq_smul
#align zpow_eq_pow zpow_eq_pow

@[to_additive (attr := simp) zero_zsmul] theorem zpow_zero (a : G) : a ^ (0 : ℤ) = 1 :=
  DivInvMonoid.zpow_zero' a
#align zpow_zero zpow_zero
#align zero_zsmul zero_zsmul

@[to_additive (attr := norm_cast) ofNat_zsmul]
theorem zpow_ofNat (a : G) : ∀ n : ℕ, a ^ (n : ℤ) = a ^ n
  | 0 => (zpow_zero _).trans (pow_zero _).symm
  | n + 1 => calc
    a ^ (↑(n + 1) : ℤ) = a * a ^ (n : ℤ) := DivInvMonoid.zpow_succ' _ _
    _ = a * a ^ n := congr_arg ((· * ·) a) (zpow_ofNat a n)
    _ = a ^ (n + 1) := (pow_succ _ _).symm
#align zpow_coe_nat zpow_ofNat
#align zpow_of_nat zpow_ofNat
#align of_nat_zsmul ofNat_zsmul

theorem zpow_negSucc (a : G) (n : ℕ) : a ^ (Int.negSucc n) = (a ^ (n + 1))⁻¹ := by
  rw [← zpow_ofNat]
  exact DivInvMonoid.zpow_neg' n a
#align zpow_neg_succ_of_nat zpow_negSucc

theorem negSucc_zsmul {G} [SubNegMonoid G] (a : G) (n : ℕ) :
  Int.negSucc n • a = -((n + 1) • a) := by
  rw [← ofNat_zsmul]
  exact SubNegMonoid.zsmul_neg' n a
#align zsmul_neg_succ_of_nat negSucc_zsmul

attribute [to_additive existing (attr := simp) negSucc_zsmul] zpow_negSucc

/-- Dividing by an element is the same as multiplying by its inverse.

This is a duplicate of `DivInvMonoid.div_eq_mul_inv` ensuring that the types unfold better.
-/
@[to_additive "Subtracting an element is the same as adding by its negative.
This is a duplicate of `SubNegMonoid.sub_eq_mul_neg` ensuring that the types unfold better."]
theorem div_eq_mul_inv (a b : G) : a / b = a * b⁻¹ :=
  DivInvMonoid.div_eq_mul_inv _ _
#align div_eq_mul_inv div_eq_mul_inv
#align sub_eq_add_neg sub_eq_add_neg

alias div_eq_mul_inv ← division_def
#align division_def division_def

end DivInvMonoid

section InvOneClass

/-- Typeclass for expressing that `-0 = 0`. -/
class NegZeroClass (G : Type*) extends Zero G, Neg G where
  neg_zero : -(0 : G) = 0
#align neg_zero_class NegZeroClass

/-- A `SubNegMonoid` where `-0 = 0`. -/
class SubNegZeroMonoid (G : Type*) extends SubNegMonoid G, NegZeroClass G
#align sub_neg_zero_monoid SubNegZeroMonoid

/-- Typeclass for expressing that `1⁻¹ = 1`. -/
@[to_additive]
class InvOneClass (G : Type*) extends One G, Inv G where
  inv_one : (1 : G)⁻¹ = 1
#align inv_one_class InvOneClass

/-- A `DivInvMonoid` where `1⁻¹ = 1`. -/
@[to_additive SubNegZeroMonoid]
class DivInvOneMonoid (G : Type*) extends DivInvMonoid G, InvOneClass G
#align div_inv_one_monoid DivInvOneMonoid

-- FIXME: `to_additive` is not operating on the second parent. (#660)
attribute [to_additive existing] DivInvOneMonoid.toInvOneClass

variable [InvOneClass G]

@[to_additive (attr := simp)]
theorem inv_one : (1 : G)⁻¹ = 1 :=
  InvOneClass.inv_one
#align inv_one inv_one
#align neg_zero neg_zero

end InvOneClass

/-- A `SubtractionMonoid` is a `SubNegMonoid` with involutive negation and such that
`-(a + b) = -b + -a` and `a + b = 0 → -a = b`. -/
class SubtractionMonoid (G : Type u) extends SubNegMonoid G, InvolutiveNeg G where
  neg_add_rev (a b : G) : -(a + b) = -b + -a
  /- Despite the asymmetry of `neg_eq_of_add`, the symmetric version is true thanks to the
  involutivity of negation. -/
  neg_eq_of_add (a b : G) : a + b = 0 → -a = b
#align subtraction_monoid SubtractionMonoid

/-- A `DivisionMonoid` is a `DivInvMonoid` with involutive inversion and such that
`(a * b)⁻¹ = b⁻¹ * a⁻¹` and `a * b = 1 → a⁻¹ = b`.

This is the immediate common ancestor of `Group` and `GroupWithZero`. -/
@[to_additive SubtractionMonoid]
class DivisionMonoid (G : Type u) extends DivInvMonoid G, InvolutiveInv G where
  mul_inv_rev (a b : G) : (a * b)⁻¹ = b⁻¹ * a⁻¹
  /- Despite the asymmetry of `inv_eq_of_mul`, the symmetric version is true thanks to the
  involutivity of inversion. -/
  inv_eq_of_mul (a b : G) : a * b = 1 → a⁻¹ = b
#align division_monoid DivisionMonoid

attribute [to_additive existing] DivisionMonoid.toInvolutiveInv

section DivisionMonoid

variable [DivisionMonoid G] {a b : G}

@[to_additive (attr := simp) neg_add_rev]
theorem mul_inv_rev (a b : G) : (a * b)⁻¹ = b⁻¹ * a⁻¹ :=
  DivisionMonoid.mul_inv_rev _ _
#align mul_inv_rev mul_inv_rev
#align neg_add_rev neg_add_rev

@[to_additive]
theorem inv_eq_of_mul_eq_one_right : a * b = 1 → a⁻¹ = b :=
  DivisionMonoid.inv_eq_of_mul _ _
#align inv_eq_of_mul_eq_one_right inv_eq_of_mul_eq_one_right
#align neg_eq_of_add_eq_zero_right neg_eq_of_add_eq_zero_right

end DivisionMonoid

/-- Commutative `SubtractionMonoid`. -/
class SubtractionCommMonoid (G : Type u) extends SubtractionMonoid G, AddCommMonoid G
#align subtraction_comm_monoid SubtractionCommMonoid

/-- Commutative `DivisionMonoid`.

This is the immediate common ancestor of `CommGroup` and `CommGroupWithZero`. -/
@[to_additive SubtractionCommMonoid]
class DivisionCommMonoid (G : Type u) extends DivisionMonoid G, CommMonoid G
#align division_comm_monoid DivisionCommMonoid

attribute [to_additive existing] DivisionCommMonoid.toCommMonoid

/-- A `Group` is a `Monoid` with an operation `⁻¹` satisfying `a⁻¹ * a = 1`.

There is also a division operation `/` such that `a / b = a * b⁻¹`,
with a default so that `a / b = a * b⁻¹` holds by definition.

Use `Group.ofLeftAxioms` or `Group.ofRightAxioms` to define a group structure
on a type with the minumum proof obligations.
-/
class Group (G : Type u) extends DivInvMonoid G where
  mul_left_inv : ∀ a : G, a⁻¹ * a = 1
#align group Group

/-- An `AddGroup` is an `AddMonoid` with a unary `-` satisfying `-a + a = 0`.

There is also a binary operation `-` such that `a - b = a + -b`,
with a default so that `a - b = a + -b` holds by definition.

Use `AddGroup.ofLeftAxioms` or `AddGroup.ofRightAxioms` to define an
additive group structure on a type with the minumum proof obligations.
-/
class AddGroup (A : Type u) extends SubNegMonoid A where
  add_left_neg : ∀ a : A, -a + a = 0
#align add_group AddGroup

attribute [to_additive] Group

section Group

variable [Group G] {a b c : G}

@[to_additive (attr := simp)]
theorem mul_left_inv : ∀ a : G, a⁻¹ * a = 1 :=
  Group.mul_left_inv
#align mul_left_inv mul_left_inv
#align add_left_neg add_left_neg

@[to_additive]
theorem inv_mul_self (a : G) : a⁻¹ * a = 1 :=
  mul_left_inv a
#align inv_mul_self inv_mul_self
#align neg_add_self neg_add_self

@[to_additive]
private theorem inv_eq_of_mul (h : a * b = 1) : a⁻¹ = b :=
  left_inv_eq_right_inv (inv_mul_self a) h

@[to_additive (attr := simp)]
theorem mul_right_inv (a : G) : a * a⁻¹ = 1 :=
  by rw [← mul_left_inv a⁻¹, inv_eq_of_mul (mul_left_inv a)]
#align mul_right_inv mul_right_inv
#align add_right_neg add_right_neg

@[to_additive]
theorem mul_inv_self (a : G) : a * a⁻¹ = 1 :=
  mul_right_inv a
#align mul_inv_self mul_inv_self
#align add_neg_self add_neg_self

@[to_additive (attr := simp)]
theorem inv_mul_cancel_left (a b : G) : a⁻¹ * (a * b) = b :=
  by rw [← mul_assoc, mul_left_inv, one_mul]
#align inv_mul_cancel_left inv_mul_cancel_left
#align neg_add_cancel_left neg_add_cancel_left

@[to_additive (attr := simp)]
theorem mul_inv_cancel_left (a b : G) : a * (a⁻¹ * b) = b :=
  by rw [← mul_assoc, mul_right_inv, one_mul]
#align mul_inv_cancel_left mul_inv_cancel_left
#align add_neg_cancel_left add_neg_cancel_left

@[to_additive (attr := simp)]
theorem mul_inv_cancel_right (a b : G) : a * b * b⁻¹ = a :=
  by rw [mul_assoc, mul_right_inv, mul_one]
#align mul_inv_cancel_right mul_inv_cancel_right
#align add_neg_cancel_right add_neg_cancel_right

@[to_additive (attr := simp)]
theorem inv_mul_cancel_right (a b : G) : a * b⁻¹ * b = a :=
  by rw [mul_assoc, mul_left_inv, mul_one]
#align inv_mul_cancel_right inv_mul_cancel_right
#align neg_add_cancel_right neg_add_cancel_right

@[to_additive AddGroup.toSubtractionMonoid]
instance (priority := 100) Group.toDivisionMonoid : DivisionMonoid G :=
  { inv_inv := fun a ↦ inv_eq_of_mul (mul_left_inv a)
    mul_inv_rev :=
      fun a b ↦ inv_eq_of_mul <| by rw [mul_assoc, mul_inv_cancel_left, mul_right_inv]
    inv_eq_of_mul := fun _ _ ↦ inv_eq_of_mul }

-- see Note [lower instance priority]
@[to_additive]
instance (priority := 100) Group.toCancelMonoid : CancelMonoid G :=
  { ‹Group G› with
    mul_right_cancel := fun a b c h ↦ by rw [← mul_inv_cancel_right a b, h, mul_inv_cancel_right]
    mul_left_cancel := fun a b c h ↦ by rw [← inv_mul_cancel_left a b, h, inv_mul_cancel_left] }

end Group

@[to_additive]
theorem Group.toDivInvMonoid_injective {G : Type*} :
    Function.Injective (@Group.toDivInvMonoid G) := by rintro ⟨⟩ ⟨⟩ ⟨⟩; rfl
#align group.to_div_inv_monoid_injective Group.toDivInvMonoid_injective
#align add_group.to_sub_neg_add_monoid_injective AddGroup.toSubNegAddMonoid_injective

/-- An additive commutative group is an additive group with commutative `(+)`. -/
class AddCommGroup (G : Type u) extends AddGroup G, AddCommMonoid G
#align add_comm_group AddCommGroup

/-- A commutative group is a group with commutative `(*)`. -/
@[to_additive]
class CommGroup (G : Type u) extends Group G, CommMonoid G
#align comm_group CommGroup

attribute [to_additive existing] CommGroup.toCommMonoid

@[to_additive]
theorem CommGroup.toGroup_injective {G : Type u} : Function.Injective (@CommGroup.toGroup G) := by
  rintro ⟨⟩ ⟨⟩ ⟨⟩; rfl
#align comm_group.to_group_injective CommGroup.toGroup_injective
#align add_comm_group.to_add_group_injective AddCommGroup.toAddGroup_injective

section CommGroup

variable [CommGroup G]

-- see Note [lower instance priority]
@[to_additive]
instance (priority := 100) CommGroup.toCancelCommMonoid : CancelCommMonoid G :=
  { ‹CommGroup G›, Group.toCancelMonoid with }

-- see Note [lower instance priority]
@[to_additive]
instance (priority := 100) CommGroup.toDivisionCommMonoid : DivisionCommMonoid G :=
  { ‹CommGroup G›, Group.toDivisionMonoid with }

end CommGroup

/-! We initialize all projections for `@[simps]` here, so that we don't have to do it in later
files.

Note: the lemmas generated for the `npow`/`zpow` projections will *not* apply to `x ^ y`, since the
argument order of these projections doesn't match the argument order of `^`.
The `nsmul`/`zsmul` lemmas will be correct. -/
initialize_simps_projections Semigroup
initialize_simps_projections AddSemigroup
initialize_simps_projections CommSemigroup
initialize_simps_projections AddCommSemigroup
initialize_simps_projections LeftCancelSemigroup
initialize_simps_projections AddLeftCancelSemigroup
initialize_simps_projections RightCancelSemigroup
initialize_simps_projections AddRightCancelSemigroup
initialize_simps_projections Monoid
initialize_simps_projections AddMonoid
initialize_simps_projections CommMonoid
initialize_simps_projections AddCommMonoid
initialize_simps_projections LeftCancelMonoid
initialize_simps_projections AddLeftCancelMonoid
initialize_simps_projections RightCancelMonoid
initialize_simps_projections AddRightCancelMonoid
initialize_simps_projections CancelMonoid
initialize_simps_projections AddCancelMonoid
initialize_simps_projections CancelCommMonoid
initialize_simps_projections AddCancelCommMonoid
initialize_simps_projections DivInvMonoid
initialize_simps_projections SubNegMonoid
initialize_simps_projections DivInvOneMonoid
initialize_simps_projections SubNegZeroMonoid
initialize_simps_projections DivisionMonoid
initialize_simps_projections SubtractionMonoid
initialize_simps_projections DivisionCommMonoid
initialize_simps_projections SubtractionCommMonoid
initialize_simps_projections Group
initialize_simps_projections AddGroup
initialize_simps_projections CommGroup
initialize_simps_projections AddCommGroup<|MERGE_RESOLUTION|>--- conflicted
+++ resolved
@@ -765,7 +765,6 @@
 end CancelMonoid
 
 /-- The fundamental power operation in a group. `zpowRec n a = a*a*...*a` n times, for integer `n`.
-<<<<<<< HEAD
 Use instead `a ^ n`,  which has better definitional behavior. -/
 def zpowRec [One G] [Mul G] [Inv G] (npow : ℕ → G → G := npowRec) : ℤ → G → G
   | Int.ofNat n, a => npow n a
@@ -776,20 +775,6 @@
 def zsmulRec [Zero G] [Add G] [Neg G] (nsmul : ℕ → G → G := nsmulRec) : ℤ → G → G
   | Int.ofNat n, a => nsmul n a
   | Int.negSucc n, a => -nsmul n.succ a
-=======
-Use instead `a ^ n`, which has better definitional behavior. -/
-def zpowRec {M : Type*} [One M] [Mul M] [Inv M] : ℤ → M → M
-  | Int.ofNat n, a => npowRec n a
-  | Int.negSucc n, a => (npowRec n.succ a)⁻¹
-#align zpow_rec zpowRec
-
-/-- The fundamental scalar multiplication in an additive group. `zpowRec n a = a+a+...+a` n
-times, for integer `n`. Use instead `n • a`, which has better definitional behavior. -/
-def zsmulRec {M : Type*} [Zero M] [Add M] [Neg M] : ℤ → M → M
-  | Int.ofNat n, a => nsmulRec n a
-  | Int.negSucc n, a => -nsmulRec n.succ a
-#align zsmul_rec zsmulRec
->>>>>>> 17a54df9
 
 attribute [to_additive existing] zpowRec
 
