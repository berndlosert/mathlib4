/-
Copyright (c) 2019 Sébastien Gouëzel. All rights reserved.
Released under Apache 2.0 license as described in the file LICENSE.
Authors: Sébastien Gouëzel
-/
import Mathlib.Init.Align
import Mathlib.Topology.PartialHomeomorph

#align_import geometry.manifold.charted_space from "leanprover-community/mathlib"@"431589bce478b2229eba14b14a283250428217db"

/-!
# Charted spaces

A smooth manifold is a topological space `M` locally modelled on a euclidean space (or a euclidean
half-space for manifolds with boundaries, or an infinite dimensional vector space for more general
notions of manifolds), i.e., the manifold is covered by open subsets on which there are local
homeomorphisms (the charts) going to a model space `H`, and the changes of charts should be smooth
maps.

In this file, we introduce a general framework describing these notions, where the model space is an
arbitrary topological space. We avoid the word *manifold*, which should be reserved for the
situation where the model space is a (subset of a) vector space, and use the terminology
*charted space* instead.

If the changes of charts satisfy some additional property (for instance if they are smooth), then
`M` inherits additional structure (it makes sense to talk about smooth manifolds). There are
therefore two different ingredients in a charted space:
* the set of charts, which is data
* the fact that changes of charts belong to some group (in fact groupoid), which is additional Prop.

We separate these two parts in the definition: the charted space structure is just the set of
charts, and then the different smoothness requirements (smooth manifold, orientable manifold,
contact manifold, and so on) are additional properties of these charts. These properties are
formalized through the notion of structure groupoid, i.e., a set of local homeomorphisms stable
under composition and inverse, to which the change of coordinates should belong.

## Main definitions

* `StructureGroupoid H` : a subset of local homeomorphisms of `H` stable under composition,
  inverse and restriction (ex: local diffeos).
* `continuousGroupoid H` : the groupoid of all local homeomorphisms of `H`.
* `ChartedSpace H M` : charted space structure on `M` modelled on `H`, given by an atlas of
  local homeomorphisms from `M` to `H` whose sources cover `M`. This is a type class.
* `HasGroupoid M G` : when `G` is a structure groupoid on `H` and `M` is a charted space
  modelled on `H`, require that all coordinate changes belong to `G`. This is a type class.
* `atlas H M` : when `M` is a charted space modelled on `H`, the atlas of this charted
  space structure, i.e., the set of charts.
* `G.maximalAtlas M` : when `M` is a charted space modelled on `H` and admitting `G` as a
  structure groupoid, one can consider all the local homeomorphisms from `M` to `H` such that
  changing coordinate from any chart to them belongs to `G`. This is a larger atlas, called the
  maximal atlas (for the groupoid `G`).
* `Structomorph G M M'` : the type of diffeomorphisms between the charted spaces `M` and `M'` for
  the groupoid `G`. We avoid the word diffeomorphism, keeping it for the smooth category.

As a basic example, we give the instance
`instance chartedSpaceSelf (H : Type*) [TopologicalSpace H] : ChartedSpace H H`
saying that a topological space is a charted space over itself, with the identity as unique chart.
This charted space structure is compatible with any groupoid.

Additional useful definitions:

* `Pregroupoid H` : a subset of local maps of `H` stable under composition and
  restriction, but not inverse (ex: smooth maps)
* `Pregroupoid.groupoid` : construct a groupoid from a pregroupoid, by requiring that a map and
  its inverse both belong to the pregroupoid (ex: construct diffeos from smooth maps)
* `chartAt H x` is a preferred chart at `x : M` when `M` has a charted space structure modelled on
  `H`.
* `G.compatible he he'` states that, for any two charts `e` and `e'` in the atlas, the composition
  of `e.symm` and `e'` belongs to the groupoid `G` when `M` admits `G` as a structure groupoid.
* `G.compatible_of_mem_maximalAtlas he he'` states that, for any two charts `e` and `e'` in the
  maximal atlas associated to the groupoid `G`, the composition of `e.symm` and `e'` belongs to the
  `G` if `M` admits `G` as a structure groupoid.
* `ChartedSpaceCore.toChartedSpace`: consider a space without a topology, but endowed with a set
  of charts (which are local equivs) for which the change of coordinates are local homeos. Then
  one can construct a topology on the space for which the charts become local homeos, defining
  a genuine charted space structure.

## Implementation notes

The atlas in a charted space is *not* a maximal atlas in general: the notion of maximality depends
on the groupoid one considers, and changing groupoids changes the maximal atlas. With the current
formalization, it makes sense first to choose the atlas, and then to ask whether this precise atlas
defines a smooth manifold, an orientable manifold, and so on. A consequence is that structomorphisms
between `M` and `M'` do *not* induce a bijection between the atlases of `M` and `M'`: the
definition is only that, read in charts, the structomorphism locally belongs to the groupoid under
consideration. (This is equivalent to inducing a bijection between elements of the maximal atlas).
A consequence is that the invariance under structomorphisms of properties defined in terms of the
atlas is not obvious in general, and could require some work in theory (amounting to the fact
that these properties only depend on the maximal atlas, for instance). In practice, this does not
create any real difficulty.

We use the letter `H` for the model space thinking of the case of manifolds with boundary, where the
model space is a half space.

Manifolds are sometimes defined as topological spaces with an atlas of local diffeomorphisms, and
sometimes as spaces with an atlas from which a topology is deduced. We use the former approach:
otherwise, there would be an instance from manifolds to topological spaces, which means that any
instance search for topological spaces would try to find manifold structures involving a yet
unknown model space, leading to problems. However, we also introduce the latter approach,
through a structure `ChartedSpaceCore` making it possible to construct a topology out of a set of
local equivs with compatibility conditions (but we do not register it as an instance).

In the definition of a charted space, the model space is written as an explicit parameter as there
can be several model spaces for a given topological space. For instance, a complex manifold
(modelled over `ℂ^n`) will also be seen sometimes as a real manifold modelled over `ℝ^(2n)`.

## Notations

In the locale `Manifold`, we denote the composition of local homeomorphisms with `≫ₕ`, and the
composition of local equivs with `≫`.
-/

set_option autoImplicit true


noncomputable section

open Classical Topology Filter

universe u

variable {H : Type u} {H' : Type*} {M : Type*} {M' : Type*} {M'' : Type*}

/- Notational shortcut for the composition of local homeomorphisms and local equivs, i.e.,
<<<<<<< HEAD
`PartialHomeomorph.trans` and `LocalEquiv.trans`.
=======
`PartialHomeomorph.trans` and `PartialEquiv.trans`.
>>>>>>> eec9c859
Note that, as is usual for equivs, the composition is from left to right, hence the direction of
the arrow. -/
scoped[Manifold] infixr:100 " ≫ₕ " => PartialHomeomorph.trans

scoped[Manifold] infixr:100 " ≫ " => PartialEquiv.trans

open Set PartialHomeomorph Manifold  -- Porting note: Added `Manifold`

/-! ### Structure groupoids -/


section Groupoid

/-! One could add to the definition of a structure groupoid the fact that the restriction of an
element of the groupoid to any open set still belongs to the groupoid.
(This is in Kobayashi-Nomizu.)
I am not sure I want this, for instance on `H × E` where `E` is a vector space, and the groupoid is
made of functions respecting the fibers and linear in the fibers (so that a charted space over this
groupoid is naturally a vector bundle) I prefer that the members of the groupoid are always
defined on sets of the form `s × E`. There is a typeclass `ClosedUnderRestriction` for groupoids
which have the restriction property.

The only nontrivial requirement is locality: if a local homeomorphism belongs to the groupoid
around each point in its domain of definition, then it belongs to the groupoid. Without this
requirement, the composition of structomorphisms does not have to be a structomorphism. Note that
this implies that a local homeomorphism with empty source belongs to any structure groupoid, as
it trivially satisfies this condition.

There is also a technical point, related to the fact that a local homeomorphism is by definition a
global map which is a homeomorphism when restricted to its source subset (and its values outside
of the source are not relevant). Therefore, we also require that being a member of the groupoid only
depends on the values on the source.

We use primes in the structure names as we will reformulate them below (without primes) using a
`Membership` instance, writing `e ∈ G` instead of `e ∈ G.members`.
-/


/-- A structure groupoid is a set of local homeomorphisms of a topological space stable under
composition and inverse. They appear in the definition of the smoothness class of a manifold. -/
structure StructureGroupoid (H : Type u) [TopologicalSpace H] where
  members : Set (PartialHomeomorph H H)
  trans' : ∀ e e' : PartialHomeomorph H H, e ∈ members → e' ∈ members → e ≫ₕ e' ∈ members
  symm' : ∀ e : PartialHomeomorph H H, e ∈ members → e.symm ∈ members
  id_mem' : PartialHomeomorph.refl H ∈ members
  locality' : ∀ e : PartialHomeomorph H H,
    (∀ x ∈ e.source, ∃ s, IsOpen s ∧ x ∈ s ∧ e.restr s ∈ members) → e ∈ members
  eq_on_source' : ∀ e e' : PartialHomeomorph H H, e ∈ members → e' ≈ e → e' ∈ members
#align structure_groupoid StructureGroupoid

variable [TopologicalSpace H]

instance : Membership (PartialHomeomorph H H) (StructureGroupoid H) :=
  ⟨fun (e : PartialHomeomorph H H) (G : StructureGroupoid H) ↦ e ∈ G.members⟩

instance (H : Type u) [TopologicalSpace H] : SetLike (StructureGroupoid H) (PartialHomeomorph H H)
    where
  coe s := s.members
  coe_injective' N O h := by cases N; cases O; congr

instance : Inf (StructureGroupoid H) :=
  ⟨fun G G' => StructureGroupoid.mk
    (members := G.members ∩ G'.members)
    (trans' := fun e e' he he' =>
      ⟨G.trans' e e' he.left he'.left, G'.trans' e e' he.right he'.right⟩)
    (symm' := fun e he => ⟨G.symm' e he.left, G'.symm' e he.right⟩)
    (id_mem' := ⟨G.id_mem', G'.id_mem'⟩)
    (locality' := by
      intro e hx
      apply (mem_inter_iff e G.members G'.members).mpr
      refine And.intro (G.locality' e ?_) (G'.locality' e ?_)
      all_goals
        intro x hex
        rcases hx x hex with ⟨s, hs⟩
        use s
        refine And.intro hs.left (And.intro hs.right.left ?_)
      · exact hs.right.right.left
      · exact hs.right.right.right)
    (eq_on_source' := fun e e' he hee' =>
      ⟨G.eq_on_source' e e' he.left hee', G'.eq_on_source' e e' he.right hee'⟩)⟩

instance : InfSet (StructureGroupoid H) :=
  ⟨fun S => StructureGroupoid.mk
    (members := ⋂ s ∈ S, s.members)
    (trans' := by
      simp only [mem_iInter]
      intro e e' he he' i hi
      exact i.trans' e e' (he i hi) (he' i hi))
    (symm' := by
      simp only [mem_iInter]
      intro e he i hi
      exact i.symm' e (he i hi))
    (id_mem' := by
      simp only [mem_iInter]
      intro i _
      exact i.id_mem')
    (locality' := by
      simp only [mem_iInter]
      intro e he i hi
      refine i.locality' e ?_
      intro x hex
      rcases he x hex with ⟨s, hs⟩
      exact ⟨s, ⟨hs.left, ⟨hs.right.left, hs.right.right i hi⟩⟩⟩)
    (eq_on_source' := by
      simp only [mem_iInter]
      intro e e' he he'e
      exact fun i hi => i.eq_on_source' e e' (he i hi) he'e)⟩

theorem StructureGroupoid.trans (G : StructureGroupoid H) {e e' : PartialHomeomorph H H}
    (he : e ∈ G) (he' : e' ∈ G) : e ≫ₕ e' ∈ G :=
  G.trans' e e' he he'
#align structure_groupoid.trans StructureGroupoid.trans

theorem StructureGroupoid.symm (G : StructureGroupoid H) {e : PartialHomeomorph H H} (he : e ∈ G) :
    e.symm ∈ G :=
  G.symm' e he
#align structure_groupoid.symm StructureGroupoid.symm

theorem StructureGroupoid.id_mem (G : StructureGroupoid H) : PartialHomeomorph.refl H ∈ G :=
  G.id_mem'
#align structure_groupoid.id_mem StructureGroupoid.id_mem

theorem StructureGroupoid.locality (G : StructureGroupoid H) {e : PartialHomeomorph H H}
    (h : ∀ x ∈ e.source, ∃ s, IsOpen s ∧ x ∈ s ∧ e.restr s ∈ G) : e ∈ G :=
  G.locality' e h
#align structure_groupoid.locality StructureGroupoid.locality

theorem StructureGroupoid.eq_on_source (G : StructureGroupoid H) {e e' : PartialHomeomorph H H}
    (he : e ∈ G) (h : e' ≈ e) : e' ∈ G :=
  G.eq_on_source' e e' he h
#align structure_groupoid.eq_on_source StructureGroupoid.eq_on_source

/-- Partial order on the set of groupoids, given by inclusion of the members of the groupoid. -/
instance StructureGroupoid.partialOrder : PartialOrder (StructureGroupoid H) :=
  PartialOrder.lift StructureGroupoid.members fun a b h ↦ by
    cases a
    cases b
    dsimp at h
    induction h
    rfl
#align structure_groupoid.partial_order StructureGroupoid.partialOrder

theorem StructureGroupoid.le_iff {G₁ G₂ : StructureGroupoid H} : G₁ ≤ G₂ ↔ ∀ e, e ∈ G₁ → e ∈ G₂ :=
  Iff.rfl
#align structure_groupoid.le_iff StructureGroupoid.le_iff

/-- The trivial groupoid, containing only the identity (and maps with empty source, as this is
necessary from the definition). -/
def idGroupoid (H : Type u) [TopologicalSpace H] : StructureGroupoid H where
  members := {PartialHomeomorph.refl H} ∪ { e : PartialHomeomorph H H | e.source = ∅ }
  trans' e e' he he' := by
    cases' he with he he
    · simpa only [mem_singleton_iff.1 he, refl_trans]
    · have : (e ≫ₕ e').source ⊆ e.source := sep_subset _ _
      rw [he] at this
      have : e ≫ₕ e' ∈ { e : PartialHomeomorph H H | e.source = ∅ } := eq_bot_iff.2 this
      exact (mem_union _ _ _).2 (Or.inr this)
  symm' e he := by
    cases' (mem_union _ _ _).1 he with E E
    · simp [mem_singleton_iff.mp E]
    · right
      simpa only [e.toPartialEquiv.image_source_eq_target.symm, mfld_simps] using E
  id_mem' := mem_union_left _ rfl
  locality' e he := by
    cases' e.source.eq_empty_or_nonempty with h h
    · right
      exact h
    · left
      rcases h with ⟨x, hx⟩
      rcases he x hx with ⟨s, open_s, xs, hs⟩
      have x's : x ∈ (e.restr s).source := by
        rw [restr_source, open_s.interior_eq]
        exact ⟨hx, xs⟩
      cases' hs with hs hs
      · replace hs : PartialHomeomorph.restr e s = PartialHomeomorph.refl H
        · simpa only using hs
        have : (e.restr s).source = univ := by
          rw [hs]
          simp
        have : e.toPartialEquiv.source ∩ interior s = univ := this
        have : univ ⊆ interior s := by
          rw [← this]
          exact inter_subset_right _ _
        have : s = univ := by rwa [open_s.interior_eq, univ_subset_iff] at this
        simpa only [this, restr_univ] using hs
      · exfalso
        rw [mem_setOf_eq] at hs
        rwa [hs] at x's
  eq_on_source' e e' he he'e := by
    cases' he with he he
    · left
      have : e = e' := by
        refine' eq_of_eqOnSource_univ (Setoid.symm he'e) _ _ <;>
          rw [Set.mem_singleton_iff.1 he] <;> rfl
      rwa [← this]
    · right
      have he : e.toPartialEquiv.source = ∅ := he
      rwa [Set.mem_setOf_eq, EqOnSource.source_eq he'e]
#align id_groupoid idGroupoid

/-- Every structure groupoid contains the identity groupoid. -/
instance instStructureGroupoidOrderBot : OrderBot (StructureGroupoid H) where
  bot := idGroupoid H
  bot_le := by
    intro u f hf
    have hf : f ∈ {PartialHomeomorph.refl H} ∪ { e : PartialHomeomorph H H | e.source = ∅ } := hf
    simp only [singleton_union, mem_setOf_eq, mem_insert_iff] at hf
    cases' hf with hf hf
    · rw [hf]
      apply u.id_mem
    · apply u.locality
      intro x hx
      rw [hf, mem_empty_iff_false] at hx
      exact hx.elim

instance : Inhabited (StructureGroupoid H) := ⟨idGroupoid H⟩

/-- To construct a groupoid, one may consider classes of local homeos such that both the function
and its inverse have some property. If this property is stable under composition,
one gets a groupoid. `Pregroupoid` bundles the properties needed for this construction, with the
groupoid of smooth functions with smooth inverses as an application. -/
structure Pregroupoid (H : Type*) [TopologicalSpace H] where
  property : (H → H) → Set H → Prop
  comp : ∀ {f g u v}, property f u → property g v →
    IsOpen u → IsOpen v → IsOpen (u ∩ f ⁻¹' v) → property (g ∘ f) (u ∩ f ⁻¹' v)
  id_mem : property id univ
  locality :
    ∀ {f u}, IsOpen u → (∀ x ∈ u, ∃ v, IsOpen v ∧ x ∈ v ∧ property f (u ∩ v)) → property f u
  congr : ∀ {f g : H → H} {u}, IsOpen u → (∀ x ∈ u, g x = f x) → property f u → property g u
#align pregroupoid Pregroupoid

/-- Construct a groupoid of local homeos for which the map and its inverse have some property,
from a pregroupoid asserting that this property is stable under composition. -/
def Pregroupoid.groupoid (PG : Pregroupoid H) : StructureGroupoid H where
  members := { e : PartialHomeomorph H H | PG.property e e.source ∧ PG.property e.symm e.target }
  trans' e e' he he' := by
    constructor
    · apply PG.comp he.1 he'.1 e.open_source e'.open_source
      apply e.continuousOn_toFun.isOpen_inter_preimage e.open_source e'.open_source
    · apply PG.comp he'.2 he.2 e'.open_target e.open_target
      apply e'.continuousOn_invFun.isOpen_inter_preimage e'.open_target e.open_target
  symm' e he := ⟨he.2, he.1⟩
  id_mem' := ⟨PG.id_mem, PG.id_mem⟩
  locality' e he := by
    constructor
    · refine' PG.locality e.open_source fun x xu ↦ _
      rcases he x xu with ⟨s, s_open, xs, hs⟩
      refine' ⟨s, s_open, xs, _⟩
      convert hs.1 using 1
      dsimp [PartialHomeomorph.restr]
      rw [s_open.interior_eq]
    · refine' PG.locality e.open_target fun x xu ↦ _
      rcases he (e.symm x) (e.map_target xu) with ⟨s, s_open, xs, hs⟩
      refine' ⟨e.target ∩ e.symm ⁻¹' s, _, ⟨xu, xs⟩, _⟩
      · exact ContinuousOn.isOpen_inter_preimage e.continuousOn_invFun e.open_target s_open
      · rw [← inter_assoc, inter_self]
        convert hs.2 using 1
        dsimp [PartialHomeomorph.restr]
        rw [s_open.interior_eq]
  eq_on_source' e e' he ee' := by
    constructor
    · apply PG.congr e'.open_source ee'.2
      simp only [ee'.1, he.1]
    · have A := EqOnSource.symm' ee'
      apply PG.congr e'.symm.open_source A.2
      -- Porting note: was
      -- convert he.2
      -- rw [A.1]
      -- rfl
      rw [A.1, symm_toPartialEquiv, PartialEquiv.symm_source]
      exact he.2
#align pregroupoid.groupoid Pregroupoid.groupoid

theorem mem_groupoid_of_pregroupoid {PG : Pregroupoid H} {e : PartialHomeomorph H H} :
    e ∈ PG.groupoid ↔ PG.property e e.source ∧ PG.property e.symm e.target :=
  Iff.rfl
#align mem_groupoid_of_pregroupoid mem_groupoid_of_pregroupoid

theorem groupoid_of_pregroupoid_le (PG₁ PG₂ : Pregroupoid H)
    (h : ∀ f s, PG₁.property f s → PG₂.property f s) : PG₁.groupoid ≤ PG₂.groupoid := by
  refine' StructureGroupoid.le_iff.2 fun e he ↦ _
  rw [mem_groupoid_of_pregroupoid] at he ⊢
  exact ⟨h _ _ he.1, h _ _ he.2⟩
#align groupoid_of_pregroupoid_le groupoid_of_pregroupoid_le

theorem mem_pregroupoid_of_eq_on_source (PG : Pregroupoid H) {e e' : PartialHomeomorph H H}
    (he' : e ≈ e') (he : PG.property e e.source) : PG.property e' e'.source := by
  rw [← he'.1]
  exact PG.congr e.open_source he'.eqOn.symm he
#align mem_pregroupoid_of_eq_on_source mem_pregroupoid_of_eq_on_source

/-- The pregroupoid of all local maps on a topological space `H`. -/
@[reducible]
def continuousPregroupoid (H : Type*) [TopologicalSpace H] : Pregroupoid H where
  property _ _ := True
  comp _ _ _ _ _ := trivial
  id_mem := trivial
  locality _ _ := trivial
  congr _ _ _ := trivial
#align continuous_pregroupoid continuousPregroupoid

instance (H : Type*) [TopologicalSpace H] : Inhabited (Pregroupoid H) :=
  ⟨continuousPregroupoid H⟩

/-- The groupoid of all local homeomorphisms on a topological space `H`. -/
def continuousGroupoid (H : Type*) [TopologicalSpace H] : StructureGroupoid H :=
  Pregroupoid.groupoid (continuousPregroupoid H)
#align continuous_groupoid continuousGroupoid

/-- Every structure groupoid is contained in the groupoid of all local homeomorphisms. -/
instance instStructureGroupoidOrderTop : OrderTop (StructureGroupoid H) where
  top := continuousGroupoid H
  le_top _ _ _ := ⟨trivial, trivial⟩

instance : CompleteLattice (StructureGroupoid H) :=
  { SetLike.instPartialOrder,
    completeLatticeOfInf _ (by
      refine' fun s =>
      ⟨fun S Ss F hF => mem_iInter₂.mp hF S Ss,
      fun T Tl F fT => mem_iInter₂.mpr (fun i his => Tl his fT)⟩) with
    le := (· ≤ ·)
    lt := (· < ·)
    bot := instStructureGroupoidOrderBot.bot
    bot_le := instStructureGroupoidOrderBot.bot_le
    top := instStructureGroupoidOrderTop.top
    le_top := instStructureGroupoidOrderTop.le_top
    inf := (· ⊓ ·)
    le_inf := fun N₁ N₂ N₃ h₁₂ h₁₃ m hm ↦ ⟨h₁₂ hm, h₁₃ hm⟩
    inf_le_left := fun _ _ _ ↦ And.left
    inf_le_right := fun _ _ _ ↦ And.right }

/-- A groupoid is closed under restriction if it contains all restrictions of its element local
homeomorphisms to open subsets of the source. -/
class ClosedUnderRestriction (G : StructureGroupoid H) : Prop where
  closedUnderRestriction :
    ∀ {e : PartialHomeomorph H H}, e ∈ G → ∀ s : Set H, IsOpen s → e.restr s ∈ G
#align closed_under_restriction ClosedUnderRestriction

theorem closedUnderRestriction' {G : StructureGroupoid H} [ClosedUnderRestriction G]
    {e : PartialHomeomorph H H} (he : e ∈ G) {s : Set H} (hs : IsOpen s) : e.restr s ∈ G :=
  ClosedUnderRestriction.closedUnderRestriction he s hs
#align closed_under_restriction' closedUnderRestriction'

/-- The trivial restriction-closed groupoid, containing only local homeomorphisms equivalent to the
restriction of the identity to the various open subsets. -/
def idRestrGroupoid : StructureGroupoid H where
  members := { e | ∃ (s : Set H) (h : IsOpen s), e ≈ PartialHomeomorph.ofSet s h }
  trans' := by
    rintro e e' ⟨s, hs, hse⟩ ⟨s', hs', hse'⟩
    refine' ⟨s ∩ s', IsOpen.inter hs hs', _⟩
    have := PartialHomeomorph.EqOnSource.trans' hse hse'
    rwa [PartialHomeomorph.ofSet_trans_ofSet] at this
  symm' := by
    rintro e ⟨s, hs, hse⟩
    refine' ⟨s, hs, _⟩
    rw [← ofSet_symm]
    exact PartialHomeomorph.EqOnSource.symm' hse
  id_mem' := ⟨univ, isOpen_univ, by simp only [mfld_simps, refl]⟩
  locality' := by
    intro e h
    refine' ⟨e.source, e.open_source, by simp only [mfld_simps], _⟩
    intro x hx
    rcases h x hx with ⟨s, hs, hxs, s', hs', hes'⟩
    have hes : x ∈ (e.restr s).source := by
      rw [e.restr_source]
      refine' ⟨hx, _⟩
      rw [hs.interior_eq]
      exact hxs
    simpa only [mfld_simps] using PartialHomeomorph.EqOnSource.eqOn hes' hes
  eq_on_source' := by
    rintro e e' ⟨s, hs, hse⟩ hee'
    exact ⟨s, hs, Setoid.trans hee' hse⟩
#align id_restr_groupoid idRestrGroupoid

theorem idRestrGroupoid_mem {s : Set H} (hs : IsOpen s) : ofSet s hs ∈ @idRestrGroupoid H _ :=
  ⟨s, hs, refl _⟩
#align id_restr_groupoid_mem idRestrGroupoid_mem

/-- The trivial restriction-closed groupoid is indeed `ClosedUnderRestriction`. -/
instance closedUnderRestriction_idRestrGroupoid : ClosedUnderRestriction (@idRestrGroupoid H _) :=
  ⟨by
    rintro e ⟨s', hs', he⟩ s hs
    use s' ∩ s, IsOpen.inter hs' hs
    refine' Setoid.trans (PartialHomeomorph.EqOnSource.restr he s) _
    exact ⟨by simp only [hs.interior_eq, mfld_simps], by simp only [mfld_simps, eqOn_refl]⟩⟩
#align closed_under_restriction_id_restr_groupoid closedUnderRestriction_idRestrGroupoid

/-- A groupoid is closed under restriction if and only if it contains the trivial restriction-closed
groupoid. -/
theorem closedUnderRestriction_iff_id_le (G : StructureGroupoid H) :
    ClosedUnderRestriction G ↔ idRestrGroupoid ≤ G := by
  constructor
  · intro _i
    apply StructureGroupoid.le_iff.mpr
    rintro e ⟨s, hs, hes⟩
    refine' G.eq_on_source _ hes
    convert closedUnderRestriction' G.id_mem hs
    -- Porting note: was
    -- change s = _ ∩ _
    -- rw [hs.interior_eq]
    -- simp only [mfld_simps]
    ext
    · rw [PartialHomeomorph.restr_apply, PartialHomeomorph.refl_apply, id, ofSet_apply, id_eq]
    · simp [hs]
    · simp [hs.interior_eq]
  · intro h
    constructor
    intro e he s hs
    rw [← ofSet_trans (e : PartialHomeomorph H H) hs]
    refine' G.trans _ he
    apply StructureGroupoid.le_iff.mp h
    exact idRestrGroupoid_mem hs
#align closed_under_restriction_iff_id_le closedUnderRestriction_iff_id_le

/-- The groupoid of all local homeomorphisms on a topological space `H` is closed under restriction.
-/
instance : ClosedUnderRestriction (continuousGroupoid H) :=
  (closedUnderRestriction_iff_id_le _).mpr le_top

end Groupoid

/-! ### Charted spaces -/


/-- A charted space is a topological space endowed with an atlas, i.e., a set of local
homeomorphisms taking value in a model space `H`, called charts, such that the domains of the charts
cover the whole space. We express the covering property by choosing for each `x` a member
`chartAt x` of the atlas containing `x` in its source: in the smooth case, this is convenient to
construct the tangent bundle in an efficient way.
The model space is written as an explicit parameter as there can be several model spaces for a
given topological space. For instance, a complex manifold (modelled over `ℂ^n`) will also be seen
sometimes as a real manifold over `ℝ^(2n)`.
-/
@[ext]
class ChartedSpace (H : Type*) [TopologicalSpace H] (M : Type*) [TopologicalSpace M] where
  protected atlas : Set (PartialHomeomorph M H)
  protected chartAt : M → PartialHomeomorph M H
  protected mem_chart_source : ∀ x, x ∈ (chartAt x).source
  protected chart_mem_atlas : ∀ x, chartAt x ∈ atlas
#align charted_space ChartedSpace

abbrev atlas (H : Type*) [TopologicalSpace H] (M : Type*) [TopologicalSpace M]
    [ChartedSpace H M] : Set (PartialHomeomorph M H) :=
  ChartedSpace.atlas

abbrev chartAt (H : Type*) [TopologicalSpace H] {M : Type*} [TopologicalSpace M]
    [ChartedSpace H M] (x : M) : PartialHomeomorph M H :=
  ChartedSpace.chartAt x

@[simp, mfld_simps]
lemma mem_chart_source (H : Type*) {M : Type*} [TopologicalSpace H] [TopologicalSpace M]
    [ChartedSpace H M] (x : M) : x ∈ (chartAt H x).source :=
  ChartedSpace.mem_chart_source x

@[simp, mfld_simps]
lemma chart_mem_atlas (H : Type*) {M : Type*} [TopologicalSpace H] [TopologicalSpace M]
    [ChartedSpace H M] (x : M) : chartAt H x ∈ atlas H M :=
  ChartedSpace.chart_mem_atlas x

section ChartedSpace

/-- Any space is a `ChartedSpace` modelled over itself, by just using the identity chart. -/
instance chartedSpaceSelf (H : Type*) [TopologicalSpace H] : ChartedSpace H H where
  atlas := {PartialHomeomorph.refl H}
  chartAt _ := PartialHomeomorph.refl H
  mem_chart_source x := mem_univ x
  chart_mem_atlas _ := mem_singleton _
#align charted_space_self chartedSpaceSelf

/-- In the trivial `ChartedSpace` structure of a space modelled over itself through the identity,
the atlas members are just the identity. -/
@[simp, mfld_simps]
theorem chartedSpaceSelf_atlas {H : Type*} [TopologicalSpace H] {e : PartialHomeomorph H H} :
    e ∈ atlas H H ↔ e = PartialHomeomorph.refl H :=
  Iff.rfl
#align charted_space_self_atlas chartedSpaceSelf_atlas

/-- In the model space, `chartAt` is always the identity. -/
theorem chartAt_self_eq {H : Type*} [TopologicalSpace H] {x : H} :
    chartAt H x = PartialHomeomorph.refl H := rfl
#align chart_at_self_eq chartAt_self_eq

section

variable (H) [TopologicalSpace H] [TopologicalSpace M] [ChartedSpace H M]

-- Porting note: Added `(H := H)` to avoid typeclass instance problem.
theorem mem_chart_target (x : M) : chartAt H x x ∈ (chartAt H x).target :=
  (chartAt H x).map_source (mem_chart_source _ _)
#align mem_chart_target mem_chart_target

theorem chart_source_mem_nhds (x : M) : (chartAt H x).source ∈ 𝓝 x :=
  (chartAt H x).open_source.mem_nhds <| mem_chart_source H x
#align chart_source_mem_nhds chart_source_mem_nhds

theorem chart_target_mem_nhds (x : M) : (chartAt H x).target ∈ 𝓝 (chartAt H x x) :=
  (chartAt H x).open_target.mem_nhds <| mem_chart_target H x
#align chart_target_mem_nhds chart_target_mem_nhds

/-- `achart H x` is the chart at `x`, considered as an element of the atlas.
Especially useful for working with `BasicSmoothVectorBundleCore`. -/
def achart (x : M) : atlas H M :=
  ⟨chartAt H x, chart_mem_atlas H x⟩
#align achart achart

theorem achart_def (x : M) : achart H x = ⟨chartAt H x, chart_mem_atlas H x⟩ :=
  rfl
#align achart_def achart_def

@[simp, mfld_simps]
theorem coe_achart (x : M) : (achart H x : PartialHomeomorph M H) = chartAt H x :=
  rfl
#align coe_achart coe_achart

@[simp, mfld_simps]
theorem achart_val (x : M) : (achart H x).1 = chartAt H x :=
  rfl
#align achart_val achart_val

theorem mem_achart_source (x : M) : x ∈ (achart H x).1.source :=
  mem_chart_source H x
#align mem_achart_source mem_achart_source

open TopologicalSpace

theorem ChartedSpace.secondCountable_of_countable_cover [SecondCountableTopology H] {s : Set M}
    (hs : ⋃ (x) (_ : x ∈ s), (chartAt H x).source = univ) (hsc : s.Countable) :
    SecondCountableTopology M := by
  haveI : ∀ x : M, SecondCountableTopology (chartAt H x).source :=
    fun x ↦ (chartAt (H := H) x).secondCountableTopology_source
  haveI := hsc.toEncodable
  rw [biUnion_eq_iUnion] at hs
  exact secondCountableTopology_of_countable_cover (fun x : s ↦ (chartAt H (x : M)).open_source) hs
#align charted_space.second_countable_of_countable_cover ChartedSpace.secondCountable_of_countable_cover

variable (M)

theorem ChartedSpace.secondCountable_of_sigma_compact [SecondCountableTopology H]
    [SigmaCompactSpace M] : SecondCountableTopology M := by
  obtain ⟨s, hsc, hsU⟩ : ∃ s, Set.Countable s ∧ ⋃ (x) (_ : x ∈ s), (chartAt H x).source = univ :=
    countable_cover_nhds_of_sigma_compact fun x : M ↦ chart_source_mem_nhds H x
  exact ChartedSpace.secondCountable_of_countable_cover H hsU hsc
#align charted_space.second_countable_of_sigma_compact ChartedSpace.secondCountable_of_sigma_compact

/-- If a topological space admits an atlas with locally compact charts, then the space itself
is locally compact. -/
theorem ChartedSpace.locallyCompactSpace [LocallyCompactSpace H] : LocallyCompactSpace M := by
  have : ∀ x : M, (𝓝 x).HasBasis
      (fun s ↦ s ∈ 𝓝 (chartAt H x x) ∧ IsCompact s ∧ s ⊆ (chartAt H x).target)
      fun s ↦ (chartAt H x).symm '' s := fun x ↦ by
    rw [← (chartAt H x).symm_map_nhds_eq (mem_chart_source H x)]
    exact ((compact_basis_nhds (chartAt H x x)).hasBasis_self_subset
      (chart_target_mem_nhds H x)).map _
  refine locallyCompactSpace_of_hasBasis this ?_
  rintro x s ⟨_, h₂, h₃⟩
  exact h₂.image_of_continuousOn ((chartAt H x).continuousOn_symm.mono h₃)
#align charted_space.locally_compact ChartedSpace.locallyCompactSpace

/-- If a topological space admits an atlas with locally connected charts, then the space itself is
locally connected. -/
theorem ChartedSpace.locallyConnectedSpace [LocallyConnectedSpace H] : LocallyConnectedSpace M := by
  let e : M → PartialHomeomorph M H := chartAt H
  refine' locallyConnectedSpace_of_connected_bases (fun x s ↦ (e x).symm '' s)
      (fun x s ↦ (IsOpen s ∧ e x x ∈ s ∧ IsConnected s) ∧ s ⊆ (e x).target) _ _
  · intro x
    simpa only [PartialHomeomorph.symm_map_nhds_eq, mem_chart_source] using
      ((LocallyConnectedSpace.open_connected_basis (e x x)).restrict_subset
        ((e x).open_target.mem_nhds (mem_chart_target H x))).map (e x).symm
  · rintro x s ⟨⟨-, -, hsconn⟩, hssubset⟩
    exact hsconn.isPreconnected.image _ ((e x).continuousOn_symm.mono hssubset)
#align charted_space.locally_connected_space ChartedSpace.locallyConnectedSpace

/-- If `M` is modelled on `H'` and `H'` is itself modelled on `H`, then we can consider `M` as being
modelled on `H`. -/
def ChartedSpace.comp (H : Type*) [TopologicalSpace H] (H' : Type*) [TopologicalSpace H']
    (M : Type*) [TopologicalSpace M] [ChartedSpace H H'] [ChartedSpace H' M] :
    ChartedSpace H M where
  atlas := image2 PartialHomeomorph.trans (atlas H' M) (atlas H H')
  chartAt p := (chartAt H' p).trans (chartAt H (chartAt H' p p))
  mem_chart_source p := by simp only [mfld_simps]
  chart_mem_atlas p := ⟨chartAt _ p, chartAt _ _, chart_mem_atlas _ p, chart_mem_atlas _ _, rfl⟩
#align charted_space.comp ChartedSpace.comp

theorem chartAt_comp (H : Type*) [TopologicalSpace H] (H' : Type*) [TopologicalSpace H']
    {M : Type*} [TopologicalSpace M] [ChartedSpace H H'] [ChartedSpace H' M] (x : M) :
    (letI := ChartedSpace.comp H H' M; chartAt H x) = chartAt H' x ≫ₕ chartAt H (chartAt H' x x) :=
  rfl

end

library_note "Manifold type tags" /-- For technical reasons we introduce two type tags:

* `ModelProd H H'` is the same as `H × H'`;
* `ModelPi H` is the same as `∀ i, H i`, where `H : ι → Type*` and `ι` is a finite type.

In both cases the reason is the same, so we explain it only in the case of the product. A charted
space `M` with model `H` is a set of local charts from `M` to `H` covering the space. Every space is
registered as a charted space over itself, using the only chart `id`, in `chartedSpaceSelf`. You
can also define a product of charted space `M` and `M'` (with model space `H × H'`) by taking the
products of the charts. Now, on `H × H'`, there are two charted space structures with model space
`H × H'` itself, the one coming from `chartedSpaceSelf`, and the one coming from the product of
the two `chartedSpaceSelf` on each component. They are equal, but not defeq (because the product
of `id` and `id` is not defeq to `id`), which is bad as we know. This expedient of renaming `H × H'`
solves this problem. -/


/-- Same thing as `H × H'`. We introduce it for technical reasons,
see note [Manifold type tags]. -/
def ModelProd (H : Type*) (H' : Type*) :=
  H × H'
#align model_prod ModelProd

/-- Same thing as `∀ i, H i`. We introduce it for technical reasons,
see note [Manifold type tags]. -/
def ModelPi {ι : Type*} (H : ι → Type*) :=
  ∀ i, H i
#align model_pi ModelPi

section

-- attribute [local reducible] ModelProd -- Porting note: not available in Lean4

instance modelProdInhabited [Inhabited H] [Inhabited H'] : Inhabited (ModelProd H H') :=
  instInhabitedProd
#align model_prod_inhabited modelProdInhabited

instance (H : Type*) [TopologicalSpace H] (H' : Type*) [TopologicalSpace H'] :
    TopologicalSpace (ModelProd H H') :=
  instTopologicalSpaceProd

-- Porting note: simpNF false positive
-- Next lemma shows up often when dealing with derivatives, register it as simp.
@[simp, mfld_simps, nolint simpNF]
theorem modelProd_range_prod_id {H : Type*} {H' : Type*} {α : Type*} (f : H → α) :
    (range fun p : ModelProd H H' ↦ (f p.1, p.2)) = range f ×ˢ (univ : Set H') := by
  rw [prod_range_univ_eq]
  rfl
#align model_prod_range_prod_id modelProd_range_prod_id

end

section

variable {ι : Type*} {Hi : ι → Type*}

-- Porting note: Old proof was `Pi.inhabited _`.
instance modelPiInhabited [∀ i, Inhabited (Hi i)] : Inhabited (ModelPi Hi) :=
  ⟨fun _ ↦ default⟩
#align model_pi_inhabited modelPiInhabited

instance [∀ i, TopologicalSpace (Hi i)] : TopologicalSpace (ModelPi Hi) :=
  Pi.topologicalSpace

end

/-- The product of two charted spaces is naturally a charted space, with the canonical
construction of the atlas of product maps. -/
instance prodChartedSpace (H : Type*) [TopologicalSpace H] (M : Type*) [TopologicalSpace M]
    [ChartedSpace H M] (H' : Type*) [TopologicalSpace H'] (M' : Type*) [TopologicalSpace M']
    [ChartedSpace H' M'] : ChartedSpace (ModelProd H H') (M × M') where
  atlas := image2 PartialHomeomorph.prod (atlas H M) (atlas H' M')
  chartAt x := (chartAt H x.1).prod (chartAt H' x.2)
  mem_chart_source x := ⟨mem_chart_source H x.1, mem_chart_source H' x.2⟩
  chart_mem_atlas x := mem_image2_of_mem (chart_mem_atlas H x.1) (chart_mem_atlas H' x.2)
#align prod_charted_space prodChartedSpace

section prodChartedSpace

@[ext]
theorem ModelProd.ext {x y : ModelProd α β} (h₁ : x.1 = y.1) (h₂ : x.2 = y.2) : x = y :=
  Prod.ext h₁ h₂

variable [TopologicalSpace H] [TopologicalSpace M] [ChartedSpace H M] [TopologicalSpace H']
  [TopologicalSpace M'] [ChartedSpace H' M'] {x : M × M'}

@[simp, mfld_simps]
theorem prodChartedSpace_chartAt :
    chartAt (ModelProd H H') x = (chartAt H x.fst).prod (chartAt H' x.snd) :=
  rfl
#align prod_charted_space_chart_at prodChartedSpace_chartAt

theorem chartedSpaceSelf_prod : prodChartedSpace H H H' H' = chartedSpaceSelf (H × H') := by
  ext1
  · simp [prodChartedSpace, atlas, ChartedSpace.atlas]
  · ext1
    simp only [prodChartedSpace_chartAt, chartAt_self_eq, refl_prod_refl]
    rfl
#align charted_space_self_prod chartedSpaceSelf_prod

end prodChartedSpace

/-- The product of a finite family of charted spaces is naturally a charted space, with the
canonical construction of the atlas of finite product maps. -/
instance piChartedSpace {ι : Type*} [Fintype ι] (H : ι → Type*) [∀ i, TopologicalSpace (H i)]
    (M : ι → Type*) [∀ i, TopologicalSpace (M i)] [∀ i, ChartedSpace (H i) (M i)] :
    ChartedSpace (ModelPi H) (∀ i, M i) where
  atlas := PartialHomeomorph.pi '' Set.pi univ fun _ ↦ atlas (H _) (M _)
  chartAt f := PartialHomeomorph.pi fun i ↦ chartAt (H i) (f i)
  mem_chart_source f i _ := mem_chart_source (H i) (f i)
  chart_mem_atlas f := mem_image_of_mem _ fun i _ ↦ chart_mem_atlas (H i) (f i)
#align pi_charted_space piChartedSpace

@[simp, mfld_simps]
theorem piChartedSpace_chartAt {ι : Type*} [Fintype ι] (H : ι → Type*)
    [∀ i, TopologicalSpace (H i)] (M : ι → Type*) [∀ i, TopologicalSpace (M i)]
    [∀ i, ChartedSpace (H i) (M i)] (f : ∀ i, M i) :
    chartAt (H := ModelPi H) f = PartialHomeomorph.pi fun i ↦ chartAt (H i) (f i) :=
  rfl
#align pi_charted_space_chart_at piChartedSpace_chartAt

end ChartedSpace

/-! ### Constructing a topology from an atlas -/


/-- Sometimes, one may want to construct a charted space structure on a space which does not yet
have a topological structure, where the topology would come from the charts. For this, one needs
charts that are only local equivs, and continuity properties for their composition.
This is formalised in `ChartedSpaceCore`. -/
-- @[nolint has_nonempty_instance]  -- Porting note: commented out
structure ChartedSpaceCore (H : Type*) [TopologicalSpace H] (M : Type*) where
  atlas : Set (PartialEquiv M H)
  chartAt : M → PartialEquiv M H
  mem_chart_source : ∀ x, x ∈ (chartAt x).source
  chart_mem_atlas : ∀ x, chartAt x ∈ atlas
  open_source : ∀ e e' : PartialEquiv M H, e ∈ atlas → e' ∈ atlas → IsOpen (e.symm.trans e').source
  continuousOn_toFun : ∀ e e' : PartialEquiv M H, e ∈ atlas → e' ∈ atlas →
    ContinuousOn (e.symm.trans e') (e.symm.trans e').source
#align charted_space_core ChartedSpaceCore

namespace ChartedSpaceCore

variable [TopologicalSpace H] (c : ChartedSpaceCore H M) {e : PartialEquiv M H}

/-- Topology generated by a set of charts on a Type. -/
protected def toTopologicalSpace : TopologicalSpace M :=
  TopologicalSpace.generateFrom <|
    ⋃ (e : PartialEquiv M H) (_ : e ∈ c.atlas) (s : Set H) (_ : IsOpen s),
      {e ⁻¹' s ∩ e.source}
#align charted_space_core.to_topological_space ChartedSpaceCore.toTopologicalSpace

theorem open_source' (he : e ∈ c.atlas) : IsOpen[c.toTopologicalSpace] e.source := by
  apply TopologicalSpace.GenerateOpen.basic
  simp only [exists_prop, mem_iUnion, mem_singleton_iff]
  refine' ⟨e, he, univ, isOpen_univ, _⟩
  simp only [Set.univ_inter, Set.preimage_univ]
#align charted_space_core.open_source' ChartedSpaceCore.open_source'

theorem open_target (he : e ∈ c.atlas) : IsOpen e.target := by
  have E : e.target ∩ e.symm ⁻¹' e.source = e.target :=
    Subset.antisymm (inter_subset_left _ _) fun x hx ↦
      ⟨hx, PartialEquiv.target_subset_preimage_source _ hx⟩
  simpa [PartialEquiv.trans_source, E] using c.open_source e e he he
#align charted_space_core.open_target ChartedSpaceCore.open_target

/-- An element of the atlas in a charted space without topology becomes a local homeomorphism
for the topology constructed from this atlas. The `localHomeomorph` version is given in this
definition. -/
<<<<<<< HEAD
protected def localHomeomorph (e : LocalEquiv M H) (he : e ∈ c.atlas) :
=======
protected def localHomeomorph (e : PartialEquiv M H) (he : e ∈ c.atlas) :
>>>>>>> eec9c859
    @PartialHomeomorph M H c.toTopologicalSpace _ :=
  { c.toTopologicalSpace, e with
    open_source := by convert c.open_source' he
    open_target := by convert c.open_target he
    continuousOn_toFun := by
      letI : TopologicalSpace M := c.toTopologicalSpace
      rw [continuousOn_open_iff (c.open_source' he)]
      intro s s_open
      rw [inter_comm]
      apply TopologicalSpace.GenerateOpen.basic
      simp only [exists_prop, mem_iUnion, mem_singleton_iff]
      exact ⟨e, he, ⟨s, s_open, rfl⟩⟩
    continuousOn_invFun := by
      letI : TopologicalSpace M := c.toTopologicalSpace
      apply continuousOn_isOpen_of_generateFrom
      intro t ht
      simp only [exists_prop, mem_iUnion, mem_singleton_iff] at ht
      rcases ht with ⟨e', e'_atlas, s, s_open, ts⟩
      rw [ts]
      let f := e.symm.trans e'
      have : IsOpen (f ⁻¹' s ∩ f.source) := by
        simpa [inter_comm] using (continuousOn_open_iff (c.open_source e e' he e'_atlas)).1
          (c.continuousOn_toFun e e' he e'_atlas) s s_open
      have A : e' ∘ e.symm ⁻¹' s ∩ (e.target ∩ e.symm ⁻¹' e'.source) =
          e.target ∩ (e' ∘ e.symm ⁻¹' s ∩ e.symm ⁻¹' e'.source) := by
        rw [← inter_assoc, ← inter_assoc]
        congr 1
        exact inter_comm _ _
      simpa [PartialEquiv.trans_source, preimage_inter, preimage_comp.symm, A] using this }
#align charted_space_core.local_homeomorph ChartedSpaceCore.localHomeomorph

/-- Given a charted space without topology, endow it with a genuine charted space structure with
respect to the topology constructed from the atlas. -/
def toChartedSpace : @ChartedSpace H _ M c.toTopologicalSpace :=
  { c.toTopologicalSpace with
    atlas := ⋃ (e : PartialEquiv M H) (he : e ∈ c.atlas), {c.localHomeomorph e he}
    chartAt := fun x ↦ c.localHomeomorph (c.chartAt x) (c.chart_mem_atlas x)
    mem_chart_source := fun x ↦ c.mem_chart_source x
    chart_mem_atlas := fun x ↦ by
      simp only [mem_iUnion, mem_singleton_iff]
      exact ⟨c.chartAt x, c.chart_mem_atlas x, rfl⟩}
#align charted_space_core.to_charted_space ChartedSpaceCore.toChartedSpace

end ChartedSpaceCore

/-! ### Charted space with a given structure groupoid -/


section HasGroupoid

variable [TopologicalSpace H] [TopologicalSpace M] [ChartedSpace H M]

/-- A charted space has an atlas in a groupoid `G` if the change of coordinates belong to the
groupoid. -/
class HasGroupoid {H : Type*} [TopologicalSpace H] (M : Type*) [TopologicalSpace M]
    [ChartedSpace H M] (G : StructureGroupoid H) : Prop where
  compatible : ∀ {e e' : PartialHomeomorph M H}, e ∈ atlas H M → e' ∈ atlas H M → e.symm ≫ₕ e' ∈ G
#align has_groupoid HasGroupoid

/-- Reformulate in the `StructureGroupoid` namespace the compatibility condition of charts in a
charted space admitting a structure groupoid, to make it more easily accessible with dot
notation. -/
theorem StructureGroupoid.compatible {H : Type*} [TopologicalSpace H] (G : StructureGroupoid H)
    {M : Type*} [TopologicalSpace M] [ChartedSpace H M] [HasGroupoid M G]
    {e e' : PartialHomeomorph M H} (he : e ∈ atlas H M) (he' : e' ∈ atlas H M) : e.symm ≫ₕ e' ∈ G :=
  HasGroupoid.compatible he he'
#align structure_groupoid.compatible StructureGroupoid.compatible

theorem hasGroupoid_of_le {G₁ G₂ : StructureGroupoid H} (h : HasGroupoid M G₁) (hle : G₁ ≤ G₂) :
    HasGroupoid M G₂ :=
  ⟨fun he he' ↦ hle (h.compatible he he')⟩
#align has_groupoid_of_le hasGroupoid_of_le

theorem hasGroupoid_inf_iff {G₁ G₂ : StructureGroupoid H} : HasGroupoid M (G₁ ⊓ G₂) ↔
    HasGroupoid M G₁ ∧ HasGroupoid M G₂ :=
  ⟨(fun h ↦ ⟨hasGroupoid_of_le h inf_le_left, hasGroupoid_of_le h inf_le_right⟩),
  fun ⟨h1, h2⟩ ↦ { compatible := fun he he' ↦ ⟨h1.compatible he he', h2.compatible he he'⟩ }⟩

theorem hasGroupoid_of_pregroupoid (PG : Pregroupoid H) (h : ∀ {e e' : PartialHomeomorph M H},
    e ∈ atlas H M → e' ∈ atlas H M → PG.property (e.symm ≫ₕ e') (e.symm ≫ₕ e').source) :
    HasGroupoid M PG.groupoid :=
  ⟨fun he he' ↦ mem_groupoid_of_pregroupoid.mpr ⟨h he he', h he' he⟩⟩
#align has_groupoid_of_pregroupoid hasGroupoid_of_pregroupoid

/-- The trivial charted space structure on the model space is compatible with any groupoid. -/
instance hasGroupoid_model_space (H : Type*) [TopologicalSpace H] (G : StructureGroupoid H) :
    HasGroupoid H G where
  compatible {e e'} he he' := by
    rw [chartedSpaceSelf_atlas] at he he'
    simp [he, he', StructureGroupoid.id_mem]
#align has_groupoid_model_space hasGroupoid_model_space

/-- Any charted space structure is compatible with the groupoid of all local homeomorphisms. -/
instance hasGroupoid_continuousGroupoid : HasGroupoid M (continuousGroupoid H) := by
  refine' ⟨fun _ _ ↦ _⟩
  rw [continuousGroupoid, mem_groupoid_of_pregroupoid]
  simp only [and_self_iff]
#align has_groupoid_continuous_groupoid hasGroupoid_continuousGroupoid

section MaximalAtlas

variable (M) (G : StructureGroupoid H)

/-- Given a charted space admitting a structure groupoid, the maximal atlas associated to this
structure groupoid is the set of all local charts that are compatible with the atlas, i.e., such
that changing coordinates with an atlas member gives an element of the groupoid. -/
def StructureGroupoid.maximalAtlas : Set (PartialHomeomorph M H) :=
  { e | ∀ e' ∈ atlas H M, e.symm ≫ₕ e' ∈ G ∧ e'.symm ≫ₕ e ∈ G }
#align structure_groupoid.maximal_atlas StructureGroupoid.maximalAtlas

variable {M}

/-- The elements of the atlas belong to the maximal atlas for any structure groupoid. -/
theorem StructureGroupoid.subset_maximalAtlas [HasGroupoid M G] : atlas H M ⊆ G.maximalAtlas M :=
  fun _ he _ he' ↦ ⟨G.compatible he he', G.compatible he' he⟩
#align structure_groupoid.subset_maximal_atlas StructureGroupoid.subset_maximalAtlas

theorem StructureGroupoid.chart_mem_maximalAtlas [HasGroupoid M G] (x : M) :
    chartAt H x ∈ G.maximalAtlas M :=
  G.subset_maximalAtlas (chart_mem_atlas H x)
#align structure_groupoid.chart_mem_maximal_atlas StructureGroupoid.chart_mem_maximalAtlas

variable {G}

theorem mem_maximalAtlas_iff {e : PartialHomeomorph M H} :
    e ∈ G.maximalAtlas M ↔ ∀ e' ∈ atlas H M, e.symm ≫ₕ e' ∈ G ∧ e'.symm ≫ₕ e ∈ G :=
  Iff.rfl
#align mem_maximal_atlas_iff mem_maximalAtlas_iff

/-- Changing coordinates between two elements of the maximal atlas gives rise to an element
of the structure groupoid. -/
theorem StructureGroupoid.compatible_of_mem_maximalAtlas {e e' : PartialHomeomorph M H}
    (he : e ∈ G.maximalAtlas M) (he' : e' ∈ G.maximalAtlas M) : e.symm ≫ₕ e' ∈ G := by
  refine' G.locality fun x hx ↦ _
  set f := chartAt (H := H) (e.symm x)
  let s := e.target ∩ e.symm ⁻¹' f.source
  have hs : IsOpen s := by
    apply e.symm.continuousOn_toFun.isOpen_inter_preimage <;> apply open_source
  have xs : x ∈ s := by
    simp only [mem_inter_iff, mem_preimage, mem_chart_source, and_true]
    exact ((mem_inter_iff _ _ _).1 hx).1
  refine' ⟨s, hs, xs, _⟩
  have A : e.symm ≫ₕ f ∈ G := (mem_maximalAtlas_iff.1 he f (chart_mem_atlas _ _)).1
  have B : f.symm ≫ₕ e' ∈ G := (mem_maximalAtlas_iff.1 he' f (chart_mem_atlas _ _)).2
  have C : (e.symm ≫ₕ f) ≫ₕ f.symm ≫ₕ e' ∈ G := G.trans A B
  have D : (e.symm ≫ₕ f) ≫ₕ f.symm ≫ₕ e' ≈ (e.symm ≫ₕ e').restr s := calc
    (e.symm ≫ₕ f) ≫ₕ f.symm ≫ₕ e' = e.symm ≫ₕ (f ≫ₕ f.symm) ≫ₕ e' := by simp only [trans_assoc]
    _ ≈ e.symm ≫ₕ ofSet f.source f.open_source ≫ₕ e' :=
      EqOnSource.trans' (refl _) (EqOnSource.trans' (trans_self_symm _) (refl _))
    _ ≈ (e.symm ≫ₕ ofSet f.source f.open_source) ≫ₕ e' := by rw [trans_assoc]
    _ ≈ e.symm.restr s ≫ₕ e' := by rw [trans_of_set']; apply refl
    _ ≈ (e.symm ≫ₕ e').restr s := by rw [restr_trans]
  exact G.eq_on_source C (Setoid.symm D)
#align structure_groupoid.compatible_of_mem_maximal_atlas StructureGroupoid.compatible_of_mem_maximalAtlas

variable (G)

/-- In the model space, the identity is in any maximal atlas. -/
theorem StructureGroupoid.id_mem_maximalAtlas : PartialHomeomorph.refl H ∈ G.maximalAtlas H :=
  G.subset_maximalAtlas <| by simp
#align structure_groupoid.id_mem_maximal_atlas StructureGroupoid.id_mem_maximalAtlas

/-- In the model space, any element of the groupoid is in the maximal atlas. -/
theorem StructureGroupoid.mem_maximalAtlas_of_mem_groupoid {f : PartialHomeomorph H H}
    (hf : f ∈ G) : f ∈ G.maximalAtlas H := by
  rintro e (rfl : e = PartialHomeomorph.refl H)
  exact ⟨G.trans (G.symm hf) G.id_mem, G.trans (G.symm G.id_mem) hf⟩
#align structure_groupoid.mem_maximal_atlas_of_mem_groupoid StructureGroupoid.mem_maximalAtlas_of_mem_groupoid

end MaximalAtlas

section Singleton

variable {α : Type*} [TopologicalSpace α]

namespace PartialHomeomorph

variable (e : PartialHomeomorph α H)

/-- If a single local homeomorphism `e` from a space `α` into `H` has source covering the whole
space `α`, then that local homeomorphism induces an `H`-charted space structure on `α`.
(This condition is equivalent to `e` being an open embedding of `α` into `H`; see
`OpenEmbedding.singletonChartedSpace`.) -/
def singletonChartedSpace (h : e.source = Set.univ) : ChartedSpace H α where
  atlas := {e}
  chartAt _ := e
  mem_chart_source _ := by rw [h]; apply mem_univ
  chart_mem_atlas _ := by tauto
#align local_homeomorph.singleton_charted_space PartialHomeomorph.singletonChartedSpace

@[simp, mfld_simps]
theorem singletonChartedSpace_chartAt_eq (h : e.source = Set.univ) {x : α} :
    @chartAt H _ α _ (e.singletonChartedSpace h) x = e :=
  rfl
#align local_homeomorph.singleton_charted_space_chart_at_eq PartialHomeomorph.singletonChartedSpace_chartAt_eq

theorem singletonChartedSpace_chartAt_source (h : e.source = Set.univ) {x : α} :
    (@chartAt H _ α _ (e.singletonChartedSpace h) x).source = Set.univ :=
  h
#align local_homeomorph.singleton_charted_space_chart_at_source PartialHomeomorph.singletonChartedSpace_chartAt_source

theorem singletonChartedSpace_mem_atlas_eq (h : e.source = Set.univ) (e' : PartialHomeomorph α H)
    (h' : e' ∈ (e.singletonChartedSpace h).atlas) : e' = e :=
  h'
#align local_homeomorph.singleton_charted_space_mem_atlas_eq PartialHomeomorph.singletonChartedSpace_mem_atlas_eq

/-- Given a local homeomorphism `e` from a space `α` into `H`, if its source covers the whole
space `α`, then the induced charted space structure on `α` is `HasGroupoid G` for any structure
groupoid `G` which is closed under restrictions. -/
theorem singleton_hasGroupoid (h : e.source = Set.univ) (G : StructureGroupoid H)
    [ClosedUnderRestriction G] : @HasGroupoid _ _ _ _ (e.singletonChartedSpace h) G :=
  { e.singletonChartedSpace h with
    compatible := by
      intro e' e'' he' he''
      rw [e.singletonChartedSpace_mem_atlas_eq h e' he',
        e.singletonChartedSpace_mem_atlas_eq h e'' he'']
      refine' G.eq_on_source _ e.trans_symm_self
      have hle : idRestrGroupoid ≤ G := (closedUnderRestriction_iff_id_le G).mp (by assumption)
      exact StructureGroupoid.le_iff.mp hle _ (idRestrGroupoid_mem _) }
#align local_homeomorph.singleton_has_groupoid PartialHomeomorph.singleton_hasGroupoid

end PartialHomeomorph

namespace OpenEmbedding

variable [Nonempty α]

/-- An open embedding of `α` into `H` induces an `H`-charted space structure on `α`.
See `PartialHomeomorph.singletonChartedSpace`. -/
def singletonChartedSpace {f : α → H} (h : OpenEmbedding f) : ChartedSpace H α :=
  (h.toPartialHomeomorph f).singletonChartedSpace (toPartialHomeomorph_source _ _)
#align open_embedding.singleton_charted_space OpenEmbedding.singletonChartedSpace

theorem singletonChartedSpace_chartAt_eq {f : α → H} (h : OpenEmbedding f) {x : α} :
    ⇑(@chartAt H _ α _ h.singletonChartedSpace x) = f :=
  rfl
#align open_embedding.singleton_charted_space_chart_at_eq OpenEmbedding.singletonChartedSpace_chartAt_eq

theorem singleton_hasGroupoid {f : α → H} (h : OpenEmbedding f) (G : StructureGroupoid H)
    [ClosedUnderRestriction G] : @HasGroupoid _ _ _ _ h.singletonChartedSpace G :=
  (h.toPartialHomeomorph f).singleton_hasGroupoid (toPartialHomeomorph_source _ _) G
#align open_embedding.singleton_has_groupoid OpenEmbedding.singleton_hasGroupoid

end OpenEmbedding

end Singleton

namespace TopologicalSpace.Opens

open TopologicalSpace

variable (G : StructureGroupoid H) [HasGroupoid M G]

variable (s : Opens M)

/-- An open subset of a charted space is naturally a charted space. -/
protected instance instChartedSpace : ChartedSpace H s where
  atlas := ⋃ x : s, {@PartialHomeomorph.subtypeRestr _ _ _ _ (chartAt H x.1) s ⟨x⟩}
  chartAt x := @PartialHomeomorph.subtypeRestr _ _ _ _ (chartAt H x.1) s ⟨x⟩
  mem_chart_source x := ⟨trivial, mem_chart_source H x.1⟩
  chart_mem_atlas x := by
    simp only [mem_iUnion, mem_singleton_iff]
    use x
#align topological_space.opens.charted_space TopologicalSpace.Opens.instChartedSpace

/-- If a groupoid `G` is `ClosedUnderRestriction`, then an open subset of a space which is
`HasGroupoid G` is naturally `HasGroupoid G`. -/
protected instance instHasGroupoid [ClosedUnderRestriction G] : HasGroupoid s G where
  compatible := by
    rintro e e' ⟨_, ⟨x, hc⟩, he⟩ ⟨_, ⟨x', hc'⟩, he'⟩
    haveI : Nonempty s := ⟨x⟩
    rw [hc.symm, mem_singleton_iff] at he
    rw [hc'.symm, mem_singleton_iff] at he'
    rw [he, he']
    refine' G.eq_on_source _ (subtypeRestr_symm_trans_subtypeRestr s (chartAt H x) (chartAt H x'))
    apply closedUnderRestriction'
    · exact G.compatible (chart_mem_atlas _ _) (chart_mem_atlas _ _)
    · exact isOpen_inter_preimage_symm (chartAt _ _) s.2
#align topological_space.opens.has_groupoid TopologicalSpace.Opens.instHasGroupoid

theorem chartAt_subtype_val_symm_eventuallyEq (U : Opens M) {x : U} :
    (chartAt H x.val).symm =ᶠ[𝓝 (chartAt H x.val x.val)] Subtype.val ∘ (chartAt H x).symm := by
  set i : U → M := Subtype.val
  set e := chartAt H x.val
  haveI : Nonempty U := ⟨x⟩
  haveI : Nonempty M := ⟨i x⟩
  have heUx_nhds : (e.subtypeRestr U).target ∈ 𝓝 (e x) := by
    apply (e.subtypeRestr U).open_target.mem_nhds
    exact e.map_subtype_source (mem_chart_source _ _)
  exact Filter.eventuallyEq_of_mem heUx_nhds (e.subtypeRestr_symm_eqOn U)

theorem chartAt_inclusion_symm_eventuallyEq {U V : Opens M} (hUV : U ≤ V) {x : U} :
    (chartAt H (Set.inclusion hUV x)).symm
    =ᶠ[𝓝 (chartAt H (Set.inclusion hUV x) (Set.inclusion hUV x))]
    Set.inclusion hUV ∘ (chartAt H x).symm := by
  set i := Set.inclusion hUV
  set e := chartAt H (x : M)
  haveI : Nonempty U := ⟨x⟩
  haveI : Nonempty V := ⟨i x⟩
  have heUx_nhds : (e.subtypeRestr U).target ∈ 𝓝 (e x) := by
    apply (e.subtypeRestr U).open_target.mem_nhds
    exact e.map_subtype_source (mem_chart_source _ _)
  exact Filter.eventuallyEq_of_mem heUx_nhds (e.subtypeRestr_symm_eqOn_of_le hUV)
#align topological_space.opens.chart_at_inclusion_symm_eventually_eq TopologicalSpace.Opens.chartAt_inclusion_symm_eventuallyEq

end TopologicalSpace.Opens

/-! ### Structomorphisms -/

/-- A `G`-diffeomorphism between two charted spaces is a homeomorphism which, when read in the
charts, belongs to `G`. We avoid the word diffeomorph as it is too related to the smooth category,
and use structomorph instead. -/
-- @[nolint has_nonempty_instance]  -- Porting note: commented out
structure Structomorph (G : StructureGroupoid H) (M : Type*) (M' : Type*) [TopologicalSpace M]
  [TopologicalSpace M'] [ChartedSpace H M] [ChartedSpace H M'] extends Homeomorph M M' where
  mem_groupoid : ∀ c : PartialHomeomorph M H, ∀ c' : PartialHomeomorph M' H, c ∈ atlas H M →
    c' ∈ atlas H M' → c.symm ≫ₕ toHomeomorph.toPartialHomeomorph ≫ₕ c' ∈ G
#align structomorph Structomorph

variable [TopologicalSpace M'] [TopologicalSpace M''] {G : StructureGroupoid H} [ChartedSpace H M']
  [ChartedSpace H M'']

/-- The identity is a diffeomorphism of any charted space, for any groupoid. -/
def Structomorph.refl (M : Type*) [TopologicalSpace M] [ChartedSpace H M] [HasGroupoid M G] :
    Structomorph G M M :=
  { Homeomorph.refl M with
    mem_groupoid := fun c c' hc hc' ↦ by
      change PartialHomeomorph.symm c ≫ₕ PartialHomeomorph.refl M ≫ₕ c' ∈ G
      rw [PartialHomeomorph.refl_trans]
      exact G.compatible hc hc' }
#align structomorph.refl Structomorph.refl

/-- The inverse of a structomorphism is a structomorphism. -/
def Structomorph.symm (e : Structomorph G M M') : Structomorph G M' M :=
  { e.toHomeomorph.symm with
    mem_groupoid := by
      intro c c' hc hc'
      have : (c'.symm ≫ₕ e.toHomeomorph.toPartialHomeomorph ≫ₕ c).symm ∈ G :=
        G.symm (e.mem_groupoid c' c hc' hc)
      rwa [trans_symm_eq_symm_trans_symm, trans_symm_eq_symm_trans_symm, symm_symm, trans_assoc]
        at this }
#align structomorph.symm Structomorph.symm

/-- The composition of structomorphisms is a structomorphism. -/
def Structomorph.trans (e : Structomorph G M M') (e' : Structomorph G M' M'') :
    Structomorph G M M'' :=
  { Homeomorph.trans e.toHomeomorph e'.toHomeomorph with
    mem_groupoid := by
      /- Let c and c' be two charts in M and M''. We want to show that e' ∘ e is smooth in these
      charts, around any point x. For this, let y = e (c⁻¹ x), and consider a chart g around y.
      Then g ∘ e ∘ c⁻¹ and c' ∘ e' ∘ g⁻¹ are both smooth as e and e' are structomorphisms, so
      their composition is smooth, and it coincides with c' ∘ e' ∘ e ∘ c⁻¹ around x. -/
      intro c c' hc hc'
      refine' G.locality fun x hx ↦ _
      let f₁ := e.toHomeomorph.toPartialHomeomorph
      let f₂ := e'.toHomeomorph.toPartialHomeomorph
      let f := (e.toHomeomorph.trans e'.toHomeomorph).toPartialHomeomorph
      have feq : f = f₁ ≫ₕ f₂ := Homeomorph.trans_toPartialHomeomorph _ _
      -- define the atlas g around y
      let y := (c.symm ≫ₕ f₁) x
      let g := chartAt (H := H) y
      have hg₁ := chart_mem_atlas (H := H) y
      have hg₂ := mem_chart_source (H := H) y
      let s := (c.symm ≫ₕ f₁).source ∩ c.symm ≫ₕ f₁ ⁻¹' g.source
      have open_s : IsOpen s := by
        apply (c.symm ≫ₕ f₁).continuousOn_toFun.isOpen_inter_preimage <;> apply open_source
      have : x ∈ s := by
        constructor
        · simp only [trans_source, preimage_univ, inter_univ, Homeomorph.toPartialHomeomorph_source]
          rw [trans_source] at hx
          exact hx.1
        · exact hg₂
      refine' ⟨s, open_s, this, _⟩
      let F₁ := (c.symm ≫ₕ f₁ ≫ₕ g) ≫ₕ g.symm ≫ₕ f₂ ≫ₕ c'
      have A : F₁ ∈ G := G.trans (e.mem_groupoid c g hc hg₁) (e'.mem_groupoid g c' hg₁ hc')
      let F₂ := (c.symm ≫ₕ f ≫ₕ c').restr s
      have : F₁ ≈ F₂ := calc
        F₁ ≈ c.symm ≫ₕ f₁ ≫ₕ (g ≫ₕ g.symm) ≫ₕ f₂ ≫ₕ c' := by simp only [trans_assoc, _root_.refl]
        _ ≈ c.symm ≫ₕ f₁ ≫ₕ ofSet g.source g.open_source ≫ₕ f₂ ≫ₕ c' :=
          EqOnSource.trans' (_root_.refl _) (EqOnSource.trans' (_root_.refl _)
            (EqOnSource.trans' (trans_self_symm g) (_root_.refl _)))
        _ ≈ ((c.symm ≫ₕ f₁) ≫ₕ ofSet g.source g.open_source) ≫ₕ f₂ ≫ₕ c' :=
          by simp only [trans_assoc, _root_.refl]
        _ ≈ (c.symm ≫ₕ f₁).restr s ≫ₕ f₂ ≫ₕ c' := by rw [trans_of_set']
        _ ≈ ((c.symm ≫ₕ f₁) ≫ₕ f₂ ≫ₕ c').restr s := by rw [restr_trans]
        _ ≈ (c.symm ≫ₕ (f₁ ≫ₕ f₂) ≫ₕ c').restr s :=
          by simp only [EqOnSource.restr, trans_assoc, _root_.refl]
        _ ≈ F₂ := by simp only [feq, _root_.refl]
      have : F₂ ∈ G := G.eq_on_source A (Setoid.symm this)
      exact this }
#align structomorph.trans Structomorph.trans

end HasGroupoid<|MERGE_RESOLUTION|>--- conflicted
+++ resolved
@@ -122,11 +122,7 @@
 variable {H : Type u} {H' : Type*} {M : Type*} {M' : Type*} {M'' : Type*}
 
 /- Notational shortcut for the composition of local homeomorphisms and local equivs, i.e.,
-<<<<<<< HEAD
-`PartialHomeomorph.trans` and `LocalEquiv.trans`.
-=======
 `PartialHomeomorph.trans` and `PartialEquiv.trans`.
->>>>>>> eec9c859
 Note that, as is usual for equivs, the composition is from left to right, hence the direction of
 the arrow. -/
 scoped[Manifold] infixr:100 " ≫ₕ " => PartialHomeomorph.trans
@@ -885,11 +881,7 @@
 /-- An element of the atlas in a charted space without topology becomes a local homeomorphism
 for the topology constructed from this atlas. The `localHomeomorph` version is given in this
 definition. -/
-<<<<<<< HEAD
-protected def localHomeomorph (e : LocalEquiv M H) (he : e ∈ c.atlas) :
-=======
 protected def localHomeomorph (e : PartialEquiv M H) (he : e ∈ c.atlas) :
->>>>>>> eec9c859
     @PartialHomeomorph M H c.toTopologicalSpace _ :=
   { c.toTopologicalSpace, e with
     open_source := by convert c.open_source' he
