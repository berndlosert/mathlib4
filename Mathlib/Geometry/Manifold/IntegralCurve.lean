/-
Copyright (c) 2023 Winston Yin. All rights reserved.
Released under Apache 2.0 license as described in the file LICENSE.
Authors: Winston Yin
-/
import Mathlib.Analysis.ODE.Gronwall
import Mathlib.Analysis.ODE.PicardLindelof
import Mathlib.Geometry.Manifold.InteriorBoundary
import Mathlib.Geometry.Manifold.MFDeriv.Atlas

/-!
# Integral curves of vector fields on a manifold

Let `M` be a manifold and `v : (x : M) → TangentSpace I x` be a vector field on `M`. An integral
curve of `v` is a function `γ : ℝ → M` such that the derivative of `γ` at `t` equals `v (γ t)`. The
integral curve may only be defined for all `t` within some subset of `ℝ`.

## Main definitions

Let `v : M → TM` be a vector field on `M`, and let `γ : ℝ → M`.
* `IsIntegralCurve γ v`: `γ t` is tangent to `v (γ t)` for all `t : ℝ`. That is, `γ` is a global
integral curve of `v`.
* `IsIntegralCurveOn γ v s`: `γ t` is tangent to `v (γ t)` for all `t ∈ s`, where `s : Set ℝ`.
* `IsIntegralCurveAt γ v t₀`: `γ t` is tangent to `v (γ t)` for all `t` in some open interval
around `t₀`. That is, `γ` is a local integral curve of `v`.

For `IsIntegralCurveOn γ v s` and `IsIntegralCurveAt γ v t₀`, even though `γ` is defined for all
time, its value outside of the set `s` or a small interval around `t₀` is irrelevant and considered
junk.

## Main results

* `exists_isIntegralCurveAt_of_contMDiffAt_boundaryless`: Existence of local integral curves for a
$C^1$ vector field. This follows from the existence theorem for solutions to ODEs
(`exists_forall_hasDerivAt_Ioo_eq_of_contDiffAt`).
* `isIntegralCurveOn_Ioo_eqOn_of_contMDiff_boundaryless`: Uniqueness of local integral curves for a
$C^1$ vector field. This follows from the uniqueness theorem for solutions to ODEs
(`ODE_solution_unique_of_mem_set_Ioo`). This requires the manifold to be Hausdorff (`T2Space`).

## Implementation notes

For the existence and uniqueness theorems, we assume that the image of the integral curve lies in
the interior of the manifold. The case where the integral curve may lie on the boundary of the
manifold requires special treatment, and we leave it as a TODO.

We state simpler versions of the theorem for boundaryless manifolds as corollaries.

## TODO

* The case where the integral curve may venture to the boundary of the manifold. See Theorem 9.34,
Lee. May require submanifolds.

## Reference
* Lee, J. M. (2012). _Introduction to Smooth Manifolds_. Springer New York.

## Tags

integral curve, vector field, local existence, uniqueness
-/

open scoped Manifold Topology

<<<<<<< HEAD
open Set Classical
=======
open Function Set
>>>>>>> 4fcf5bde

variable
  {E : Type*} [NormedAddCommGroup E] [NormedSpace ℝ E] [CompleteSpace E]
  {H : Type*} [TopologicalSpace H] {I : ModelWithCorners ℝ E H}
  {M : Type*} [TopologicalSpace M] [ChartedSpace H M] [SmoothManifoldWithCorners I M]

/-- If `γ : ℝ → M` is $C^1$ on `s : Set ℝ` and `v` is a vector field on `M`,
`IsIntegralCurveOn γ v s` means `γ t` is tangent to `v (γ t)` for all `t ∈ s`. The value of `γ`
outside of `s` is irrelevant and considered junk. -/
def IsIntegralCurveOn (γ : ℝ → M) (v : (x : M) → TangentSpace I x) (s : Set ℝ) : Prop :=
  ∀ t ∈ s, HasMFDerivAt 𝓘(ℝ, ℝ) I γ t ((1 : ℝ →L[ℝ] ℝ).smulRight <| v (γ t))

/-- If `v` is a vector field on `M` and `t₀ : ℝ`, `IsIntegralCurveAt γ v t₀` means `γ : ℝ → M` is a
local integral curve of `v` in a neighbourhood containing `t₀`. The value of `γ` outside of this
interval is irrelevant and considered junk. -/
def IsIntegralCurveAt (γ : ℝ → M) (v : (x : M) → TangentSpace I x) (t₀ : ℝ) : Prop :=
  ∀ᶠ t in 𝓝 t₀, HasMFDerivAt 𝓘(ℝ, ℝ) I γ t ((1 : ℝ →L[ℝ] ℝ).smulRight <| v (γ t))

/-- If `v : M → TM` is a vector field on `M`, `IsIntegralCurve γ v` means `γ : ℝ → M` is a global
integral curve of `v`. That is, `γ t` is tangent to `v (γ t)` for all `t : ℝ`. -/
def IsIntegralCurve (γ : ℝ → M) (v : (x : M) → TangentSpace I x) : Prop :=
  ∀ t : ℝ, HasMFDerivAt 𝓘(ℝ, ℝ) I γ t ((1 : ℝ →L[ℝ] ℝ).smulRight (v (γ t)))

variable {γ γ' : ℝ → M} {v : (x : M) → TangentSpace I x} {s s' : Set ℝ} {t₀ : ℝ}

lemma IsIntegralCurve.isIntegralCurveOn (h : IsIntegralCurve γ v) (s : Set ℝ) :
    IsIntegralCurveOn γ v s := fun t _ ↦ h t

lemma isIntegralCurve_iff_isIntegralCurveOn : IsIntegralCurve γ v ↔ IsIntegralCurveOn γ v univ :=
  ⟨fun h ↦ h.isIntegralCurveOn _, fun h t ↦ h t (mem_univ _)⟩

lemma isIntegralCurveAt_iff :
    IsIntegralCurveAt γ v t₀ ↔ ∃ s ∈ 𝓝 t₀, IsIntegralCurveOn γ v s := by
  simp_rw [IsIntegralCurveOn, ← Filter.eventually_iff_exists_mem, IsIntegralCurveAt]

/-- `γ` is an integral curve for `v` at `t₀` iff `γ` is an integral curve on some interval
containing `t₀`. -/
lemma isIntegralCurveAt_iff' :
    IsIntegralCurveAt γ v t₀ ↔ ∃ ε > 0, IsIntegralCurveOn γ v (Metric.ball t₀ ε) := by
  simp_rw [IsIntegralCurveOn, ← Metric.eventually_nhds_iff_ball, IsIntegralCurveAt]

lemma IsIntegralCurve.isIntegralCurveAt (h : IsIntegralCurve γ v) (t : ℝ) :
    IsIntegralCurveAt γ v t := isIntegralCurveAt_iff.mpr ⟨univ, Filter.univ_mem, fun t _ ↦ h t⟩

lemma isIntegralCurve_iff_isIntegralCurveAt :
    IsIntegralCurve γ v ↔ ∀ t : ℝ, IsIntegralCurveAt γ v t :=
  ⟨fun h ↦ h.isIntegralCurveAt, fun h t ↦ by
    obtain ⟨s, hs, h⟩ := isIntegralCurveAt_iff.mp (h t)
    exact h t (mem_of_mem_nhds hs)⟩

lemma IsIntegralCurveOn.mono (h : IsIntegralCurveOn γ v s) (hs : s' ⊆ s) :
    IsIntegralCurveOn γ v s' := fun t ht ↦ h t (mem_of_mem_of_subset ht hs)

lemma IsIntegralCurveOn.of_union (h : IsIntegralCurveOn γ v s) (h' : IsIntegralCurveOn γ v s') :
    IsIntegralCurveOn γ v (s ∪ s') := fun _ ↦ fun | .inl ht => h _ ht | .inr ht => h' _ ht

lemma IsIntegralCurveAt.hasMFDerivAt (h : IsIntegralCurveAt γ v t₀) :
    HasMFDerivAt 𝓘(ℝ, ℝ) I γ t₀ ((1 : ℝ →L[ℝ] ℝ).smulRight (v (γ t₀))) :=
  have ⟨_, hs, h⟩ := isIntegralCurveAt_iff.mp h
  h t₀ (mem_of_mem_nhds hs)

lemma IsIntegralCurveOn.isIntegralCurveAt (h : IsIntegralCurveOn γ v s) (hs : s ∈ 𝓝 t₀) :
    IsIntegralCurveAt γ v t₀ := isIntegralCurveAt_iff.mpr ⟨s, hs, h⟩

/-- If `γ` is an integral curve at each `t ∈ s`, it is an integral curve on `s`. -/
lemma IsIntegralCurveAt.isIntegralCurveOn (h : ∀ t ∈ s, IsIntegralCurveAt γ v t) :
    IsIntegralCurveOn γ v s := by
  intros t ht
  obtain ⟨s, hs, h⟩ := isIntegralCurveAt_iff.mp (h t ht)
  exact h t (mem_of_mem_nhds hs)

lemma IsIntegralCurveOn.congr_of_eqOn (hs : IsOpen s) (h : IsIntegralCurveOn γ v s)
    (hγ : EqOn γ γ' s) : IsIntegralCurveOn γ' v s := by
  intros t ht
  rw [← hγ ht]
  apply (h t ht).congr_of_eventuallyEq
  exact Filter.eventuallyEq_of_mem (hs.mem_nhds ht) hγ.symm

lemma IsIntegralCurveAt.congr_of_eventuallyEq (h : IsIntegralCurveAt γ v t₀)
    (hγ : γ =ᶠ[nhds t₀] γ') : IsIntegralCurveAt γ' v t₀ := by
  obtain ⟨s, hdrv, hs1, hs2⟩ := eventually_nhds_iff.mp (h.and hγ)
  refine eventually_nhds_iff.mpr ⟨s, fun t ht ↦ ?_, hs1, hs2⟩
  apply ((hdrv t ht).2 ▸ (hdrv t ht).1).congr_of_eventuallyEq
  rw [Filter.eventuallyEq_iff_exists_mem]
  exact ⟨s, hs1.mem_nhds ht, fun t' ht' ↦ (hdrv t' ht').2.symm⟩

lemma IsIntegralCurve.congr (h : IsIntegralCurve γ v) (hγ : γ = γ') :
    IsIntegralCurve γ' v := by
  rw [isIntegralCurve_iff_isIntegralCurveOn] at *
  apply h.congr_of_eqOn isOpen_univ <| (eqOn_univ γ γ').mpr hγ

lemma isIntegralCurveOn_iff_isIntegralCurveAt (hs : IsOpen s) :
    IsIntegralCurveOn γ v s ↔ ∀ t ∈ s, IsIntegralCurveAt γ v t :=
  ⟨fun h _ ht ↦ h.isIntegralCurveAt (hs.mem_nhds ht), IsIntegralCurveAt.isIntegralCurveOn⟩

lemma IsIntegralCurveOn.continuousAt (hγ : IsIntegralCurveOn γ v s) (ht : t₀ ∈ s) :
    ContinuousAt γ t₀ := (hγ t₀ ht).1

lemma IsIntegralCurveOn.continuousOn (hγ : IsIntegralCurveOn γ v s) :
    ContinuousOn γ s := fun t ht ↦ (hγ t ht).1.continuousWithinAt

lemma IsIntegralCurveAt.continuousAt (hγ : IsIntegralCurveAt γ v t₀) :
    ContinuousAt γ t₀ :=
  have ⟨_, hs, hγ⟩ := isIntegralCurveAt_iff.mp hγ
  hγ.continuousAt <| mem_of_mem_nhds hs

lemma IsIntegralCurve.continuous (hγ : IsIntegralCurve γ v) :
    Continuous γ := continuous_iff_continuousAt.mpr
      fun _ ↦ (hγ.isIntegralCurveOn univ).continuousAt (mem_univ _)

/-- If `γ` is an integral curve of a vector field `v`, then `γ t` is tangent to `v (γ t)` when
  expressed in the local chart around the initial point `γ t₀`. -/
lemma IsIntegralCurveOn.hasDerivAt (hγ : IsIntegralCurveOn γ v s) {t : ℝ} (ht : t ∈ s)
    (hsrc : γ t ∈ (extChartAt I (γ t₀)).source) :
    HasDerivAt ((extChartAt I (γ t₀)) ∘ γ)
      (tangentCoordChange I (γ t) (γ t₀) (γ t) (v (γ t))) t := by
  -- turn `HasDerivAt` into comp of `HasMFDerivAt`
  have hsrc := extChartAt_source I (γ t₀) ▸ hsrc
  rw [hasDerivAt_iff_hasFDerivAt, ← hasMFDerivAt_iff_hasFDerivAt]
  apply (HasMFDerivAt.comp t
    (hasMFDerivAt_extChartAt I hsrc) (hγ _ ht)).congr_mfderiv
  rw [ContinuousLinearMap.ext_iff]
  intro a
  rw [ContinuousLinearMap.comp_apply, ContinuousLinearMap.smulRight_apply, map_smul,
    ← ContinuousLinearMap.one_apply (R₁ := ℝ) a, ← ContinuousLinearMap.smulRight_apply,
    mfderiv_chartAt_eq_tangentCoordChange I hsrc]
  rfl

lemma IsIntegralCurveAt.eventually_hasDerivAt (hγ : IsIntegralCurveAt γ v t₀) :
    ∀ᶠ t in 𝓝 t₀, HasDerivAt ((extChartAt I (γ t₀)) ∘ γ)
      (tangentCoordChange I (γ t) (γ t₀) (γ t) (v (γ t))) t := by
  apply eventually_mem_nhds.mpr
    (hγ.continuousAt.preimage_mem_nhds (extChartAt_source_mem_nhds I _)) |>.and hγ |>.mono
  rintro t ⟨ht1, ht2⟩
  have hsrc := mem_of_mem_nhds ht1
  rw [mem_preimage, extChartAt_source I (γ t₀)] at hsrc
  rw [hasDerivAt_iff_hasFDerivAt, ← hasMFDerivAt_iff_hasFDerivAt]
  apply (HasMFDerivAt.comp t (hasMFDerivAt_extChartAt I hsrc) ht2).congr_mfderiv
  rw [ContinuousLinearMap.ext_iff]
  intro a
  rw [ContinuousLinearMap.comp_apply, ContinuousLinearMap.smulRight_apply, map_smul,
    ← ContinuousLinearMap.one_apply (R₁ := ℝ) a, ← ContinuousLinearMap.smulRight_apply,
    mfderiv_chartAt_eq_tangentCoordChange I hsrc]
  rfl

/-! ### Translation lemmas -/

section Translation

lemma IsIntegralCurveOn.comp_add (hγ : IsIntegralCurveOn γ v s) (dt : ℝ) :
    IsIntegralCurveOn (γ ∘ (· + dt)) v { t | t + dt ∈ s } := by
  intros t ht
  rw [comp_apply, ← ContinuousLinearMap.comp_id (ContinuousLinearMap.smulRight 1 (v (γ (t + dt))))]
  apply HasMFDerivAt.comp t (hγ (t + dt) ht)
  refine ⟨(continuous_add_right _).continuousAt, ?_⟩
  simp only [mfld_simps, hasFDerivWithinAt_univ]
  exact HasFDerivAt.add_const (hasFDerivAt_id _) _

lemma isIntegralCurveOn_comp_add (dt : ℝ) :
    IsIntegralCurveOn γ v s ↔ IsIntegralCurveOn (γ ∘ (· + dt)) v { t | t + dt ∈ s } := by
  refine ⟨fun hγ ↦ hγ.comp_add _, fun hγ ↦ ?_⟩
  convert hγ.comp_add (-dt)
  · ext t
    simp only [Function.comp_apply, neg_add_cancel_right]
  · simp only [mem_setOf_eq, neg_add_cancel_right, setOf_mem_eq]

lemma isIntegralCurveOn_comp_sub (dt : ℝ) :
    IsIntegralCurveOn γ v s ↔ IsIntegralCurveOn (γ ∘ (· - dt)) v { t | t - dt ∈ s } := by
  refine ⟨fun hγ ↦ hγ.comp_add _, fun hγ ↦ ?_⟩
  convert hγ.comp_add dt
  ext t
  · simp only [Function.comp_apply, add_sub_cancel]
  · simp only [mem_setOf_eq, add_sub_cancel, setOf_mem_eq]

-- TODO: missing lemma(s) for `Ioo`
lemma isIntegralCurveOn_Ioo_comp_add {a b : ℝ} (dt : ℝ) :
    IsIntegralCurveOn γ v (Ioo a b) ↔
      IsIntegralCurveOn (γ ∘ (· + dt)) v (Ioo (a - dt) (b - dt)) := by
  have : {t | t + dt ∈ Ioo a b} = Ioo (a - dt) (b - dt) := by
    ext t
    rw [mem_setOf, mem_Ioo, mem_Ioo, sub_lt_iff_lt_add (c := dt), lt_sub_iff_add_lt (b := dt)]
  rw [isIntegralCurveOn_comp_add dt, this]

lemma isIntegralCurveOn_Ioo_comp_sub {a b : ℝ} (dt : ℝ) :
    IsIntegralCurveOn γ v (Ioo a b) ↔
      IsIntegralCurveOn (γ ∘ (· - dt)) v (Ioo (a + dt) (b + dt)) := by
  have : {t | t - dt ∈ Ioo a b} = Ioo (a + dt) (b + dt) := by
    ext t
    rw [mem_setOf, mem_Ioo, mem_Ioo, sub_lt_iff_lt_add (c := dt), lt_sub_iff_add_lt (b := dt)]
  rw [isIntegralCurveOn_comp_sub dt, this]

lemma IsIntegralCurveAt.comp_add (hγ : IsIntegralCurveAt γ v t₀) (dt : ℝ) :
    IsIntegralCurveAt (γ ∘ (· + dt)) v (t₀ - dt) := by
  rw [isIntegralCurveAt_iff'] at *
  obtain ⟨ε, hε, h⟩ := hγ
  refine ⟨ε, hε, ?_⟩
  convert h.comp_add dt
  ext t
  rw [mem_setOf_eq, Metric.mem_ball, Metric.mem_ball, dist_sub_eq_dist_add_right]

lemma isIntegralCurveAt_comp_add (dt : ℝ) :
    IsIntegralCurveAt γ v t₀ ↔ IsIntegralCurveAt (γ ∘ (· + dt)) v (t₀ - dt) := by
  refine ⟨fun hγ ↦ hγ.comp_add _, fun hγ ↦ ?_⟩
  convert hγ.comp_add (-dt)
  · ext t
    simp only [Function.comp_apply, neg_add_cancel_right]
  · simp only [sub_neg_eq_add, sub_add_cancel]

lemma isIntegralCurveAt_comp_sub (dt : ℝ) :
    IsIntegralCurveAt γ v t₀ ↔ IsIntegralCurveAt (γ ∘ (· - dt)) v (t₀ + dt) := by
  have := isIntegralCurveAt_comp_add (v := v) (γ := γ) (t₀ := t₀) (-dt)
  simpa

lemma IsIntegralCurve.comp_add (hγ : IsIntegralCurve γ v) (dt : ℝ) :
    IsIntegralCurve (γ ∘ (· + dt)) v := by
  rw [isIntegralCurve_iff_isIntegralCurveOn] at *
  exact hγ.comp_add _

lemma isIntegralCurve_comp_add (dt : ℝ) :
    IsIntegralCurve γ v ↔ IsIntegralCurve (γ ∘ (· + dt)) v := by
  refine ⟨fun hγ ↦ hγ.comp_add _, fun hγ ↦ ?_⟩
  convert hγ.comp_add (-dt)
  ext t
  simp only [Function.comp_apply, neg_add_cancel_right]

lemma isIntegralCurve_comp_sub (dt : ℝ) :
    IsIntegralCurve γ v ↔ IsIntegralCurve (γ ∘ (· - dt)) v := by
  have := isIntegralCurve_comp_add (v := v) (γ := γ) (-dt)
  simpa

end Translation

/-! ### Scaling lemmas -/

section Scaling

lemma IsIntegralCurveOn.comp_mul (hγ : IsIntegralCurveOn γ v s) (a : ℝ) :
    IsIntegralCurveOn (γ ∘ (· * a)) (a • v) { t | t * a ∈ s } := by
  intros t ht
  rw [comp_apply, Pi.smul_apply, ← ContinuousLinearMap.smulRight_comp]
  refine HasMFDerivAt.comp t (hγ (t * a) ht) ⟨(continuous_mul_right _).continuousAt, ?_⟩
  simp only [mfld_simps, hasFDerivWithinAt_univ]
  exact HasFDerivAt.mul_const' (hasFDerivAt_id _) _

lemma isIntegralCurveOn_comp_mul_ne_zero {a : ℝ} (ha : a ≠ 0) :
    IsIntegralCurveOn γ v s ↔ IsIntegralCurveOn (γ ∘ (· * a)) (a • v) { t | t * a ∈ s } := by
  refine ⟨fun hγ ↦ hγ.comp_mul a, fun hγ ↦ ?_⟩
  convert hγ.comp_mul a⁻¹
  · ext t
    simp only [Function.comp_apply, mul_assoc, inv_mul_eq_div, div_self ha, mul_one]
  · simp only [smul_smul, inv_mul_eq_div, div_self ha, one_smul]
  · simp only [mem_setOf_eq, mul_assoc, inv_mul_eq_div, div_self ha, mul_one, setOf_mem_eq]

-- TODO: missing lemma(s) about Ioo
lemma isIntegralCurveOn_Ioo_comp_mul_pos {ε a : ℝ} (ha : 0 < a) :
    IsIntegralCurveOn γ v (Ioo (t₀ - ε) (t₀ + ε)) ↔
      IsIntegralCurveOn (γ ∘ (· * a)) (a • v) (Ioo ((t₀ - ε) / a) ((t₀ + ε) / a)) := by
  have : {t | t * a ∈ Ioo (t₀ - ε) (t₀ + ε)} = Ioo ((t₀ - ε) / a) ((t₀ + ε) / a) := by
    ext t
    rw [mem_setOf, mem_Ioo, mem_Ioo, div_lt_iff ha, lt_div_iff ha]
  rw [isIntegralCurveOn_comp_mul_ne_zero (ne_of_gt ha), this]

lemma isIntegralCurveOn_Ioo_comp_mul_neg {ε a : ℝ} (ha : a < 0) :
    IsIntegralCurveOn γ v (Ioo (t₀ - ε) (t₀ + ε)) ↔
      IsIntegralCurveOn (γ ∘ (· * a)) (a • v) (Ioo ((t₀ + ε) / a) ((t₀ - ε) / a)) := by
  have : {t | t * a ∈ Ioo (t₀ - ε) (t₀ + ε)} = Ioo ((t₀ + ε) / a) ((t₀ - ε) / a) := by
    ext t
    rw [mem_setOf, mem_Ioo, mem_Ioo, div_lt_iff_of_neg ha, lt_div_iff_of_neg ha, and_comm]
  rw [isIntegralCurveOn_comp_mul_ne_zero (ne_of_lt ha), this]

lemma IsIntegralCurveAt.comp_mul_ne_zero (hγ : IsIntegralCurveAt γ v t₀) {a : ℝ} (ha : a ≠ 0) :
    IsIntegralCurveAt (γ ∘ (· * a)) (a • v) (t₀ / a) := by
  rw [isIntegralCurveAt_iff'] at *
  obtain ⟨ε, hε, h⟩ := hγ
  refine ⟨ε / |a|, by positivity, ?_⟩
  convert h.comp_mul a
  ext t
  rw [mem_setOf_eq, Metric.mem_ball, Metric.mem_ball, Real.dist_eq, Real.dist_eq,
    lt_div_iff (abs_pos.mpr ha), ← abs_mul, sub_mul, div_mul_cancel _ ha]

lemma isIntegralCurveAt_comp_mul_ne_zero {a : ℝ} (ha : a ≠ 0) :
    IsIntegralCurveAt γ v t₀ ↔ IsIntegralCurveAt (γ ∘ (· * a)) (a • v) (t₀ / a) := by
  refine ⟨fun hγ ↦ hγ.comp_mul_ne_zero ha, fun hγ ↦ ?_⟩
  convert hγ.comp_mul_ne_zero (inv_ne_zero ha)
  · ext t
    simp only [Function.comp_apply, mul_assoc, inv_mul_eq_div, div_self ha, mul_one]
  · simp only [smul_smul, inv_mul_eq_div, div_self ha, one_smul]
  · simp only [div_inv_eq_mul, div_mul_cancel _ ha]

lemma IsIntegralCurve.comp_mul (hγ : IsIntegralCurve γ v) (a : ℝ) :
    IsIntegralCurve (γ ∘ (· * a)) (a • v) := by
  rw [isIntegralCurve_iff_isIntegralCurveOn] at *
  exact hγ.comp_mul _

lemma isIntegralCurve_comp_mul_ne_zero {a : ℝ} (ha : a ≠ 0) :
    IsIntegralCurve γ v ↔ IsIntegralCurve (γ ∘ (· * a)) (a • v) := by
  refine ⟨fun hγ ↦ hγ.comp_mul _, fun hγ ↦ ?_⟩
  convert hγ.comp_mul a⁻¹
  · ext t
    simp only [Function.comp_apply, mul_assoc, inv_mul_eq_div, div_self ha, mul_one]
  · simp only [smul_smul, inv_mul_eq_div, div_self ha, one_smul]

/-- If the vector field `v` vanishes at `x₀`, then the constant curve at `x₀`
is a global integral curve of `v`. -/
lemma isIntegralCurve_const {x : M} (h : v x = 0) : IsIntegralCurve (fun _ ↦ x) v := by
  intro t
  rw [h, ← ContinuousLinearMap.zero_apply (R₁ := ℝ) (R₂ := ℝ) (1 : ℝ),
    ContinuousLinearMap.smulRight_one_one]
  exact hasMFDerivAt_const ..

end Scaling

/-! ### Existence and uniqueness -/

section ExistUnique

variable (t₀) {x₀ : M}

/-- Existence of local integral curves for a $C^1$ vector field at interior points of a smooth
manifold. -/
theorem exists_isIntegralCurveAt_of_contMDiffAt
    (hv : ContMDiffAt I I.tangent 1 (fun x ↦ (⟨x, v x⟩ : TangentBundle I M)) x₀)
    (hx : I.IsInteriorPoint x₀) :
    ∃ γ : ℝ → M, γ t₀ = x₀ ∧ IsIntegralCurveAt γ v t₀ := by
  -- express the differentiability of the vector field `v` in the local chart
  rw [contMDiffAt_iff] at hv
  obtain ⟨_, hv⟩ := hv
  -- use Picard-Lindelöf theorem to extract a solution to the ODE in the local chart
  obtain ⟨f, hf1, hf2⟩ := exists_forall_hasDerivAt_Ioo_eq_of_contDiffAt t₀
    (hv.contDiffAt (range_mem_nhds_isInteriorPoint hx)).snd
  simp_rw [← Real.ball_eq_Ioo, ← Metric.eventually_nhds_iff_ball] at hf2
  -- use continuity of `f` so that `f t` remains inside `interior (extChartAt I x₀).target`
  have ⟨a, ha, hf2'⟩ := Metric.eventually_nhds_iff_ball.mp hf2
  have hcont := (hf2' t₀ (Metric.mem_ball_self ha)).continuousAt
  rw [continuousAt_def, hf1] at hcont
  have hnhds : f ⁻¹' (interior (extChartAt I x₀).target) ∈ 𝓝 t₀ :=
    hcont _ (isOpen_interior.mem_nhds ((I.isInteriorPoint_iff).mp hx))
  rw [← eventually_mem_nhds] at hnhds
  -- obtain a neighbourhood `s` so that the above conditions both hold in `s`
  obtain ⟨s, hs, haux⟩ := (hf2.and hnhds).exists_mem
  -- prove that `γ := (extChartAt I x₀).symm ∘ f` is a desired integral curve
  refine ⟨(extChartAt I x₀).symm ∘ f,
    Eq.symm (by rw [Function.comp_apply, hf1, PartialEquiv.left_inv _ (mem_extChartAt_source ..)]),
    isIntegralCurveAt_iff.mpr ⟨s, hs, ?_⟩⟩
  intros t ht
  -- collect useful terms in convenient forms
  let xₜ : M := (extChartAt I x₀).symm (f t) -- `xₜ := γ t`
  have h : HasDerivAt f (x := t) <| fderivWithin ℝ (extChartAt I x₀ ∘ (extChartAt I xₜ).symm)
    (range I) (extChartAt I xₜ xₜ) (v xₜ) := (haux t ht).1
  rw [← tangentCoordChange_def] at h
  have hf3 := mem_preimage.mp <| mem_of_mem_nhds (haux t ht).2
  have hf3' := mem_of_mem_of_subset hf3 interior_subset
  have hft1 := mem_preimage.mp <|
    mem_of_mem_of_subset hf3' (extChartAt I x₀).target_subset_preimage_source
  have hft2 := mem_extChartAt_source I xₜ
  -- express the derivative of the integral curve in the local chart
  refine ⟨(continuousAt_extChartAt_symm'' _ _ hf3').comp h.continuousAt,
    HasDerivWithinAt.hasFDerivWithinAt ?_⟩
  simp only [mfld_simps, hasDerivWithinAt_univ]
  show HasDerivAt ((extChartAt I xₜ ∘ (extChartAt I x₀).symm) ∘ f) (v xₜ) t
  -- express `v (γ t)` as `D⁻¹ D (v (γ t))`, where `D` is a change of coordinates, so we can use
  -- `HasFDerivAt.comp_hasDerivAt` on `h`
  rw [← tangentCoordChange_self (I := I) (x := xₜ) (z := xₜ) (v := v xₜ) hft2,
    ← tangentCoordChange_comp (x := x₀) ⟨⟨hft2, hft1⟩, hft2⟩]
  apply HasFDerivAt.comp_hasDerivAt _ _ h
  apply HasFDerivWithinAt.hasFDerivAt (s := range I) _ <|
    mem_nhds_iff.mpr ⟨interior (extChartAt I x₀).target,
      subset_trans interior_subset (extChartAt_target_subset_range ..),
      isOpen_interior, hf3⟩
  rw [← (extChartAt I x₀).right_inv hf3']
  exact hasFDerivWithinAt_tangentCoordChange ⟨hft1, hft2⟩

/-- Existence of local integral curves for a $C^1$ vector field on a smooth manifold without
boundary. -/
lemma exists_isIntegralCurveAt_of_contMDiffAt_boundaryless [BoundarylessManifold I M]
    (hv : ContMDiffAt I I.tangent 1 (fun x ↦ (⟨x, v x⟩ : TangentBundle I M)) x₀) :
    ∃ γ : ℝ → M, γ t₀ = x₀ ∧ IsIntegralCurveAt γ v t₀ :=
  exists_isIntegralCurveAt_of_contMDiffAt t₀ hv (BoundarylessManifold.isInteriorPoint I)

variable {t₀}

/-- Local integral curves are unique.

If a $C^1$ vector field `v` admits two local integral curves `γ γ' : ℝ → M` at `t₀` with
`γ t₀ = γ' t₀`, then `γ` and `γ'` agree on some open interval containing `t₀`. -/
theorem isIntegralCurveAt_eventuallyEq_of_contMDiffAt (hγt₀ : I.IsInteriorPoint (γ t₀))
    (hv : ContMDiffAt I I.tangent 1 (fun x ↦ (⟨x, v x⟩ : TangentBundle I M)) (γ t₀))
    (hγ : IsIntegralCurveAt γ v t₀) (hγ' : IsIntegralCurveAt γ' v t₀) (h : γ t₀ = γ' t₀) :
    γ =ᶠ[𝓝 t₀] γ' := by
  -- first define `v'` as the vector field expressed in the local chart around `γ t₀`
  -- this is basically what the function looks like when `hv` is unfolded
  set v' : E → E := fun x ↦
    tangentCoordChange I ((extChartAt I (γ t₀)).symm x) (γ t₀) ((extChartAt I (γ t₀)).symm x)
      (v ((extChartAt I (γ t₀)).symm x)) with hv'
  -- extract a set `s` on which `v'` is Lipschitz
  rw [contMDiffAt_iff] at hv
  obtain ⟨_, hv⟩ := hv
  obtain ⟨K, s, hs, hlip⟩ : ∃ K, ∃ s ∈ nhds _, LipschitzOnWith K v' s :=
    (hv.contDiffAt (range_mem_nhds_isInteriorPoint hγt₀)).snd.exists_lipschitzOnWith
  have hlip (t : ℝ) : LipschitzOnWith K ((fun _ ↦ v') t) ((fun _ ↦ s) t) := hlip
  -- internal lemmas to reduce code duplication
  have hsrc {g} (hg : IsIntegralCurveAt g v t₀) :
    ∀ᶠ t in 𝓝 t₀, g ⁻¹' (extChartAt I (g t₀)).source ∈ 𝓝 t := eventually_mem_nhds.mpr <|
      continuousAt_def.mp hg.continuousAt _ <| extChartAt_source_mem_nhds I (g t₀)
  have hmem {g : ℝ → M} {t} (ht : g ⁻¹' (extChartAt I (g t₀)).source ∈ 𝓝 t) :
    g t ∈ (extChartAt I (g t₀)).source := mem_preimage.mp <| mem_of_mem_nhds ht
  have hdrv {g} (hg : IsIntegralCurveAt g v t₀) (h' : γ t₀ = g t₀) : ∀ᶠ t in 𝓝 t₀,
      HasDerivAt ((extChartAt I (g t₀)) ∘ g) ((fun _ ↦ v') t (((extChartAt I (g t₀)) ∘ g) t)) t ∧
      ((extChartAt I (g t₀)) ∘ g) t ∈ (fun _ ↦ s) t := by
    apply Filter.Eventually.and
    · apply (hsrc hg |>.and hg.eventually_hasDerivAt).mono
      rintro t ⟨ht1, ht2⟩
      rw [hv', h']
      apply ht2.congr_deriv
      congr <;>
      rw [Function.comp_apply, PartialEquiv.left_inv _ (hmem ht1)]
    · apply ((continuousAt_extChartAt I (g t₀)).comp hg.continuousAt).preimage_mem_nhds
      rw [Function.comp_apply, ← h']
      exact hs
  have heq {g} (hg : IsIntegralCurveAt g v t₀) :
    g =ᶠ[𝓝 t₀] (extChartAt I (g t₀)).symm ∘ ↑(extChartAt I (g t₀)) ∘ g := by
    apply (hsrc hg).mono
    intros t ht
    rw [Function.comp_apply, Function.comp_apply, PartialEquiv.left_inv _ (hmem ht)]
  -- main proof
  suffices (extChartAt I (γ t₀)) ∘ γ =ᶠ[𝓝 t₀] (extChartAt I (γ' t₀)) ∘ γ' from
    (heq hγ).trans <| (this.fun_comp (extChartAt I (γ t₀)).symm).trans (h ▸ (heq hγ').symm)
  exact ODE_solution_unique_of_eventually hlip
    (hdrv hγ rfl) (hdrv hγ' h) (by rw [Function.comp_apply, Function.comp_apply, h])

theorem isIntegralCurveAt_eventuallyEq_of_contMDiffAt_boundaryless [BoundarylessManifold I M]
    (hv : ContMDiffAt I I.tangent 1 (fun x ↦ (⟨x, v x⟩ : TangentBundle I M)) (γ t₀))
    (hγ : IsIntegralCurveAt γ v t₀) (hγ' : IsIntegralCurveAt γ' v t₀) (h : γ t₀ = γ' t₀) :
    γ =ᶠ[𝓝 t₀] γ' :=
  isIntegralCurveAt_eventuallyEq_of_contMDiffAt (BoundarylessManifold.isInteriorPoint I) hv hγ hγ' h

variable [T2Space M] {a b : ℝ}

/-- Integral curves are unique on open intervals.

If a $C^1$ vector field `v` admits two integral curves `γ γ' : ℝ → M` on some open interval
`Ioo a b`, and `γ t₀ = γ' t₀` for some `t ∈ Ioo a b`, then `γ` and `γ'` agree on `Ioo a b`. -/
theorem isIntegralCurveOn_Ioo_eqOn_of_contMDiff (ht₀ : t₀ ∈ Ioo a b)
    (hγt : ∀ t ∈ Ioo a b, I.IsInteriorPoint (γ t))
    (hv : ContMDiff I I.tangent 1 (fun x ↦ (⟨x, v x⟩ : TangentBundle I M)))
    (hγ : IsIntegralCurveOn γ v (Ioo a b)) (hγ' : IsIntegralCurveOn γ' v (Ioo a b))
    (h : γ t₀ = γ' t₀) : EqOn γ γ' (Ioo a b) := by
  set s := {t | γ t = γ' t} ∩ Ioo a b with hs
  -- since `Ioo a b` is connected, we get `s = Ioo a b` by showing that `s` is clopen in `Ioo a b`
  -- in the subtype toplogy (`s` is also non-empty by assumption)
  -- here we use a slightly weaker alternative theorem
  suffices hsub : Ioo a b ⊆ s from fun t ht ↦ mem_setOf.mp ((subset_def ▸ hsub) t ht).1
  apply isPreconnected_Ioo.subset_of_closure_inter_subset (s := Ioo a b) (u := s) _
    ⟨t₀, ⟨ht₀, ⟨h, ht₀⟩⟩⟩
  · -- is this really the most convenient way to pass to subtype topology?
    -- TODO: shorten this when better API around subtype topology exists
    rw [hs, ← Subtype.image_preimage_val, ← Subtype.image_preimage_val,
      image_subset_image_iff Subtype.val_injective, preimage_setOf_eq]
    intros t ht
    rw [mem_preimage, ← closure_subtype] at ht
    revert ht t
    apply IsClosed.closure_subset (isClosed_eq _ _)
    · rw [continuous_iff_continuousAt]
      rintro ⟨_, ht⟩
      apply ContinuousAt.comp _ continuousAt_subtype_val
      rw [Subtype.coe_mk]
      exact hγ.continuousAt ht
    · rw [continuous_iff_continuousAt]
      rintro ⟨_, ht⟩
      apply ContinuousAt.comp _ continuousAt_subtype_val
      rw [Subtype.coe_mk]
      exact hγ'.continuousAt ht
  · rw [isOpen_iff_mem_nhds]
    intro t₁ ht₁
    have hmem := Ioo_mem_nhds ht₁.2.1 ht₁.2.2
    have heq : γ =ᶠ[𝓝 t₁] γ' := isIntegralCurveAt_eventuallyEq_of_contMDiffAt
      (hγt _ ht₁.2) hv.contMDiffAt (hγ.isIntegralCurveAt hmem) (hγ'.isIntegralCurveAt hmem) ht₁.1
    apply (heq.and hmem).mono
    exact fun _ ht ↦ ht

theorem isIntegralCurveOn_Ioo_eqOn_of_contMDiff_boundaryless [BoundarylessManifold I M]
    (ht₀ : t₀ ∈ Ioo a b)
    (hv : ContMDiff I I.tangent 1 (fun x ↦ (⟨x, v x⟩ : TangentBundle I M)))
    (hγ : IsIntegralCurveOn γ v (Ioo a b)) (hγ' : IsIntegralCurveOn γ' v (Ioo a b))
    (h : γ t₀ = γ' t₀) : EqOn γ γ' (Ioo a b) :=
  isIntegralCurveOn_Ioo_eqOn_of_contMDiff
    ht₀ (fun _ _ ↦ BoundarylessManifold.isInteriorPoint I) hv hγ hγ' h

/-- Global integral curves are unique.

If a continuously differentiable vector field `v` admits two global integral curves
`γ γ' : ℝ → M`, and `γ t₀ = γ' t₀` for some `t₀`, then `γ` and `γ'` are equal. -/
theorem isIntegralCurve_eq_of_contMDiff (hγt : ∀ t, I.IsInteriorPoint (γ t))
    (hv : ContMDiff I I.tangent 1 (fun x ↦ (⟨x, v x⟩ : TangentBundle I M)))
    (hγ : IsIntegralCurve γ v) (hγ' : IsIntegralCurve γ' v) (h : γ t₀ = γ' t₀) : γ = γ' := by
  ext t
  obtain ⟨T, ht₀, ht⟩ : ∃ T, t ∈ Ioo (-T) T ∧ t₀ ∈ Ioo (-T) T := by
    obtain ⟨T, hT₁, hT₂⟩ := exists_abs_lt t
    obtain ⟨hT₂, hT₃⟩ := abs_lt.mp hT₂
    obtain ⟨S, hS₁, hS₂⟩ := exists_abs_lt t₀
    obtain ⟨hS₂, hS₃⟩ := abs_lt.mp hS₂
    exact ⟨T + S, by constructor <;> constructor <;> linarith⟩
  exact isIntegralCurveOn_Ioo_eqOn_of_contMDiff ht (fun t _ ↦ hγt t) hv
    ((hγ.isIntegralCurveOn _).mono  (subset_univ _))
    ((hγ'.isIntegralCurveOn _).mono (subset_univ _)) h ht₀

theorem isIntegralCurve_Ioo_eq_of_contMDiff_boundaryless [BoundarylessManifold I M]
    (hv : ContMDiff I I.tangent 1 (fun x ↦ (⟨x, v x⟩ : TangentBundle I M)))
    (hγ : IsIntegralCurve γ v) (hγ' : IsIntegralCurve γ' v) (h : γ t₀ = γ' t₀) : γ = γ' :=
  isIntegralCurve_eq_of_contMDiff (fun _ ↦ BoundarylessManifold.isInteriorPoint I) hv hγ hγ' h

<<<<<<< HEAD
lemma exists_isIntegralCurveOn_Ioo_eqOn [BoundarylessManifold I M]
    (hv : ContMDiff I I.tangent 1 (fun x => (⟨x, v x⟩ : TangentBundle I M))) {x : M}
    (h : ∀ a, ∃ γ, γ 0 = x ∧ IsIntegralCurveOn γ v (Ioo (-a) a)) {a a' : ℝ} (hpos : 0 < a')
    (hle : a' ≤ a) : EqOn (choose (h a')) (choose (h a)) (Ioo (-a') a') := by
  have ⟨h0', hγ'⟩ := choose_spec (h a')
  have ⟨h0, hγ⟩ := choose_spec (h a)
  apply isIntegralCurveOn_Ioo_eqOn_of_contMDiff_boundaryless _ hv hγ' (hγ.mono _) (by rw [h0', h0])
  · rw [mem_Ioo]
    exact ⟨neg_lt_zero.mpr hpos, by positivity⟩
  · apply Ioo_subset_Ioo <;> linarith

/-- Suppose for every `a : ℝ`, there exists an integral curve `γ a` on `Ioo (-a) a`.
Then, the global curve `γ_ext := fun t ↦ γ (|t| + 1) t` agrees with each `γ a` on `Ioo (-a) a`.
This will help us show that `γ` is a global integral curve. -/
lemma exists_integralCurve_of_exists_isIntegralCurveOn_Ioo_eqOn_aux [BoundarylessManifold I M]
    (hv : ContMDiff I I.tangent 1 (fun x => (⟨x, v x⟩ : TangentBundle I M))) {x : M}
    (h : ∀ a, ∃ γ, γ 0 = x ∧ IsIntegralCurveOn γ v (Ioo (-a) a)) {a : ℝ} :
    EqOn (fun t' ↦ choose (h (|t'| + 1)) t') (choose (h a)) (Ioo (-a) a) := by
  intros t' ht'
  by_cases hlt : |t'| + 1 < a
  · apply exists_isIntegralCurveOn_Ioo_eqOn hv h (by positivity) (le_of_lt hlt)
    · rw [mem_Ioo, ← abs_lt]
      exact lt_add_one _
  · apply (exists_isIntegralCurveOn_Ioo_eqOn hv h _ _ _).symm
    · have := lt_trans ht'.1 ht'.2
      rw [neg_lt_self_iff] at this
      exact this
    · exact not_lt.mp hlt
    · exact ht'

/-- If for every `a : ℝ`, there exists an integral curve defined on `Ioo (-a) a`, then there exists
  a global integral curve. -/
lemma exists_integralCurve_of_exists_isIntegralCurveOn_Ioo [BoundarylessManifold I M] [T2Space M]
    (hv : ContMDiff I I.tangent 1 (fun x => (⟨x, v x⟩ : TangentBundle I M))) {x : M}
    (h : ∀ a, ∃ γ, γ 0 = x ∧ IsIntegralCurveOn γ v (Ioo (-a) a)) :
    ∃ γ, γ 0 = x ∧ IsIntegralCurve γ v := by
  refine ⟨fun t' ↦ choose (h (|t'| + 1)) t', (choose_spec (h (|0| + 1))).1, ?_⟩
  intro t
  apply HasMFDerivAt.congr_of_eventuallyEq (f := choose (h (|t| + 1)))
  · apply (choose_spec (h (|t| + 1))).2 t
    rw [mem_Ioo, ← abs_lt]
    exact lt_add_one _
  · rw [Filter.eventuallyEq_iff_exists_mem]
    refine ⟨Ioo (-(|t| + 1)) (|t| + 1), ?_,
      exists_integralCurve_of_exists_isIntegralCurveOn_Ioo_eqOn_aux hv h⟩
    · have := lt_add_of_pos_right |t| zero_lt_one
      rw [abs_lt] at this
      exact Ioo_mem_nhds this.1 this.2

lemma exists_isIntegralCurve_iff_exists_isIntegralCurveOn_Ioo [BoundarylessManifold I M] [T2Space M]
    (hv : ContMDiff I I.tangent 1 (fun x => (⟨x, v x⟩ : TangentBundle I M))) (x : M) :
    (∃ γ, γ 0 = x ∧ IsIntegralCurve γ v) ↔
      ∀ a, ∃ γ, γ 0 = x ∧ IsIntegralCurveOn γ v (Ioo (-a) a) :=
  ⟨fun ⟨γ, h1, h2⟩ _ ↦ ⟨γ, h1, h2.isIntegralCurveOn _⟩,
   exists_integralCurve_of_exists_isIntegralCurveOn_Ioo hv⟩

lemma piecewise_eqOn_symm [BoundarylessManifold I M]
    (hv : ContMDiff I I.tangent 1 (fun x => (⟨x, v x⟩ : TangentBundle I M)))
    {a b a' b' : ℝ} (hγ : IsIntegralCurveOn γ v (Ioo a b))
    (hγ' : IsIntegralCurveOn γ' v (Ioo a' b'))
    (ht₀ : t₀ ∈ Ioo a b ∩ Ioo a' b') (h : γ t₀ = γ' t₀) :
    EqOn (piecewise (Ioo a b) γ γ') γ' (Ioo a' b') := by
  intros t ht
  suffices H : EqOn γ γ' (Ioo (max a a') (min b b')) by
    by_cases hmem : t ∈ Ioo a b
    · rw [piecewise, if_pos hmem]
      apply H
      simp [ht.1, ht.2, hmem.1, hmem.2]
    · rw [piecewise, if_neg hmem]
  apply isIntegralCurveOn_Ioo_eqOn_of_contMDiff_boundaryless _ hv
    (hγ.mono (Ioo_subset_Ioo (le_max_left ..) (min_le_left ..)))
    (hγ'.mono (Ioo_subset_Ioo (le_max_right ..) (min_le_right ..))) h
  exact ⟨max_lt ht₀.1.1 ht₀.2.1, lt_min ht₀.1.2 ht₀.2.2⟩

/-- The extension of an integral curve by another integral curve is an integral curve.

  If two integral curves are defined on overlapping open intervals, and they agree at a point in
  their common domain, then they can be patched together to form a longer integral curve.

  This is stated for manifolds without boundary for simplicity. We actually only need to assume that
  the images of `γ` and `γ'` lie in the interior of the manifold. -/
lemma isIntegralCurveOn_piecewise [BoundarylessManifold I M]
    (hv : ContMDiff I I.tangent 1 (fun x => (⟨x, v x⟩ : TangentBundle I M)))
    {a b a' b' : ℝ} (hγ : IsIntegralCurveOn γ v (Ioo a b))
    (hγ' : IsIntegralCurveOn γ' v (Ioo a' b')) {t₀ : ℝ}
    (ht₀ : t₀ ∈ Ioo a b ∩ Ioo a' b') (h : γ t₀ = γ' t₀) :
    IsIntegralCurveOn (piecewise (Ioo a b) γ γ') v (Ioo a b ∪ Ioo a' b') := by
  intros t ht
  by_cases hmem : t ∈ Ioo a b
  · rw [piecewise, if_pos hmem]
    apply (hγ t hmem).congr_of_eventuallyEq
    rw [Filter.eventuallyEq_iff_exists_mem]
    refine ⟨Ioo a b, isOpen_Ioo.mem_nhds hmem, ?_⟩
    intros t' ht'
    rw [piecewise, if_pos ht']
  · rw [mem_union, or_iff_not_imp_left] at ht
    have hmem' := ht hmem
    rw [piecewise, if_neg hmem]
    apply (hγ' t hmem').congr_of_eventuallyEq
    rw [Filter.eventuallyEq_iff_exists_mem]
    refine ⟨Ioo a' b', isOpen_Ioo.mem_nhds hmem', piecewise_eqOn_symm hv hγ hγ' ht₀ h⟩

/-- If there exists `ε > 0` such that the local integral curve at each point `x : M` is defined at
  least on an open interval `Ioo (-ε) ε`, then every point on `M` has a global integral
  curve passing through it.

  See Lemma 9.15, Lee -/
lemma exists_isIntegralCurve_of_isIntegralCurveOn [BoundarylessManifold I M]
    {v : (x : M) → TangentSpace I x}
    (hv : ContMDiff I I.tangent 1 (fun x => (⟨x, v x⟩ : TangentBundle I M)))
    {ε : ℝ} (hε : 0 < ε) (h : ∀ x : M, ∃ γ : ℝ → M, γ 0 = x ∧ IsIntegralCurveOn γ v (Ioo (-ε) ε))
    (x : M) : ∃ γ : ℝ → M, γ 0 = x ∧ IsIntegralCurve γ v := by
  let s := {a | ∃ γ, γ 0 = x ∧ IsIntegralCurveOn γ v (Ioo (-a) a)}
  suffices hbdd : ¬BddAbove s by
    rw [not_bddAbove_iff] at hbdd
    rw [exists_isIntegralCurve_iff_exists_isIntegralCurveOn_Ioo hv]
    intro a
    obtain ⟨⟨γ, hγ1, hγ2⟩, hlt⟩ := choose_spec (hbdd a)
    exact ⟨γ, hγ1, hγ2.mono <| Ioo_subset_Ioo (neg_le_neg <| le_of_lt hlt) (le_of_lt hlt)⟩
  intro hbdd
  set asup := sSup s with hasup
  -- we will obtain two integral curves, one centred at some `t₀ > 0` with
  -- `0 ≤ asup - ε < t₀ < asup`; let `t₀ = asup - ε / 2`
  -- another centred at 0 with domain up to `a ∈ S` with `t₀ < a < asup`
  obtain ⟨a, ha, hlt⟩ := Real.add_neg_lt_sSup (⟨ε, h x⟩ : Set.Nonempty s) (ε := - (ε / 2))
    (by rw [neg_lt, neg_zero]; exact half_pos hε)
  rw [mem_setOf] at ha
  rw [← hasup, ← sub_eq_add_neg] at hlt

  -- integral curve defined on `Ioo (-a) a`
  obtain ⟨γ, h0, hγ⟩ := ha
  -- integral curve starting at `-(asup - ε / 2)` with radius `ε`
  obtain ⟨γ1_aux, h1_aux, hγ1⟩ := h (γ (-(asup - ε / 2)))
  rw [isIntegralCurveOn_Ioo_comp_add (asup - ε / 2)] at hγ1
  let γ1 := γ1_aux ∘ (· + (asup - ε / 2))
  have heq1 : γ1 (-(asup - ε / 2)) = γ (-(asup - ε / 2)) := by simp [h1_aux]
  -- integral curve starting at `asup - ε / 2` with radius `ε`
  obtain ⟨γ2_aux, h2_aux, hγ2⟩ := h (γ (asup - ε / 2))
  rw [isIntegralCurveOn_Ioo_comp_sub (asup - ε / 2)] at hγ2
  let γ2 := γ2_aux ∘ (· - (asup - ε / 2))
  have heq2 : γ2 (asup - ε / 2) = γ (asup - ε / 2) := by simp [h2_aux]

  -- to help `linarith`
  have hεle : ε ≤ asup := le_csSup hbdd (h x)

  -- extend `γ` on the left by `γ1` and on the right by `γ2`
  set γ_ext : ℝ → M := piecewise (Ioo (-(asup + ε / 2)) a)
    (piecewise (Ioo (-a) a) γ γ1) γ2 with γ_ext_def
  have heq_ext : γ_ext 0 = x := by
    rw [γ_ext_def, piecewise, if_pos ⟨by linarith, by linarith⟩, piecewise,
      if_pos ⟨by linarith, by linarith⟩, h0]
  -- `asup + ε / 2` is an element of `s` greater than `asup`, a contradiction
  suffices hext : IsIntegralCurveOn γ_ext v (Ioo (-(asup + ε / 2)) (asup + ε / 2)) from
    (not_lt.mpr <| le_csSup hbdd ⟨γ_ext, heq_ext, hext⟩) <| lt_add_of_pos_right asup (half_pos hε)
  apply (isIntegralCurveOn_piecewise (t₀ := asup - ε / 2) hv _ hγ2
      ⟨⟨by linarith, hlt⟩, ⟨by linarith, by linarith⟩⟩ _).mono
    (Ioo_subset_Ioo_union_Ioo le_rfl (by linarith) (by linarith))
  apply (isIntegralCurveOn_piecewise (t₀ := -(asup - ε / 2)) hv hγ hγ1
      ⟨⟨neg_lt_neg hlt, by linarith⟩, ⟨by linarith, by linarith⟩⟩ heq1.symm).mono
    (union_comm _ _ ▸ Ioo_subset_Ioo_union_Ioo (by linarith) (by linarith) le_rfl)
  rw [piecewise, if_pos ⟨by linarith, hlt⟩, ← heq2]
=======
/-- For a global integral curve `γ`, if it crosses itself at `a b : ℝ`, then it is periodic with
period `a - b`. -/
lemma IsIntegralCurve.periodic_of_eq [BoundarylessManifold I M]
    (hγ : IsIntegralCurve γ v)
    (hv : ContMDiff I I.tangent 1 (fun x => (⟨x, v x⟩ : TangentBundle I M)))
    (heq : γ a = γ b) : Periodic γ (a - b) := by
  intro t
  apply congrFun <|
    isIntegralCurve_Ioo_eq_of_contMDiff_boundaryless (t₀ := b) hv (hγ.comp_add _) hγ _
  rw [comp_apply, add_sub_cancel'_right, heq]

/-- A global integral curve is injective xor periodic with positive period. -/
lemma IsIntegralCurve.periodic_xor_injective [BoundarylessManifold I M]
    (hγ : IsIntegralCurve γ v)
    (hv : ContMDiff I I.tangent 1 (fun x => (⟨x, v x⟩ : TangentBundle I M))) :
    Xor' (∃ T > 0, Periodic γ T) (Injective γ) := by
  rw [xor_iff_iff_not]
  refine ⟨fun ⟨T, hT, hf⟩ ↦ hf.not_injective (ne_of_gt hT), ?_⟩
  intro h
  rw [Injective] at h
  push_neg at h
  obtain ⟨a, b, heq, hne⟩ := h
  refine ⟨|a - b|, ?_, ?_⟩
  · rw [gt_iff_lt, abs_pos, sub_ne_zero]
    exact hne
  · by_cases hab : a - b < 0
    · rw [abs_of_neg hab, neg_sub]
      exact hγ.periodic_of_eq hv heq.symm
    · rw [not_lt] at hab
      rw [abs_of_nonneg hab]
      exact hγ.periodic_of_eq hv heq
>>>>>>> 4fcf5bde

end ExistUnique<|MERGE_RESOLUTION|>--- conflicted
+++ resolved
@@ -60,11 +60,7 @@
 
 open scoped Manifold Topology
 
-<<<<<<< HEAD
-open Set Classical
-=======
-open Function Set
->>>>>>> 4fcf5bde
+open Function Set Classical
 
 variable
   {E : Type*} [NormedAddCommGroup E] [NormedSpace ℝ E] [CompleteSpace E]
@@ -576,7 +572,40 @@
     (hγ : IsIntegralCurve γ v) (hγ' : IsIntegralCurve γ' v) (h : γ t₀ = γ' t₀) : γ = γ' :=
   isIntegralCurve_eq_of_contMDiff (fun _ ↦ BoundarylessManifold.isInteriorPoint I) hv hγ hγ' h
 
-<<<<<<< HEAD
+/-- For a global integral curve `γ`, if it crosses itself at `a b : ℝ`, then it is periodic with
+period `a - b`. -/
+lemma IsIntegralCurve.periodic_of_eq [BoundarylessManifold I M]
+    (hγ : IsIntegralCurve γ v)
+    (hv : ContMDiff I I.tangent 1 (fun x => (⟨x, v x⟩ : TangentBundle I M)))
+    (heq : γ a = γ b) : Periodic γ (a - b) := by
+  intro t
+  apply congrFun <|
+    isIntegralCurve_Ioo_eq_of_contMDiff_boundaryless (t₀ := b) hv (hγ.comp_add _) hγ _
+  rw [comp_apply, add_sub_cancel'_right, heq]
+
+/-- A global integral curve is injective xor periodic with positive period. -/
+lemma IsIntegralCurve.periodic_xor_injective [BoundarylessManifold I M]
+    (hγ : IsIntegralCurve γ v)
+    (hv : ContMDiff I I.tangent 1 (fun x => (⟨x, v x⟩ : TangentBundle I M))) :
+    Xor' (∃ T > 0, Periodic γ T) (Injective γ) := by
+  rw [xor_iff_iff_not]
+  refine ⟨fun ⟨T, hT, hf⟩ ↦ hf.not_injective (ne_of_gt hT), ?_⟩
+  intro h
+  rw [Injective] at h
+  push_neg at h
+  obtain ⟨a, b, heq, hne⟩ := h
+  refine ⟨|a - b|, ?_, ?_⟩
+  · rw [gt_iff_lt, abs_pos, sub_ne_zero]
+    exact hne
+  · by_cases hab : a - b < 0
+    · rw [abs_of_neg hab, neg_sub]
+      exact hγ.periodic_of_eq hv heq.symm
+    · rw [not_lt] at hab
+      rw [abs_of_nonneg hab]
+      exact hγ.periodic_of_eq hv heq
+
+section UniformTime
+
 lemma exists_isIntegralCurveOn_Ioo_eqOn [BoundarylessManifold I M]
     (hv : ContMDiff I I.tangent 1 (fun x => (⟨x, v x⟩ : TangentBundle I M))) {x : M}
     (h : ∀ a, ∃ γ, γ 0 = x ∧ IsIntegralCurveOn γ v (Ioo (-a) a)) {a a' : ℝ} (hpos : 0 < a')
@@ -738,38 +767,7 @@
       ⟨⟨neg_lt_neg hlt, by linarith⟩, ⟨by linarith, by linarith⟩⟩ heq1.symm).mono
     (union_comm _ _ ▸ Ioo_subset_Ioo_union_Ioo (by linarith) (by linarith) le_rfl)
   rw [piecewise, if_pos ⟨by linarith, hlt⟩, ← heq2]
-=======
-/-- For a global integral curve `γ`, if it crosses itself at `a b : ℝ`, then it is periodic with
-period `a - b`. -/
-lemma IsIntegralCurve.periodic_of_eq [BoundarylessManifold I M]
-    (hγ : IsIntegralCurve γ v)
-    (hv : ContMDiff I I.tangent 1 (fun x => (⟨x, v x⟩ : TangentBundle I M)))
-    (heq : γ a = γ b) : Periodic γ (a - b) := by
-  intro t
-  apply congrFun <|
-    isIntegralCurve_Ioo_eq_of_contMDiff_boundaryless (t₀ := b) hv (hγ.comp_add _) hγ _
-  rw [comp_apply, add_sub_cancel'_right, heq]
-
-/-- A global integral curve is injective xor periodic with positive period. -/
-lemma IsIntegralCurve.periodic_xor_injective [BoundarylessManifold I M]
-    (hγ : IsIntegralCurve γ v)
-    (hv : ContMDiff I I.tangent 1 (fun x => (⟨x, v x⟩ : TangentBundle I M))) :
-    Xor' (∃ T > 0, Periodic γ T) (Injective γ) := by
-  rw [xor_iff_iff_not]
-  refine ⟨fun ⟨T, hT, hf⟩ ↦ hf.not_injective (ne_of_gt hT), ?_⟩
-  intro h
-  rw [Injective] at h
-  push_neg at h
-  obtain ⟨a, b, heq, hne⟩ := h
-  refine ⟨|a - b|, ?_, ?_⟩
-  · rw [gt_iff_lt, abs_pos, sub_ne_zero]
-    exact hne
-  · by_cases hab : a - b < 0
-    · rw [abs_of_neg hab, neg_sub]
-      exact hγ.periodic_of_eq hv heq.symm
-    · rw [not_lt] at hab
-      rw [abs_of_nonneg hab]
-      exact hγ.periodic_of_eq hv heq
->>>>>>> 4fcf5bde
+
+end UniformTime
 
 end ExistUnique