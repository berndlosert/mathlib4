/-
Copyright (c) 2023 Winston Yin. All rights reserved.
Released under Apache 2.0 license as described in the file LICENSE.
Authors: Winston Yin
-/
import Mathlib.Analysis.ODE.Gronwall
import Mathlib.Analysis.ODE.PicardLindelof
import Mathlib.Geometry.Manifold.InteriorBoundary
import Mathlib.Geometry.Manifold.MFDeriv

/-!
# Integral curves of vector fields on a manifold

Let `M` be a manifold and `v : (x : M) → TangentSpace I x` be a vector field on `M`. An integral
curve of `v` is a function `γ : ℝ → M` such that the derivative of `γ` at `t` equals `v (γ t)`. The
integral curve may only be defined for all `t` within some subset of `ℝ`.

Assume `v` is continuously differentiable. The existence theorem for solutions to ODEs implies that
a unique local integral curve exists for any continuously differentiable vector field `v`. The
uniqueness theorem for solutions to ODEs implies that integral curves of `v` are unique. These are
the main results of this file.

## Main definition

Let `v : M → TM` be a vector field on `M`, and let `γ : ℝ → M`.
- **`IsIntegralCurve γ v`**: `γ t` is tangent to `v (γ t)` for all `t : ℝ`. That is, `γ` is a global
integral curve of `v`.
- **`IsIntegralCurveOn γ v s`**: `γ t` is tangent to `v (γ t)` for all `t ∈ s`, where `s : Set ℝ`.
- **`IsIntegralCurveAt γ v t₀`**: `γ t` is tangent to `v (γ t)` for all `t` in some open interval
around `t₀`. That is, `γ` is a local integral curve of `v`.

For `IsIntegralCurveOn γ v s` and `IsIntegralCurveAt γ v t₀`, even though `γ` is defined for all
time, its value outside of the set `s` or a small interval around `t₀` is irrelevant and considered
junk.

## Implementation notes

For the existence and uniqueness theorems, we assume that the image of the integral curve lies in
the interior of the manifold. The case where the integral curve may lie on the boundary of the
manifold requires special treatment, and we leave it as a to-do.

The uniqueness theorem requires the manifold to be Hausdorff (T2), so that the set on which two
continuous functions agree is closed.

We state simpler versions of the theorem for manifolds without boundary as corollaries.

## To-do

- The case where the integral curve may venture to the boundary of the manifold. See Theorem 9.34,
  J. M. Lee. May require submanifolds.

## Tags

integral curve, vector field, local existence, uniqueness
-/

open scoped Manifold

open Set

variable
  {E : Type*} [NormedAddCommGroup E] [NormedSpace ℝ E] [CompleteSpace E]
  {H : Type*} [TopologicalSpace H] {I : ModelWithCorners ℝ E H}
  {M : Type*} [TopologicalSpace M] [ChartedSpace H M] [SmoothManifoldWithCorners I M]
  {E' : Type*} [NormedAddCommGroup E'] [NormedSpace ℝ E']
  {H' : Type*} [TopologicalSpace H'] {I' : ModelWithCorners ℝ E' H'}
  {M' : Type*} [TopologicalSpace M'] [ChartedSpace H' M'] [SmoothManifoldWithCorners I' M']

/-- If `γ : ℝ → M`, `v : M → TM` is a vector field on `M`, and `s ∈ Set ℝ`,
  `IsIntegralCurveOn γ v s` means `γ t` is tangent to `v (γ t)` for all `t ∈ s`. The value of `γ`
  outside of `s` is irrelevant and considered junk.  -/
def IsIntegralCurveOn (γ : ℝ → M) (v : (x : M) → TangentSpace I x) (s : Set ℝ) :=
  ∀ (t : ℝ), t ∈ s → HasMFDerivAt 𝓘(ℝ, ℝ) I γ t ((1 : ℝ →L[ℝ] ℝ).smulRight (v (γ t)))

/-- If `v : M → TM` is a vector field on `M`, and `t₀ : ℝ`, `IsIntegralCurveAt γ v t₀` means
  `γ : ℝ → M` is a local integral curve of `v` in an open interval of `t₀`. That is, there exists
  `ε > 0` such that `γ t` is tangent to `v (γ t)` for all `t ∈ Ioo (t₀ - ε) (t₀ + ε)`. The value of
  `γ` outside of this interval is irrelevant and considered junk. -/
def IsIntegralCurveAt (γ : ℝ → M) (v : (x : M) → TangentSpace I x) (t : ℝ) :=
  ∃ s ∈ nhds t, IsIntegralCurveOn γ v s

/-- If `v : M → TM` is a vector field on `M`, `IsIntegralCurve γ v` means `γ : ℝ → M` is a global
  integral curve of `v`. That is, `γ t` is tangent to `v (γ t)` for all `t : ℝ`. -/
def IsIntegralCurve (γ : ℝ → M) (v : (x : M) → TangentSpace I x) :=
  ∀ t : ℝ, HasMFDerivAt 𝓘(ℝ, ℝ) I γ t ((1 : ℝ →L[ℝ] ℝ).smulRight (v (γ t)))

variable {γ γ' : ℝ → M} {v : (x : M) → TangentSpace I x} {s s' : Set ℝ} {t₀ : ℝ}

lemma IsIntegralCurve.isIntegralCurveOn (h : IsIntegralCurve γ v) (s : Set ℝ) :
    IsIntegralCurveOn γ v s := fun t _ => h t

lemma isIntegralCurve_iff_isIntegralCurveOn :
    IsIntegralCurve γ v ↔ IsIntegralCurveOn γ v univ :=
  ⟨fun h => h.isIntegralCurveOn _, fun h t => h t (mem_univ _)⟩

lemma IsIntegralCurve.isIntegralCurveAt (h : IsIntegralCurve γ v) (t : ℝ) :
<<<<<<< HEAD
    IsIntegralCurveAt γ v t := ⟨1, zero_lt_one, fun t _ => h t⟩
=======
    IsIntegralCurveAt γ v t := ⟨univ, Filter.univ_mem, fun t _ => h t⟩
>>>>>>> 5f7bb143

lemma isIntegralCurve_iff_isIntegralCurveAt :
    IsIntegralCurve γ v ↔ ∀ t : ℝ, IsIntegralCurveAt γ v t :=
  ⟨fun h => h.isIntegralCurveAt, fun h t => by
    obtain ⟨s, hs, h⟩ := h t
    exact h t (mem_of_mem_nhds hs)⟩

lemma IsIntegralCurveOn.mono (h : IsIntegralCurveOn γ v s) (hs : s' ⊆ s) :
    IsIntegralCurveOn γ v s' := fun t ht => h t (mem_of_mem_of_subset ht hs)

lemma IsIntegralCurveOn.of_union (h : IsIntegralCurveOn γ v s) (h' : IsIntegralCurveOn γ v s') :
    IsIntegralCurveOn γ v (s ∪ s') := by
  intros t ht
  rw [mem_union] at ht
  cases' ht with ht ht
  · exact h _ ht
  · exact h' _ ht

<<<<<<< HEAD
lemma IsIntegralCurveOn.isIntegralCurveAt (h : IsIntegralCurveOn γ v s) (hs : s ∈ nhds t₀) :
    IsIntegralCurveAt γ v t₀ := by
  rw [Metric.mem_nhds_iff] at hs
  obtain ⟨ε, hε, hmem⟩ := hs
  exact ⟨ε, hε, Real.ball_eq_Ioo _ _ ▸ h.mono hmem⟩
=======
lemma isIntegralCurveAt_iff :
    IsIntegralCurveAt γ v t₀ ↔ ∃ ε > 0, IsIntegralCurveOn γ v (Metric.ball t₀ ε) := by
  constructor
  · intro h
    obtain ⟨s, hs, h⟩ := h
    obtain ⟨ε, hε, hsub⟩ := Metric.mem_nhds_iff.mp hs
    exact ⟨ε, hε, h.mono hsub⟩
  · intro h
    obtain ⟨ε, hε, h⟩ := h
    refine ⟨Metric.ball t₀ ε, Metric.ball_mem_nhds _ hε, h⟩

lemma IsIntegralCurveOn.isIntegralCurveAt (h : IsIntegralCurveOn γ v s) (hs : s ∈ nhds t₀) :
    IsIntegralCurveAt γ v t₀ := ⟨s, hs, h⟩
>>>>>>> 5f7bb143

lemma IsIntegralCurveAt.isIntegralCurveOn (h : ∀ t ∈ s, IsIntegralCurveAt γ v t) :
    IsIntegralCurveOn γ v s := by
  intros t ht
  obtain ⟨s, hs, h⟩ := h t ht
  exact h t (mem_of_mem_nhds hs)

/-! ### Translation lemmas -/

section Translation

lemma IsIntegralCurveOn.comp_add (hγ : IsIntegralCurveOn γ v s) (dt : ℝ) :
    IsIntegralCurveOn (γ ∘ (· + dt)) v { t | t + dt ∈ s } := by
  intros t ht
  rw [Function.comp_apply,
    ← ContinuousLinearMap.comp_id (ContinuousLinearMap.smulRight 1 (v (γ (t + dt))))]
  apply HasMFDerivAt.comp t (hγ (t + dt) ht)
  refine ⟨(continuous_add_right _).continuousAt, ?_⟩
  simp only [mfld_simps, hasFDerivWithinAt_univ]
  exact HasFDerivAt.add_const (hasFDerivAt_id _) _

lemma isIntegralCurveOn_comp_add {dt : ℝ} :
    IsIntegralCurveOn γ v s ↔ IsIntegralCurveOn (γ ∘ (· + dt)) v { t | t + dt ∈ s } := by
  refine ⟨fun hγ => hγ.comp_add _, fun hγ => ?_⟩
  have := hγ.comp_add (-dt)
  simp only [mem_setOf_eq, neg_add_cancel_right, setOf_mem_eq] at this
  convert this
  ext
  simp only [Function.comp_apply, neg_add_cancel_right]

lemma IsIntegralCurveAt.comp_add (hγ : IsIntegralCurveAt γ v t₀) (dt : ℝ) :
    IsIntegralCurveAt (γ ∘ (· + dt)) v (t₀ - dt) := by
  rw [isIntegralCurveAt_iff] at hγ
  obtain ⟨ε, hε, h⟩ := hγ
  refine ⟨Metric.ball (t₀ - dt) ε, Metric.isOpen_ball.mem_nhds (Metric.mem_ball_self hε), ?_⟩
  convert h.comp_add dt
<<<<<<< HEAD
  ext
  rw [sub_right_comm, sub_add_eq_add_sub, ← add_mem_Ioo_iff_left]
  rfl
=======
  ext t
  rw [mem_setOf_eq, Metric.mem_ball, Metric.mem_ball, dist_sub_eq_dist_add_right]
>>>>>>> 5f7bb143

lemma isIntegralCurveAt_comp_add {dt : ℝ} :
    IsIntegralCurveAt γ v t₀ ↔ IsIntegralCurveAt (γ ∘ (· + dt)) v (t₀ - dt) := by
  refine ⟨fun hγ => hγ.comp_add _, fun hγ ↦ ?_⟩
  have := hγ.comp_add (-dt)
  rw [sub_neg_eq_add, sub_add_cancel] at this
  convert this
  ext
  simp only [Function.comp_apply, neg_add_cancel_right]

lemma IsIntegralCurve.comp_add (hγ : IsIntegralCurve γ v) (dt : ℝ) :
    IsIntegralCurve (γ ∘ (· + dt)) v := by
  rw [isIntegralCurve_iff_isIntegralCurveOn] at *
  exact hγ.comp_add _

lemma isIntegralCurve_comp_add {dt : ℝ} :
    IsIntegralCurve γ v ↔ IsIntegralCurve (γ ∘ (· + dt)) v := by
  refine ⟨fun hγ => hγ.comp_add _, fun hγ ↦ ?_⟩
  convert hγ.comp_add (-dt)
  ext
  simp only [Function.comp_apply, neg_add_cancel_right]

end Translation

/-! ### Scaling lemmas -/

section Scaling

lemma IsIntegralCurveOn.comp_mul (hγ : IsIntegralCurveOn γ v s) (a : ℝ) :
    IsIntegralCurveOn (γ ∘ (· * a)) (a • v) { t | t * a ∈ s } := by
  intros t ht
  rw [Function.comp_apply, Pi.smul_apply, ← ContinuousLinearMap.smulRight_comp]
  refine HasMFDerivAt.comp t (hγ (t * a) ht) ⟨(continuous_mul_right _).continuousAt, ?_⟩
  simp only [mfld_simps, hasFDerivWithinAt_univ]
  exact HasFDerivAt.mul_const' (hasFDerivAt_id _) _

lemma isIntegralCurvOn_comp_mul_ne_zero {a : ℝ} (ha : a ≠ 0) :
    IsIntegralCurveOn γ v s ↔ IsIntegralCurveOn (γ ∘ (· * a)) (a • v) { t | t * a ∈ s } := by
  refine ⟨fun hγ => hγ.comp_mul a, fun hγ ↦ ?_⟩
  have := hγ.comp_mul a⁻¹
  simp_rw [smul_smul, inv_mul_eq_div, div_self ha, one_smul, mem_setOf_eq, mul_assoc,
    inv_mul_eq_div, div_self ha, mul_one, setOf_mem_eq] at this
  convert this
  ext t
  rw [Function.comp_apply, Function.comp_apply, mul_assoc, inv_mul_eq_div, div_self ha, mul_one]

lemma IsIntegralCurveAt.comp_mul_ne_zero (hγ : IsIntegralCurveAt γ v t₀) {a : ℝ} (ha : a ≠ 0) :
    IsIntegralCurveAt (γ ∘ (· * a)) (a • v) (t₀ / a) := by
<<<<<<< HEAD
  obtain ⟨ε, hε, h⟩ := hγ
=======
  obtain ⟨ε, hε, h⟩ := isIntegralCurveAt_iff.mp hγ
  rw [isIntegralCurveAt_iff]
>>>>>>> 5f7bb143
  refine ⟨ε / |a|, div_pos hε (abs_pos.mpr ha), ?_⟩
  convert h.comp_mul a
  ext t
  rw [mem_setOf_eq, Metric.mem_ball, Metric.mem_ball, Real.dist_eq, Real.dist_eq,
    lt_div_iff (abs_pos.mpr ha), ← abs_mul, sub_mul, div_mul_cancel _ ha]

lemma isIntegralCurveAt_comp_mul_ne_zero {a : ℝ} (ha : a ≠ 0) :
    IsIntegralCurveAt γ v t₀ ↔ IsIntegralCurveAt (γ ∘ (· * a)) (a • v) (t₀ / a) := by
  refine ⟨fun hγ => hγ.comp_mul_ne_zero ha, fun hγ ↦ ?_⟩
  have := hγ.comp_mul_ne_zero (inv_ne_zero ha)
  rw [smul_smul, inv_mul_eq_div, div_self ha, one_smul, ← div_mul_eq_div_div_swap,
    inv_mul_eq_div, div_self ha, div_one, Function.comp.assoc] at this
  convert this
  ext t
  simp [inv_mul_eq_div, div_self ha]

lemma IsIntegralCurve.comp_mul (hγ : IsIntegralCurve γ v) (a : ℝ) :
    IsIntegralCurve (γ ∘ (· * a)) (a • v) := by
  rw [isIntegralCurve_iff_isIntegralCurveOn] at *
  exact hγ.comp_mul _

lemma isIntegralCurve_comp_mul_ne_zero {a : ℝ} (ha : a ≠ 0) :
    IsIntegralCurve γ v ↔ IsIntegralCurve (γ ∘ (· * a)) (a • v) := by
  refine ⟨fun hγ => hγ.comp_mul _, fun hγ => ?_⟩
  have := hγ.comp_mul a⁻¹
  rw [smul_smul, inv_mul_eq_div, div_self ha, one_smul] at this
  convert this
  ext t
  rw [Function.comp_apply, Function.comp_apply, mul_assoc, inv_mul_eq_div, div_self ha, mul_one]

/-- If the vector field `v` vanishes at `x₀`, then the constant curve at `x₀`
  is a global integral curve of `v`. -/
lemma isIntegralCurve_const {x : M} (h : v x = 0) : IsIntegralCurve (fun _ => x) v := by
  intro t
  rw [h, ← ContinuousLinearMap.zero_apply (R₁ := ℝ) (R₂ := ℝ) (1 : ℝ),
    ContinuousLinearMap.smulRight_one_one]
  exact hasMFDerivAt_const ..

lemma IsIntegralCurveOn.continuousAt (hγ : IsIntegralCurveOn γ v s) (ht : t₀ ∈ s) :
    ContinuousAt γ t₀ := (hγ t₀ ht).1

lemma IsIntegralCurveOn.continuousOn (hγ : IsIntegralCurveOn γ v s) :
    ContinuousOn γ s := fun t ht => (hγ t ht).1.continuousWithinAt

lemma IsIntegralCurveAt.continuousAt (hγ : IsIntegralCurveAt γ v t₀) :
    ContinuousAt γ t₀ := by
  obtain ⟨ε, hε, hγ⟩ := hγ
  apply hγ.continuousAt
  rw [← Real.ball_eq_Ioo]
  exact Metric.mem_ball_self hε

lemma IsIntegralCurve.continuous (hγ : IsIntegralCurve γ v) :
    Continuous γ := continuous_iff_continuousAt.mpr
      fun _ => (hγ.isIntegralCurveOn univ).continuousAt (mem_univ _)

end Scaling

variable (t₀) {x₀ : M}

/-- For any continuously differentiable vector field and any chosen non-boundary point `x₀` on the
  manifold, there exists an integral curve `γ : ℝ → M` such that `γ t₀ = x₀` and the tangent vector
  of `γ` at `t` coincides with the vector field at `γ t` for all `t` within an open interval around
  `t₀`.-/
theorem exists_isIntegralCurveAt_of_contMDiffAt
    (hv : ContMDiffAt I I.tangent 1 (fun x => (⟨x, v x⟩ : TangentBundle I M)) x₀)
    (hx : I.IsInteriorPoint x₀) :
    ∃ (γ : ℝ → M), γ t₀ = x₀ ∧ IsIntegralCurveAt γ v t₀ := by
  -- express the differentiability of the vector field `v` in the local chart
  rw [contMDiffAt_iff] at hv
  obtain ⟨_, hv⟩ := hv
  -- use Picard-Lindelöf theorem to extract a solution to the ODE in the local chart
  obtain ⟨f, hf1, hf2⟩ := exists_forall_hasDerivAt_Ioo_eq_of_contDiffAt t₀
    (hv.contDiffAt (range_mem_nhds_isInteriorPoint hx)).snd
  simp_rw [← Real.ball_eq_Ioo, ← Metric.eventually_nhds_iff_ball] at hf2
  -- use continuity of `f` so that `f t` remains inside `interior (extChartAt I x₀).target`
  have ⟨a, ha, hf2'⟩ := Metric.eventually_nhds_iff_ball.mp hf2
  have hcont := (hf2' t₀ (Metric.mem_ball_self ha)).continuousAt
  rw [continuousAt_def, hf1] at hcont
  have hnhds : f ⁻¹' (interior (extChartAt I x₀).target) ∈ nhds t₀ :=
    hcont _ (isOpen_interior.mem_nhds ((I.isInteriorPoint_iff).mp hx))
  rw [← eventually_mem_nhds] at hnhds
  -- obtain a neighbourhood `s` so that the above conditions both hold in `s`
  obtain ⟨s, hs, haux⟩ := (hf2.and hnhds).exists_mem
  -- prove that `γ := (extChartAt I x₀).symm ∘ f` is a desired integral curve
  refine ⟨(extChartAt I x₀).symm ∘ f,
    Eq.symm (by rw [Function.comp_apply, hf1, LocalEquiv.left_inv _ (mem_extChartAt_source ..)]),
    s, hs, ?_⟩
  intros t ht
  -- collect useful terms in convenient forms
  have h : HasDerivAt f
    ((fderivWithin ℝ ((extChartAt I x₀) ∘ (extChartAt I ((extChartAt I x₀).symm (f t))).symm)
        (range I) (extChartAt I ((extChartAt I x₀).symm (f t)) ((extChartAt I x₀).symm (f t))))
      (v ((extChartAt I x₀).symm (f t))))
    t := (haux t ht).1
  rw [← tangentCoordChange_def] at h
  have hf3 := mem_preimage.mp <| mem_of_mem_nhds (haux t ht).2
  have hf3' := mem_of_mem_of_subset hf3 interior_subset
  have hft1 := mem_preimage.mp <|
    mem_of_mem_of_subset hf3' (extChartAt I x₀).target_subset_preimage_source
  have hft2 := mem_extChartAt_source I ((extChartAt I x₀).symm (f t))
  -- express the derivative of the integral curve in the local chart
  refine ⟨(continuousAt_extChartAt_symm'' _ _ hf3').comp h.continuousAt,
    HasDerivWithinAt.hasFDerivWithinAt ?_⟩
  simp only [mfld_simps, hasDerivWithinAt_univ]
  show HasDerivAt (((extChartAt I ((extChartAt I x₀).symm (f t))) ∘ (extChartAt I x₀).symm) ∘ f)
    (v ((extChartAt I x₀).symm (f t))) t
  -- express `v (γ t)` as `D⁻¹ D (v (γ t))`, where `D` is a change of coordinates, so we can use
  -- `HasFDerivAt.comp_hasDerivAt` on `h`
  rw [← tangentCoordChange_self (I := I) (x := (extChartAt I x₀).symm (f t))
      (z := (extChartAt I x₀).symm (f t)) (v := v ((extChartAt I x₀).symm (f t))) hft2,
    ← tangentCoordChange_comp (x := x₀) ⟨⟨hft2, hft1⟩, hft2⟩]
  apply HasFDerivAt.comp_hasDerivAt _ _ h
  apply HasFDerivWithinAt.hasFDerivAt (s := range I) _ <|
    mem_nhds_iff.mpr ⟨interior (extChartAt I x₀).target,
      subset_trans interior_subset (extChartAt_target_subset_range ..),
      isOpen_interior, hf3⟩
  nth_rw 4 [← (extChartAt I x₀).right_inv hf3']
  exact hasFDerivWithinAt_tangentCoordChange ⟨hft1, hft2⟩

/-- For any continuously differentiable vector field defined on a manifold without boundary and any
  chosen starting point `x₀ : M`, an integral curve `γ : ℝ → M` exists such that `γ t₀ = x₀` and the
  tangent vector of `γ` at `t` coincides with the vector field at `γ t` for all `t` within an open
  interval around `t₀`. -/
lemma exists_isIntegralCurveAt_of_contMDiffAt_boundaryless [I.Boundaryless]
    (hv : ContMDiffAt I I.tangent 1 (fun x => (⟨x, v x⟩ : TangentBundle I M)) x₀) :
    ∃ (γ : ℝ → M), γ t₀ = x₀ ∧ IsIntegralCurveAt γ v t₀ :=
<<<<<<< HEAD
  exists_isIntegralCurveAt_of_contMDiffAt t₀ hv I.isInteriorPoint

variable (I)

lemma IsIntegralCurveOn.hasDerivAt (hγ : IsIntegralCurveOn γ v s) {t : ℝ} (ht : t ∈ s)
    (hsrc : γ t ∈ (extChartAt I (γ t₀)).source) :
    HasDerivAt ((extChartAt I (γ t₀)) ∘ γ)
      ((tangentCoordChange I (γ t) (γ t₀) (γ t)) (v (γ t))) t := by
  -- turn `HasDerivAt` into comp of `HasMFDerivAt`
  rw [hasDerivAt_iff_hasFDerivAt, ← hasMFDerivAt_iff_hasFDerivAt]
  have hsub : ContinuousLinearMap.comp
      (mfderiv I I (↑(chartAt H (γ t₀))) (γ t))
      (ContinuousLinearMap.smulRight (1 : ℝ →L[ℝ] ℝ) (v (γ t))) =
    ContinuousLinearMap.smulRight (1 : ℝ →L[ℝ] ℝ)
      ((tangentCoordChange I (γ t) (γ t₀) (γ t)) (v (γ t))) := by
    rw [ContinuousLinearMap.ext_iff]
    intro a
    rw [ContinuousLinearMap.comp_apply, ContinuousLinearMap.smulRight_apply,
      ContinuousLinearMap.one_apply, ContinuousLinearMap.map_smul_of_tower,
      ← ContinuousLinearMap.one_apply (R₁ := ℝ) a, ← ContinuousLinearMap.smulRight_apply]
    congr
    have := mdifferentiableAt_atlas I (ChartedSpace.chart_mem_atlas _)
      ((extChartAt_source I (γ t₀)) ▸ hsrc)
    rw [tangentCoordChange_def, mfderiv, if_pos this]
    rfl
  rw [← hsub]
  apply HasMFDerivAt.comp t _ (hγ _ ht)
  apply hasMFDerivAt_extChartAt
  rw [← extChartAt_source I]
  exact hsrc

/-- Local integral curves are unique.

  If a continuously differentiable vector field `v` admits two local integral curves `γ γ' : ℝ → M`
  at `t₀` with `γ t₀ = γ' t₀`, then `γ` and `γ'` agree on some open interval around `t₀` -/
theorem isIntegralCurveAt_eqOn_of_contMDiffAt (ht₀ : I.IsInteriorPoint (γ t₀))
    (hv : ContMDiffAt I I.tangent 1 (fun x => (⟨x, v x⟩ : TangentBundle I M)) (γ t₀))
    (hγ : IsIntegralCurveAt γ v t₀) (hγ' : IsIntegralCurveAt γ' v t₀) (h : γ t₀ = γ' t₀) :
    ∃ ε > 0, EqOn γ γ' (Ioo (t₀ - ε) (t₀ + ε)) := by
  -- first define `v'` as the vector field expressed in the local chart around `γ t₀`
  -- this is basically what the function looks like when `hv` is unfolded
  set v' : E → E := fun x =>
    tangentCoordChange I ((extChartAt I (γ t₀)).symm x) (γ t₀) ((extChartAt I (γ t₀)).symm x)
      (v ((extChartAt I (γ t₀)).symm x)) with hv'

  -- extract set `s` on which `v'` is Lipschitz
  rw [contMDiffAt_iff] at hv
  obtain ⟨_, hv⟩ := hv
  obtain ⟨K, s, hs, hlip⟩ : ∃ K, ∃ s ∈ nhds _, LipschitzOnWith K v' s :=
    ContDiffAt.exists_lipschitzOnWith (hv.contDiffAt (range_mem_nhds_isInteriorPoint ht₀)).snd
  have hlip : ∀ t : ℝ, LipschitzOnWith K ((fun _ => v') t) ((fun _ => s) t) := fun _ => hlip

  -- `γ t` when expressed in the local chart should remain inside `s`
  have hcont : ContinuousAt ((extChartAt I (γ t₀)) ∘ γ) t₀ :=
    (continuousAt_extChartAt ..).comp hγ.continuousAt
  rw [continuousAt_def] at hcont
  have hnhds := hcont _ hs
  rw [← eventually_mem_nhds] at hnhds

  -- `γ t` should remain inside the domain of the local chart around `γ t₀`
  have hsrc := continuousAt_def.mp hγ.continuousAt _ <| extChartAt_source_mem_nhds I (γ t₀)
  rw [← eventually_mem_nhds] at hsrc

  -- `γ` is tangent to `v` in some neighbourhood of `t₀`
  simp_rw [IsIntegralCurveAt, IsIntegralCurveOn, ← Real.ball_eq_Ioo,
    ← Metric.eventually_nhds_iff_ball] at hγ

  -- same as above but for `γ'`
  have hcont' : ContinuousAt ((extChartAt I (γ' t₀)) ∘ γ') t₀ :=
    ContinuousAt.comp (continuousAt_extChartAt ..) hγ'.continuousAt
  rw [continuousAt_def] at hcont'
  have hnhds' := hcont' _ (h ▸ hs)
  rw [← eventually_mem_nhds] at hnhds'

  have hsrc' := continuousAt_def.mp hγ'.continuousAt _ <| extChartAt_source_mem_nhds I (γ' t₀)
  rw [← eventually_mem_nhds] at hsrc'

  simp_rw [IsIntegralCurveAt, IsIntegralCurveOn, ← Real.ball_eq_Ioo,
    ← Metric.eventually_nhds_iff_ball] at hγ'

  -- there exists a neighbourhood around `t₀` in which all of the above hold
  have haux := hnhds.and <| hsrc.and <| hγ.and <| hnhds'.and <| hsrc'.and hγ'
  rw [Metric.eventually_nhds_iff_ball] at haux

  obtain ⟨ε, hε, haux⟩ := haux
  refine ⟨ε, hε, ?_⟩

  -- break out all the conditions again
  have hmem := fun t ht => mem_preimage.mp <| mem_of_mem_nhds (haux t ht).1
  have hsrc := fun t ht => mem_preimage.mp <| mem_of_mem_nhds (haux t ht).2.1
  have hmfd : IsIntegralCurveOn _ _ _ := fun t ht => (haux t ht).2.2.1
  have hmem' := fun t ht => mem_preimage.mp <| mem_of_mem_nhds (haux t ht).2.2.2.1
  have hsrc' := fun t ht => mem_preimage.mp <| mem_of_mem_nhds (haux t ht).2.2.2.2.1
  have hmfd' : IsIntegralCurveOn _ _ _ := fun t ht => (haux t ht).2.2.2.2.2

  -- `γ` and `γ'` when expressed in the local chart are continuous on this neighbourhood
  have hcont := (continuousOn_extChartAt I (γ t₀)).comp
    (IsIntegralCurveOn.continuousOn hmfd) hsrc
  have hcont' := (continuousOn_extChartAt I (γ' t₀)).comp
    (IsIntegralCurveOn.continuousOn hmfd') hsrc'

  -- todo: make up your mind whether to use `ball` or `Ioo`
  simp_rw [Real.ball_eq_Ioo] at hmem hsrc hmfd hcont hmem' hsrc' hmfd' hcont'

  -- `γ` and `γ'` are
  have heqon : EqOn ((extChartAt I (γ t₀)) ∘ γ) ((extChartAt I (γ' t₀)) ∘ γ')
    (Ioo (t₀ - ε) (t₀ + ε)) := by
    -- uniqueness of ODE solutions in an open interval
    apply ODE_solution_unique_of_mem_set_Ioo hlip (t₀ := t₀)
      (Real.ball_eq_Ioo _ _ ▸ (Metric.mem_ball_self hε)) hcont _ hmem hcont' _ hmem' (by simp [h])
    · intros t ht
      rw [hv']
      have := hmfd.hasDerivAt I t₀ ht (hsrc t ht)
      apply this.hasFDerivAt.congr_fderiv -- missing `hasDerivAt.congr_deriv` ?
      have : γ t = (extChartAt I (γ t₀)).symm (((extChartAt I (γ t₀)) ∘ γ) t) := by
        rw [Function.comp_apply, LocalEquiv.left_inv]
        exact hsrc t ht
      rw [this]
    · intros t ht
      rw [hv', h]
      have := hmfd'.hasDerivAt I t₀ ht (hsrc' t ht)
      apply this.hasFDerivAt.congr_fderiv
      have : γ' t = (extChartAt I (γ' t₀)).symm (((extChartAt I (γ' t₀)) ∘ γ') t) := by
        rw [Function.comp_apply, LocalEquiv.left_inv]
        exact hsrc' t ht
      rw [this]

  -- finally show `EqOn γ γ' _` by composing with the inverse of the local chart around `γ t₀`
  refine EqOn.trans ?_ (EqOn.trans (heqon.comp_left (g := (extChartAt I (γ t₀)).symm)) ?_)
  · intros t ht
    rw [Function.comp_apply, Function.comp_apply, LocalEquiv.left_inv _ (hsrc _ ht)]
  · intros t ht
    rw [Function.comp_apply, Function.comp_apply, h, LocalEquiv.left_inv _ (hsrc' _ ht)]

/-- Integral curves are unique on open intervals.

  If a continuously differentiable vector field `v` admits two integral curves `γ γ' : ℝ → M`
  on some open interval `Ioo a b`, and `γ t₀ = γ' t₀` for some `t ∈ Ioo a b`, then `γ` and `γ'`
  agree on `Ioo a b`. -/
theorem isIntegralCurveOn_Ioo_eqOn_of_contMDiff {M : Type*} [TopologicalSpace M] [ChartedSpace H M]
    [SmoothManifoldWithCorners I M] [T2Space M] {v : (x : M) → TangentSpace I x} {γ γ' : ℝ → M}
    {a b : ℝ} (ht₀ : t₀ ∈ Ioo a b) (hip : ∀ t ∈ Ioo a b, I.IsInteriorPoint (γ t))
    (hv : ContMDiff I I.tangent 1 (fun x => (⟨x, v x⟩ : TangentBundle I M)))
    (hγ : IsIntegralCurveOn γ v (Ioo a b)) (hγ' : IsIntegralCurveOn γ' v (Ioo a b))
    (h : γ t₀ = γ' t₀) : EqOn γ γ' (Ioo a b) := by
  /-
  strategy:
  * Lee P.213, just need to translate "S is closed in J" to type theory language
  -/
  set s := {t | γ t = γ' t} ∩ Ioo a b with hs
  have hsub : Ioo a b ⊆ s := by
    apply isPreconnected_Ioo.subset_of_closure_inter_subset (s := Ioo a b) (u := s) _
      ⟨t₀, ⟨ht₀, ⟨h, ht₀⟩⟩⟩
    · -- is this really the most convenient way to pass to subtype topology?
      rw [hs, ← Subtype.image_preimage_val, ← Subtype.image_preimage_val,
        image_subset_image_iff Subtype.val_injective, preimage_setOf_eq]
      intros t ht
      rw [mem_preimage, ← closure_subtype] at ht
      revert ht t
      apply IsClosed.closure_subset
      apply isClosed_eq
      · rw [continuous_iff_continuousAt]
        rintro ⟨_, ht⟩
        apply ContinuousAt.comp _ continuousAt_subtype_val
        rw [Subtype.coe_mk]
        exact hγ.continuousAt ht
      · rw [continuous_iff_continuousAt]
        rintro ⟨_, ht⟩
        apply ContinuousAt.comp _ continuousAt_subtype_val
        rw [Subtype.coe_mk]
        exact hγ'.continuousAt ht
    · rw [isOpen_iff_mem_nhds]
      intro t₁ ht₁
      rw [mem_nhds_iff]
      obtain ⟨ε, hε, heqon⟩ : ∃ ε > 0, EqOn γ γ' (Ioo (t₁ - ε) (t₁ + ε)) :=
        isIntegralCurveAt_eqOn_of_contMDiffAt I _ (hip _ ht₁.2) hv.contMDiffAt
          (hγ.isIntegralCurveAt <| Ioo_mem_nhds ht₁.2.1 ht₁.2.2)
          (hγ'.isIntegralCurveAt <| Ioo_mem_nhds ht₁.2.1 ht₁.2.2)
          ht₁.1
      refine ⟨Ioo (max a (t₁ - ε)) (min b (t₁ + ε)),
        subset_inter
          (fun t ht => @heqon t <| mem_of_mem_of_subset ht <| Ioo_subset_Ioo (by simp) (by simp))
          (Ioo_subset_Ioo (by simp) (by simp)),
        isOpen_Ioo, ?_⟩
      rw [mem_Ioo]
      constructor
      · apply max_lt ht₁.2.1
        simp [hε]
      · apply lt_min ht₁.2.2
        simp [hε]
  intros t ht
  exact mem_setOf.mp ((subset_def ▸ hsub) t ht).1

/-- Global integral curves are unique. -/
theorem isIntegralCurve_eq_of_contMDiff {M : Type*} [TopologicalSpace M] [ChartedSpace H M]
    [SmoothManifoldWithCorners I M] [T2Space M] {v : (x : M) → TangentSpace I x} {γ γ' : ℝ → M}
    (hip : ∀ t, I.IsInteriorPoint (γ t))
    (hv : ContMDiff I I.tangent 1 (fun x => (⟨x, v x⟩ : TangentBundle I M)))
    (hγ : IsIntegralCurve γ v) (hγ' : IsIntegralCurve γ' v) (h : γ t₀ = γ' t₀) : γ = γ' := by
  ext t
  obtain ⟨T, hT, ht⟩ : ∃ T > 0, t ∈ Ioo (t₀ - T) (t₀ + T) := by
    refine ⟨2 * |t - t₀| + 1, add_pos_of_nonneg_of_pos (by simp) zero_lt_one, ?_⟩
    rw [mem_Ioo]
    by_cases ht : t - t₀ < 0
    · rw [abs_of_neg ht]
      constructor <;> linarith
    · rw [abs_of_nonneg (not_lt.mp ht)]
      constructor <;> linarith
  exact isIntegralCurveOn_Ioo_eqOn_of_contMDiff I t₀
    (Real.ball_eq_Ioo t₀ T ▸ Metric.mem_ball_self hT) (fun t _ => hip t) hv
    (IsIntegralCurveOn.mono (hγ.isIntegralCurveOn _) (subset_univ _))
    (IsIntegralCurveOn.mono (hγ'.isIntegralCurveOn _) (subset_univ _)) h ht
=======
  exists_isIntegralCurveAt_of_contMDiffAt t₀ hv I.isInteriorPoint
>>>>>>> 5f7bb143
<|MERGE_RESOLUTION|>--- conflicted
+++ resolved
@@ -94,11 +94,7 @@
   ⟨fun h => h.isIntegralCurveOn _, fun h t => h t (mem_univ _)⟩
 
 lemma IsIntegralCurve.isIntegralCurveAt (h : IsIntegralCurve γ v) (t : ℝ) :
-<<<<<<< HEAD
-    IsIntegralCurveAt γ v t := ⟨1, zero_lt_one, fun t _ => h t⟩
-=======
     IsIntegralCurveAt γ v t := ⟨univ, Filter.univ_mem, fun t _ => h t⟩
->>>>>>> 5f7bb143
 
 lemma isIntegralCurve_iff_isIntegralCurveAt :
     IsIntegralCurve γ v ↔ ∀ t : ℝ, IsIntegralCurveAt γ v t :=
@@ -117,13 +113,6 @@
   · exact h _ ht
   · exact h' _ ht
 
-<<<<<<< HEAD
-lemma IsIntegralCurveOn.isIntegralCurveAt (h : IsIntegralCurveOn γ v s) (hs : s ∈ nhds t₀) :
-    IsIntegralCurveAt γ v t₀ := by
-  rw [Metric.mem_nhds_iff] at hs
-  obtain ⟨ε, hε, hmem⟩ := hs
-  exact ⟨ε, hε, Real.ball_eq_Ioo _ _ ▸ h.mono hmem⟩
-=======
 lemma isIntegralCurveAt_iff :
     IsIntegralCurveAt γ v t₀ ↔ ∃ ε > 0, IsIntegralCurveOn γ v (Metric.ball t₀ ε) := by
   constructor
@@ -137,7 +126,6 @@
 
 lemma IsIntegralCurveOn.isIntegralCurveAt (h : IsIntegralCurveOn γ v s) (hs : s ∈ nhds t₀) :
     IsIntegralCurveAt γ v t₀ := ⟨s, hs, h⟩
->>>>>>> 5f7bb143
 
 lemma IsIntegralCurveAt.isIntegralCurveOn (h : ∀ t ∈ s, IsIntegralCurveAt γ v t) :
     IsIntegralCurveOn γ v s := by
@@ -174,14 +162,8 @@
   obtain ⟨ε, hε, h⟩ := hγ
   refine ⟨Metric.ball (t₀ - dt) ε, Metric.isOpen_ball.mem_nhds (Metric.mem_ball_self hε), ?_⟩
   convert h.comp_add dt
-<<<<<<< HEAD
-  ext
-  rw [sub_right_comm, sub_add_eq_add_sub, ← add_mem_Ioo_iff_left]
-  rfl
-=======
   ext t
   rw [mem_setOf_eq, Metric.mem_ball, Metric.mem_ball, dist_sub_eq_dist_add_right]
->>>>>>> 5f7bb143
 
 lemma isIntegralCurveAt_comp_add {dt : ℝ} :
     IsIntegralCurveAt γ v t₀ ↔ IsIntegralCurveAt (γ ∘ (· + dt)) v (t₀ - dt) := by
@@ -230,12 +212,8 @@
 
 lemma IsIntegralCurveAt.comp_mul_ne_zero (hγ : IsIntegralCurveAt γ v t₀) {a : ℝ} (ha : a ≠ 0) :
     IsIntegralCurveAt (γ ∘ (· * a)) (a • v) (t₀ / a) := by
-<<<<<<< HEAD
-  obtain ⟨ε, hε, h⟩ := hγ
-=======
   obtain ⟨ε, hε, h⟩ := isIntegralCurveAt_iff.mp hγ
   rw [isIntegralCurveAt_iff]
->>>>>>> 5f7bb143
   refine ⟨ε / |a|, div_pos hε (abs_pos.mpr ha), ?_⟩
   convert h.comp_mul a
   ext t
@@ -284,8 +262,7 @@
     ContinuousAt γ t₀ := by
   obtain ⟨ε, hε, hγ⟩ := hγ
   apply hγ.continuousAt
-  rw [← Real.ball_eq_Ioo]
-  exact Metric.mem_ball_self hε
+  exact mem_of_mem_nhds hε
 
 lemma IsIntegralCurve.continuous (hγ : IsIntegralCurve γ v) :
     Continuous γ := continuous_iff_continuousAt.mpr
@@ -362,7 +339,6 @@
 lemma exists_isIntegralCurveAt_of_contMDiffAt_boundaryless [I.Boundaryless]
     (hv : ContMDiffAt I I.tangent 1 (fun x => (⟨x, v x⟩ : TangentBundle I M)) x₀) :
     ∃ (γ : ℝ → M), γ t₀ = x₀ ∧ IsIntegralCurveAt γ v t₀ :=
-<<<<<<< HEAD
   exists_isIntegralCurveAt_of_contMDiffAt t₀ hv I.isInteriorPoint
 
 variable (I)
@@ -427,8 +403,7 @@
   rw [← eventually_mem_nhds] at hsrc
 
   -- `γ` is tangent to `v` in some neighbourhood of `t₀`
-  simp_rw [IsIntegralCurveAt, IsIntegralCurveOn, ← Real.ball_eq_Ioo,
-    ← Metric.eventually_nhds_iff_ball] at hγ
+  simp_rw [IsIntegralCurveAt, IsIntegralCurveOn, ← Filter.eventually_iff_exists_mem] at hγ
 
   -- same as above but for `γ'`
   have hcont' : ContinuousAt ((extChartAt I (γ' t₀)) ∘ γ') t₀ :=
@@ -440,8 +415,7 @@
   have hsrc' := continuousAt_def.mp hγ'.continuousAt _ <| extChartAt_source_mem_nhds I (γ' t₀)
   rw [← eventually_mem_nhds] at hsrc'
 
-  simp_rw [IsIntegralCurveAt, IsIntegralCurveOn, ← Real.ball_eq_Ioo,
-    ← Metric.eventually_nhds_iff_ball] at hγ'
+  simp_rw [IsIntegralCurveAt, IsIntegralCurveOn, ← Filter.eventually_iff_exists_mem] at hγ'
 
   -- there exists a neighbourhood around `t₀` in which all of the above hold
   have haux := hnhds.and <| hsrc.and <| hγ.and <| hnhds'.and <| hsrc'.and hγ'
@@ -574,7 +548,4 @@
   exact isIntegralCurveOn_Ioo_eqOn_of_contMDiff I t₀
     (Real.ball_eq_Ioo t₀ T ▸ Metric.mem_ball_self hT) (fun t _ => hip t) hv
     (IsIntegralCurveOn.mono (hγ.isIntegralCurveOn _) (subset_univ _))
-    (IsIntegralCurveOn.mono (hγ'.isIntegralCurveOn _) (subset_univ _)) h ht
-=======
-  exists_isIntegralCurveAt_of_contMDiffAt t₀ hv I.isInteriorPoint
->>>>>>> 5f7bb143
+    (IsIntegralCurveOn.mono (hγ'.isIntegralCurveOn _) (subset_univ _)) h ht