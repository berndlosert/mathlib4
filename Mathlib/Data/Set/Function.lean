/-
Copyright (c) 2014 Jeremy Avigad. All rights reserved.
Released under Apache 2.0 license as described in the file LICENSE.
Authors: Jeremy Avigad, Andrew Zipperer, Haitao Zhang, Minchao Wu, Yury Kudryashov
-/
import Mathlib.Data.Set.Prod
import Mathlib.Logic.Function.Conjugate

#align_import data.set.function from "leanprover-community/mathlib"@"996b0ff959da753a555053a480f36e5f264d4207"

/-!
# Functions over sets

## Main definitions

### Predicate

* `Set.EqOn f₁ f₂ s` : functions `f₁` and `f₂` are equal at every point of `s`;
* `Set.MapsTo f s t` : `f` sends every point of `s` to a point of `t`;
* `Set.InjOn f s` : restriction of `f` to `s` is injective;
* `Set.SurjOn f s t` : every point in `s` has a preimage in `s`;
* `Set.BijOn f s t` : `f` is a bijection between `s` and `t`;
* `Set.LeftInvOn f' f s` : for every `x ∈ s` we have `f' (f x) = x`;
* `Set.RightInvOn f' f t` : for every `y ∈ t` we have `f (f' y) = y`;
* `Set.InvOn f' f s t` : `f'` is a two-side inverse of `f` on `s` and `t`, i.e.
  we have `Set.LeftInvOn f' f s` and `Set.RightInvOn f' f t`.

### Functions

* `Set.restrict f s` : restrict the domain of `f` to the set `s`;
* `Set.codRestrict f s h` : given `h : ∀ x, f x ∈ s`, restrict the codomain of `f` to the set `s`;
* `Set.MapsTo.restrict f s t h`: given `h : MapsTo f s t`, restrict the domain of `f` to `s`
  and the codomain to `t`.
-/

variable {α β γ : Type*} {ι : Sort*} {π : α → Type*}

open Equiv Equiv.Perm Function

namespace Set

/-! ### Restrict -/


/-- Restrict domain of a function `f` to a set `s`. Same as `Subtype.restrict` but this version
takes an argument `↥s` instead of `Subtype s`. -/
def restrict (s : Set α) (f : ∀ a : α, π a) : ∀ a : s, π a := fun x => f x
#align set.restrict Set.restrict

theorem restrict_eq (f : α → β) (s : Set α) : s.restrict f = f ∘ Subtype.val :=
  rfl
#align set.restrict_eq Set.restrict_eq

@[simp]
theorem restrict_apply (f : α → β) (s : Set α) (x : s) : s.restrict f x = f x :=
  rfl
#align set.restrict_apply Set.restrict_apply

theorem restrict_eq_iff {f : ∀ a, π a} {s : Set α} {g : ∀ a : s, π a} :
    restrict s f = g ↔ ∀ (a) (ha : a ∈ s), f a = g ⟨a, ha⟩ :=
  funext_iff.trans Subtype.forall
#align set.restrict_eq_iff Set.restrict_eq_iff

theorem eq_restrict_iff {s : Set α} {f : ∀ a : s, π a} {g : ∀ a, π a} :
    f = restrict s g ↔ ∀ (a) (ha : a ∈ s), f ⟨a, ha⟩ = g a :=
  funext_iff.trans Subtype.forall
#align set.eq_restrict_iff Set.eq_restrict_iff

@[simp]
theorem range_restrict (f : α → β) (s : Set α) : Set.range (s.restrict f) = f '' s :=
  (range_comp _ _).trans <| congr_arg ((· '' ·) f) Subtype.range_coe
#align set.range_restrict Set.range_restrict

theorem image_restrict (f : α → β) (s t : Set α) :
    s.restrict f '' (Subtype.val ⁻¹' t) = f '' (t ∩ s) := by
  rw [restrict_eq, image_comp, image_preimage_eq_inter_range, Subtype.range_coe]
#align set.image_restrict Set.image_restrict

@[simp]
theorem restrict_dite {s : Set α} [∀ x, Decidable (x ∈ s)] (f : ∀ a ∈ s, β)
    (g : ∀ (a) (_ : a ∉ s), β) :
    (s.restrict fun a => if h : a ∈ s then f a h else g a h) = (fun a : s => f a a.2) :=
  funext fun a => dif_pos a.2
#align set.restrict_dite Set.restrict_dite

@[simp]
theorem restrict_dite_compl {s : Set α} [∀ x, Decidable (x ∈ s)] (f : ∀ a ∈ s, β)
    (g : ∀ (a) (_ : a ∉ s), β) :
    (sᶜ.restrict fun a => if h : a ∈ s then f a h else g a h) = (fun a : (sᶜ : Set α) => g a a.2) :=
  funext fun a => dif_neg a.2
#align set.restrict_dite_compl Set.restrict_dite_compl

@[simp]
theorem restrict_ite (f g : α → β) (s : Set α) [∀ x, Decidable (x ∈ s)] :
    (s.restrict fun a => if a ∈ s then f a else g a) = s.restrict f :=
  restrict_dite _ _
#align set.restrict_ite Set.restrict_ite

@[simp]
theorem restrict_ite_compl (f g : α → β) (s : Set α) [∀ x, Decidable (x ∈ s)] :
    (sᶜ.restrict fun a => if a ∈ s then f a else g a) = sᶜ.restrict g :=
  restrict_dite_compl _ _
#align set.restrict_ite_compl Set.restrict_ite_compl

@[simp]
theorem restrict_piecewise (f g : α → β) (s : Set α) [∀ x, Decidable (x ∈ s)] :
    s.restrict (piecewise s f g) = s.restrict f :=
  restrict_ite _ _ _
#align set.restrict_piecewise Set.restrict_piecewise

@[simp]
theorem restrict_piecewise_compl (f g : α → β) (s : Set α) [∀ x, Decidable (x ∈ s)] :
    sᶜ.restrict (piecewise s f g) = sᶜ.restrict g :=
  restrict_ite_compl _ _ _
#align set.restrict_piecewise_compl Set.restrict_piecewise_compl

theorem restrict_extend_range (f : α → β) (g : α → γ) (g' : β → γ) :
    (range f).restrict (extend f g g') = fun x => g x.coe_prop.choose := by
  classical
  exact restrict_dite _ _
#align set.restrict_extend_range Set.restrict_extend_range

@[simp]
theorem restrict_extend_compl_range (f : α → β) (g : α → γ) (g' : β → γ) :
    (range f)ᶜ.restrict (extend f g g') = g' ∘ Subtype.val := by
  classical
  exact restrict_dite_compl _ _
#align set.restrict_extend_compl_range Set.restrict_extend_compl_range

theorem range_extend_subset (f : α → β) (g : α → γ) (g' : β → γ) :
    range (extend f g g') ⊆ range g ∪ g' '' (range f)ᶜ := by
  classical
  rintro _ ⟨y, rfl⟩
  rw [extend_def]
  split_ifs with h
  exacts [Or.inl (mem_range_self _), Or.inr (mem_image_of_mem _ h)]
#align set.range_extend_subset Set.range_extend_subset

theorem range_extend {f : α → β} (hf : Injective f) (g : α → γ) (g' : β → γ) :
    range (extend f g g') = range g ∪ g' '' (range f)ᶜ := by
  refine' (range_extend_subset _ _ _).antisymm _
  rintro z (⟨x, rfl⟩ | ⟨y, hy, rfl⟩)
  exacts [⟨f x, hf.extend_apply _ _ _⟩, ⟨y, extend_apply' _ _ _ hy⟩]
#align set.range_extend Set.range_extend

/-- Restrict codomain of a function `f` to a set `s`. Same as `Subtype.coind` but this version
has codomain `↥s` instead of `Subtype s`. -/
def codRestrict (f : ι → α) (s : Set α) (h : ∀ x, f x ∈ s) : ι → s := fun x => ⟨f x, h x⟩
#align set.cod_restrict Set.codRestrict

@[simp]
theorem val_codRestrict_apply (f : ι → α) (s : Set α) (h : ∀ x, f x ∈ s) (x : ι) :
    (codRestrict f s h x : α) = f x :=
  rfl
#align set.coe_cod_restrict_apply Set.val_codRestrict_apply

@[simp]
theorem restrict_comp_codRestrict {f : ι → α} {g : α → β} {b : Set α} (h : ∀ x, f x ∈ b) :
    b.restrict g ∘ b.codRestrict f h = g ∘ f :=
  rfl
#align set.restrict_comp_cod_restrict Set.restrict_comp_codRestrict

@[simp]
theorem injective_codRestrict {f : ι → α} {s : Set α} (h : ∀ x, f x ∈ s) :
    Injective (codRestrict f s h) ↔ Injective f := by
  simp only [Injective, Subtype.ext_iff, val_codRestrict_apply]
#align set.injective_cod_restrict Set.injective_codRestrict

alias ⟨_, _root_.Function.Injective.codRestrict⟩ := injective_codRestrict
#align function.injective.cod_restrict Function.Injective.codRestrict

variable {s s₁ s₂ : Set α} {t t₁ t₂ : Set β} {p : Set γ} {f f₁ f₂ f₃ : α → β} {g g₁ g₂ : β → γ}
  {f' f₁' f₂' : β → α} {g' : γ → β} {a : α} {b : β}

/-! ### Equality on a set -/


/-- Two functions `f₁ f₂ : α → β` are equal on `s`
  if `f₁ x = f₂ x` for all `x ∈ s`. -/
def EqOn (f₁ f₂ : α → β) (s : Set α) : Prop :=
  ∀ ⦃x⦄, x ∈ s → f₁ x = f₂ x
#align set.eq_on Set.EqOn

@[simp]
theorem eqOn_empty (f₁ f₂ : α → β) : EqOn f₁ f₂ ∅ := fun _ => False.elim
#align set.eq_on_empty Set.eqOn_empty

@[simp]
theorem eqOn_singleton : Set.EqOn f₁ f₂ {a} ↔ f₁ a = f₂ a := by
  simp [Set.EqOn]
#align set.eq_on_singleton Set.eqOn_singleton

@[simp]
theorem eqOn_univ (f₁ f₂ : α → β) : EqOn f₁ f₂ univ ↔ f₁ = f₂ := by
  simp [EqOn, funext_iff]

@[simp]
theorem restrict_eq_restrict_iff : restrict s f₁ = restrict s f₂ ↔ EqOn f₁ f₂ s :=
  restrict_eq_iff
#align set.restrict_eq_restrict_iff Set.restrict_eq_restrict_iff

@[symm]
theorem EqOn.symm (h : EqOn f₁ f₂ s) : EqOn f₂ f₁ s := fun _ hx => (h hx).symm
#align set.eq_on.symm Set.EqOn.symm

theorem eqOn_comm : EqOn f₁ f₂ s ↔ EqOn f₂ f₁ s :=
  ⟨EqOn.symm, EqOn.symm⟩
#align set.eq_on_comm Set.eqOn_comm

-- This can not be tagged as `@[refl]` with the current argument order.
-- See note below at `EqOn.trans`.
theorem eqOn_refl (f : α → β) (s : Set α) : EqOn f f s := fun _ _ => rfl
#align set.eq_on_refl Set.eqOn_refl

-- Note: this was formerly tagged with `@[trans]`, and although the `trans` attribute accepted it
-- the `trans` tactic could not use it.
-- An update to the trans tactic coming in mathlib4#7014 will reject this attribute.
-- It can be restored by changing the argument order from `EqOn f₁ f₂ s` to `EqOn s f₁ f₂`.
-- This change will be made separately: [zulip](https://leanprover.zulipchat.com/#narrow/stream/287929-mathlib4/topic/Reordering.20arguments.20of.20.60Set.2EEqOn.60/near/390467581).
theorem EqOn.trans (h₁ : EqOn f₁ f₂ s) (h₂ : EqOn f₂ f₃ s) : EqOn f₁ f₃ s := fun _ hx =>
  (h₁ hx).trans (h₂ hx)
#align set.eq_on.trans Set.EqOn.trans

theorem EqOn.image_eq (heq : EqOn f₁ f₂ s) : f₁ '' s = f₂ '' s :=
  image_congr heq
#align set.eq_on.image_eq Set.EqOn.image_eq

/-- Variant of `EqOn.image_eq`, for one function being the identity. -/
theorem EqOn.image_eq_self {f : α → α} (h : Set.EqOn f id s) : f '' s = s := by
  rw [h.image_eq, image_id]

theorem EqOn.inter_preimage_eq (heq : EqOn f₁ f₂ s) (t : Set β) : s ∩ f₁ ⁻¹' t = s ∩ f₂ ⁻¹' t :=
  ext fun x => and_congr_right_iff.2 fun hx => by rw [mem_preimage, mem_preimage, heq hx]
#align set.eq_on.inter_preimage_eq Set.EqOn.inter_preimage_eq

theorem EqOn.mono (hs : s₁ ⊆ s₂) (hf : EqOn f₁ f₂ s₂) : EqOn f₁ f₂ s₁ := fun _ hx => hf (hs hx)
#align set.eq_on.mono Set.EqOn.mono

@[simp]
theorem eqOn_union : EqOn f₁ f₂ (s₁ ∪ s₂) ↔ EqOn f₁ f₂ s₁ ∧ EqOn f₁ f₂ s₂ :=
  ball_or_left
#align set.eq_on_union Set.eqOn_union

theorem EqOn.union (h₁ : EqOn f₁ f₂ s₁) (h₂ : EqOn f₁ f₂ s₂) : EqOn f₁ f₂ (s₁ ∪ s₂) :=
  eqOn_union.2 ⟨h₁, h₂⟩
#align set.eq_on.union Set.EqOn.union

theorem EqOn.comp_left (h : s.EqOn f₁ f₂) : s.EqOn (g ∘ f₁) (g ∘ f₂) := fun _ ha =>
  congr_arg _ <| h ha
#align set.eq_on.comp_left Set.EqOn.comp_left

@[simp]
theorem eqOn_range {ι : Sort*} {f : ι → α} {g₁ g₂ : α → β} :
    EqOn g₁ g₂ (range f) ↔ g₁ ∘ f = g₂ ∘ f :=
  forall_range_iff.trans <| funext_iff.symm
#align set.eq_on_range Set.eqOn_range

alias ⟨EqOn.comp_eq, _⟩ := eqOn_range
#align set.eq_on.comp_eq Set.EqOn.comp_eq

/-! ### Congruence lemmas -/


section Order

variable [Preorder α] [Preorder β]

theorem _root_.MonotoneOn.congr (h₁ : MonotoneOn f₁ s) (h : s.EqOn f₁ f₂) : MonotoneOn f₂ s := by
  intro a ha b hb hab
  rw [← h ha, ← h hb]
  exact h₁ ha hb hab
#align monotone_on.congr MonotoneOn.congr

theorem _root_.AntitoneOn.congr (h₁ : AntitoneOn f₁ s) (h : s.EqOn f₁ f₂) : AntitoneOn f₂ s :=
  h₁.dual_right.congr h
#align antitone_on.congr AntitoneOn.congr

theorem _root_.StrictMonoOn.congr (h₁ : StrictMonoOn f₁ s) (h : s.EqOn f₁ f₂) :
    StrictMonoOn f₂ s := by
  intro a ha b hb hab
  rw [← h ha, ← h hb]
  exact h₁ ha hb hab
#align strict_mono_on.congr StrictMonoOn.congr

theorem _root_.StrictAntiOn.congr (h₁ : StrictAntiOn f₁ s) (h : s.EqOn f₁ f₂) : StrictAntiOn f₂ s :=
  h₁.dual_right.congr h
#align strict_anti_on.congr StrictAntiOn.congr

theorem EqOn.congr_monotoneOn (h : s.EqOn f₁ f₂) : MonotoneOn f₁ s ↔ MonotoneOn f₂ s :=
  ⟨fun h₁ => h₁.congr h, fun h₂ => h₂.congr h.symm⟩
#align set.eq_on.congr_monotone_on Set.EqOn.congr_monotoneOn

theorem EqOn.congr_antitoneOn (h : s.EqOn f₁ f₂) : AntitoneOn f₁ s ↔ AntitoneOn f₂ s :=
  ⟨fun h₁ => h₁.congr h, fun h₂ => h₂.congr h.symm⟩
#align set.eq_on.congr_antitone_on Set.EqOn.congr_antitoneOn

theorem EqOn.congr_strictMonoOn (h : s.EqOn f₁ f₂) : StrictMonoOn f₁ s ↔ StrictMonoOn f₂ s :=
  ⟨fun h₁ => h₁.congr h, fun h₂ => h₂.congr h.symm⟩
#align set.eq_on.congr_strict_mono_on Set.EqOn.congr_strictMonoOn

theorem EqOn.congr_strictAntiOn (h : s.EqOn f₁ f₂) : StrictAntiOn f₁ s ↔ StrictAntiOn f₂ s :=
  ⟨fun h₁ => h₁.congr h, fun h₂ => h₂.congr h.symm⟩
#align set.eq_on.congr_strict_anti_on Set.EqOn.congr_strictAntiOn

end Order

/-! ### Mono lemmas-/


section Mono

variable [Preorder α] [Preorder β]

theorem _root_.MonotoneOn.mono (h : MonotoneOn f s) (h' : s₂ ⊆ s) : MonotoneOn f s₂ :=
  fun _ hx _ hy => h (h' hx) (h' hy)
#align monotone_on.mono MonotoneOn.mono

theorem _root_.AntitoneOn.mono (h : AntitoneOn f s) (h' : s₂ ⊆ s) : AntitoneOn f s₂ :=
  fun _ hx _ hy => h (h' hx) (h' hy)
#align antitone_on.mono AntitoneOn.mono

theorem _root_.StrictMonoOn.mono (h : StrictMonoOn f s) (h' : s₂ ⊆ s) : StrictMonoOn f s₂ :=
  fun _ hx _ hy => h (h' hx) (h' hy)
#align strict_mono_on.mono StrictMonoOn.mono

theorem _root_.StrictAntiOn.mono (h : StrictAntiOn f s) (h' : s₂ ⊆ s) : StrictAntiOn f s₂ :=
  fun _ hx _ hy => h (h' hx) (h' hy)
#align strict_anti_on.mono StrictAntiOn.mono

protected theorem _root_.MonotoneOn.monotone (h : MonotoneOn f s) :
    Monotone (f ∘ Subtype.val : s → β) :=
  fun x y hle => h x.coe_prop y.coe_prop hle
#align monotone_on.monotone MonotoneOn.monotone

protected theorem _root_.AntitoneOn.monotone (h : AntitoneOn f s) :
    Antitone (f ∘ Subtype.val : s → β) :=
  fun x y hle => h x.coe_prop y.coe_prop hle
#align antitone_on.monotone AntitoneOn.monotone

protected theorem _root_.StrictMonoOn.strictMono (h : StrictMonoOn f s) :
    StrictMono (f ∘ Subtype.val : s → β) :=
  fun x y hlt => h x.coe_prop y.coe_prop hlt
#align strict_mono_on.strict_mono StrictMonoOn.strictMono

protected theorem _root_.StrictAntiOn.strictAnti (h : StrictAntiOn f s) :
    StrictAnti (f ∘ Subtype.val : s → β) :=
  fun x y hlt => h x.coe_prop y.coe_prop hlt
#align strict_anti_on.strict_anti StrictAntiOn.strictAnti

end Mono

/-! ### maps to -/


/-- `MapsTo f a b` means that the image of `a` is contained in `b`. -/
def MapsTo (f : α → β) (s : Set α) (t : Set β) : Prop :=
  ∀ ⦃x⦄, x ∈ s → f x ∈ t
#align set.maps_to Set.MapsTo

/-- Given a map `f` sending `s : Set α` into `t : Set β`, restrict domain of `f` to `s`
and the codomain to `t`. Same as `Subtype.map`. -/
def MapsTo.restrict (f : α → β) (s : Set α) (t : Set β) (h : MapsTo f s t) : s → t :=
  Subtype.map f h
#align set.maps_to.restrict Set.MapsTo.restrict

theorem MapsTo.restrict_commutes (f : α → β) (s : Set α) (t : Set β) (h : MapsTo f s t) :
    Subtype.val ∘ h.restrict f s t = f ∘ Subtype.val :=
  rfl

@[simp]
theorem MapsTo.val_restrict_apply (h : MapsTo f s t) (x : s) : (h.restrict f s t x : β) = f x :=
  rfl
#align set.maps_to.coe_restrict_apply Set.MapsTo.val_restrict_apply

/-- Restricting the domain and then the codomain is the same as `MapsTo.restrict`. -/
@[simp]
theorem codRestrict_restrict (h : ∀ x : s, f x ∈ t) :
    codRestrict (s.restrict f) t h = MapsTo.restrict f s t fun x hx => h ⟨x, hx⟩ :=
  rfl
#align set.cod_restrict_restrict Set.codRestrict_restrict

/-- Reverse of `Set.codRestrict_restrict`. -/
theorem MapsTo.restrict_eq_codRestrict (h : MapsTo f s t) :
    h.restrict f s t = codRestrict (s.restrict f) t fun x => h x.2 :=
  rfl
#align set.maps_to.restrict_eq_cod_restrict Set.MapsTo.restrict_eq_codRestrict

theorem MapsTo.coe_restrict (h : Set.MapsTo f s t) :
    Subtype.val ∘ h.restrict f s t = s.restrict f :=
  rfl
#align set.maps_to.coe_restrict Set.MapsTo.coe_restrict

theorem MapsTo.range_restrict (f : α → β) (s : Set α) (t : Set β) (h : MapsTo f s t) :
    range (h.restrict f s t) = Subtype.val ⁻¹' (f '' s) :=
  Set.range_subtype_map f h
#align set.maps_to.range_restrict Set.MapsTo.range_restrict

theorem mapsTo_iff_exists_map_subtype : MapsTo f s t ↔ ∃ g : s → t, ∀ x : s, f x = g x :=
  ⟨fun h => ⟨h.restrict f s t, fun _ => rfl⟩, fun ⟨g, hg⟩ x hx => by
    erw [hg ⟨x, hx⟩]
    apply Subtype.coe_prop⟩
#align set.maps_to_iff_exists_map_subtype Set.mapsTo_iff_exists_map_subtype

theorem mapsTo' : MapsTo f s t ↔ f '' s ⊆ t :=
  image_subset_iff.symm
#align set.maps_to' Set.mapsTo'

theorem mapsTo_prod_map_diagonal : MapsTo (Prod.map f f) (diagonal α) (diagonal β) :=
  diagonal_subset_iff.2 <| fun _ => rfl
#align set.maps_to_prod_map_diagonal Set.mapsTo_prod_map_diagonal

theorem MapsTo.subset_preimage {f : α → β} {s : Set α} {t : Set β} (hf : MapsTo f s t) :
    s ⊆ f ⁻¹' t :=
  hf
#align set.maps_to.subset_preimage Set.MapsTo.subset_preimage

@[simp]
theorem mapsTo_singleton {x : α} : MapsTo f {x} t ↔ f x ∈ t :=
  singleton_subset_iff
#align set.maps_to_singleton Set.mapsTo_singleton

theorem mapsTo_empty (f : α → β) (t : Set β) : MapsTo f ∅ t :=
  empty_subset _
#align set.maps_to_empty Set.mapsTo_empty

theorem MapsTo.image_subset (h : MapsTo f s t) : f '' s ⊆ t :=
  mapsTo'.1 h
#align set.maps_to.image_subset Set.MapsTo.image_subset

theorem MapsTo.congr (h₁ : MapsTo f₁ s t) (h : EqOn f₁ f₂ s) : MapsTo f₂ s t := fun _ hx =>
  h hx ▸ h₁ hx
#align set.maps_to.congr Set.MapsTo.congr

theorem EqOn.comp_right (hg : t.EqOn g₁ g₂) (hf : s.MapsTo f t) : s.EqOn (g₁ ∘ f) (g₂ ∘ f) :=
  fun _ ha => hg <| hf ha
#align set.eq_on.comp_right Set.EqOn.comp_right

theorem EqOn.mapsTo_iff (H : EqOn f₁ f₂ s) : MapsTo f₁ s t ↔ MapsTo f₂ s t :=
  ⟨fun h => h.congr H, fun h => h.congr H.symm⟩
#align set.eq_on.maps_to_iff Set.EqOn.mapsTo_iff

theorem MapsTo.comp (h₁ : MapsTo g t p) (h₂ : MapsTo f s t) : MapsTo (g ∘ f) s p := fun _ h =>
  h₁ (h₂ h)
#align set.maps_to.comp Set.MapsTo.comp

theorem mapsTo_id (s : Set α) : MapsTo id s s := fun _ => id
#align set.maps_to_id Set.mapsTo_id

theorem MapsTo.iterate {f : α → α} {s : Set α} (h : MapsTo f s s) : ∀ n, MapsTo f^[n] s s
  | 0 => fun _ => id
  | n + 1 => (MapsTo.iterate h n).comp h
#align set.maps_to.iterate Set.MapsTo.iterate

theorem MapsTo.iterate_restrict {f : α → α} {s : Set α} (h : MapsTo f s s) (n : ℕ) :
    (h.restrict f s s)^[n] = (h.iterate n).restrict _ _ _ := by
  funext x
  rw [Subtype.ext_iff, MapsTo.val_restrict_apply]
  induction' n with n ihn generalizing x
  · rfl
  · simp [Nat.iterate, ihn]
#align set.maps_to.iterate_restrict Set.MapsTo.iterate_restrict

lemma mapsTo_of_subsingleton' [Subsingleton β] (f : α → β) (h : s.Nonempty → t.Nonempty) :
    MapsTo f s t :=
  fun a ha ↦ Subsingleton.mem_iff_nonempty.2 $ h ⟨a, ha⟩
#align set.maps_to_of_subsingleton' Set.mapsTo_of_subsingleton'

lemma mapsTo_of_subsingleton [Subsingleton α] (f : α → α) (s : Set α) : MapsTo f s s :=
  mapsTo_of_subsingleton' _ id
#align set.maps_to_of_subsingleton Set.mapsTo_of_subsingleton

theorem MapsTo.mono (hf : MapsTo f s₁ t₁) (hs : s₂ ⊆ s₁) (ht : t₁ ⊆ t₂) : MapsTo f s₂ t₂ :=
  fun _ hx => ht (hf <| hs hx)
#align set.maps_to.mono Set.MapsTo.mono

theorem MapsTo.mono_left (hf : MapsTo f s₁ t) (hs : s₂ ⊆ s₁) : MapsTo f s₂ t := fun _ hx =>
  hf (hs hx)
#align set.maps_to.mono_left Set.MapsTo.mono_left

theorem MapsTo.mono_right (hf : MapsTo f s t₁) (ht : t₁ ⊆ t₂) : MapsTo f s t₂ := fun _ hx =>
  ht (hf hx)
#align set.maps_to.mono_right Set.MapsTo.mono_right

theorem MapsTo.union_union (h₁ : MapsTo f s₁ t₁) (h₂ : MapsTo f s₂ t₂) :
    MapsTo f (s₁ ∪ s₂) (t₁ ∪ t₂) := fun _ hx =>
  hx.elim (fun hx => Or.inl <| h₁ hx) fun hx => Or.inr <| h₂ hx
#align set.maps_to.union_union Set.MapsTo.union_union

theorem MapsTo.union (h₁ : MapsTo f s₁ t) (h₂ : MapsTo f s₂ t) : MapsTo f (s₁ ∪ s₂) t :=
  union_self t ▸ h₁.union_union h₂
#align set.maps_to.union Set.MapsTo.union

@[simp]
theorem mapsTo_union : MapsTo f (s₁ ∪ s₂) t ↔ MapsTo f s₁ t ∧ MapsTo f s₂ t :=
  ⟨fun h =>
    ⟨h.mono (subset_union_left s₁ s₂) (Subset.refl t),
      h.mono (subset_union_right s₁ s₂) (Subset.refl t)⟩,
    fun h => h.1.union h.2⟩
#align set.maps_to_union Set.mapsTo_union

theorem MapsTo.inter (h₁ : MapsTo f s t₁) (h₂ : MapsTo f s t₂) : MapsTo f s (t₁ ∩ t₂) := fun _ hx =>
  ⟨h₁ hx, h₂ hx⟩
#align set.maps_to.inter Set.MapsTo.inter

theorem MapsTo.inter_inter (h₁ : MapsTo f s₁ t₁) (h₂ : MapsTo f s₂ t₂) :
    MapsTo f (s₁ ∩ s₂) (t₁ ∩ t₂) := fun _ hx => ⟨h₁ hx.1, h₂ hx.2⟩
#align set.maps_to.inter_inter Set.MapsTo.inter_inter

@[simp]
theorem mapsTo_inter : MapsTo f s (t₁ ∩ t₂) ↔ MapsTo f s t₁ ∧ MapsTo f s t₂ :=
  ⟨fun h =>
    ⟨h.mono (Subset.refl s) (inter_subset_left t₁ t₂),
      h.mono (Subset.refl s) (inter_subset_right t₁ t₂)⟩,
    fun h => h.1.inter h.2⟩
#align set.maps_to_inter Set.mapsTo_inter

theorem mapsTo_univ (f : α → β) (s : Set α) : MapsTo f s univ := fun _ _ => trivial
#align set.maps_to_univ Set.mapsTo_univ

theorem mapsTo_image (f : α → β) (s : Set α) : MapsTo f s (f '' s) := by rw [mapsTo']
#align set.maps_to_image Set.mapsTo_image

theorem mapsTo_preimage (f : α → β) (t : Set β) : MapsTo f (f ⁻¹' t) t :=
  Subset.refl _
#align set.maps_to_preimage Set.mapsTo_preimage

theorem mapsTo_range (f : α → β) (s : Set α) : MapsTo f s (range f) :=
  (mapsTo_image f s).mono (Subset.refl s) (image_subset_range _ _)
#align set.maps_to_range Set.mapsTo_range

@[simp]
theorem maps_image_to (f : α → β) (g : γ → α) (s : Set γ) (t : Set β) :
    MapsTo f (g '' s) t ↔ MapsTo (f ∘ g) s t :=
  ⟨fun h c hc => h ⟨c, hc, rfl⟩, fun h _ ⟨_, hc⟩ => hc.2 ▸ h hc.1⟩
#align set.maps_image_to Set.maps_image_to

lemma MapsTo.comp_left (g : β → γ) (hf : MapsTo f s t) : MapsTo (g ∘ f) s (g '' t) :=
  fun x hx ↦ ⟨f x, hf hx, rfl⟩
#align set.maps_to.comp_left Set.MapsTo.comp_left

lemma MapsTo.comp_right {s : Set β} {t : Set γ} (hg : MapsTo g s t) (f : α → β) :
    MapsTo (g ∘ f) (f ⁻¹' s) t := fun _ hx ↦ hg hx
#align set.maps_to.comp_right Set.MapsTo.comp_right

@[simp]
theorem maps_univ_to (f : α → β) (s : Set β) : MapsTo f univ s ↔ ∀ a, f a ∈ s :=
  ⟨fun h _ => h (mem_univ _), fun h x _ => h x⟩
#align set.maps_univ_to Set.maps_univ_to

@[simp]
theorem maps_range_to (f : α → β) (g : γ → α) (s : Set β) :
    MapsTo f (range g) s ↔ MapsTo (f ∘ g) univ s := by rw [← image_univ, maps_image_to]
#align set.maps_range_to Set.maps_range_to

theorem surjective_mapsTo_image_restrict (f : α → β) (s : Set α) :
    Surjective ((mapsTo_image f s).restrict f s (f '' s)) := fun ⟨_, x, hs, hxy⟩ =>
  ⟨⟨x, hs⟩, Subtype.ext hxy⟩
#align set.surjective_maps_to_image_restrict Set.surjective_mapsTo_image_restrict

theorem MapsTo.mem_iff (h : MapsTo f s t) (hc : MapsTo f sᶜ tᶜ) {x} : f x ∈ t ↔ x ∈ s :=
  ⟨fun ht => by_contra fun hs => hc hs ht, fun hx => h hx⟩
#align set.maps_to.mem_iff Set.MapsTo.mem_iff

/-! ### Restriction onto preimage -/


section

variable (t f)

/-- The restriction of a function onto the preimage of a set. -/
@[simps!]
def restrictPreimage : f ⁻¹' t → t :=
  (Set.mapsTo_preimage f t).restrict _ _ _
#align set.restrict_preimage Set.restrictPreimage
#align set.restrict_preimage_coe Set.restrictPreimage_coe

theorem range_restrictPreimage : range (t.restrictPreimage f) = Subtype.val ⁻¹' range f := by
  delta Set.restrictPreimage
  rw [MapsTo.range_restrict, Set.image_preimage_eq_inter_range, Set.preimage_inter,
    Subtype.coe_preimage_self, Set.univ_inter]
#align set.range_restrict_preimage Set.range_restrictPreimage

variable {f} {U : ι → Set β}

lemma restrictPreimage_injective (hf : Injective f) : Injective (t.restrictPreimage f) :=
  fun _ _ e => Subtype.coe_injective <| hf <| Subtype.mk.inj e
#align set.restrict_preimage_injective Set.restrictPreimage_injective

lemma restrictPreimage_surjective (hf : Surjective f) : Surjective (t.restrictPreimage f) :=
  fun x => ⟨⟨_, ((hf x).choose_spec.symm ▸ x.2 : _ ∈ t)⟩, Subtype.ext (hf x).choose_spec⟩
#align set.restrict_preimage_surjective Set.restrictPreimage_surjective

lemma restrictPreimage_bijective (hf : Bijective f) : Bijective (t.restrictPreimage f) :=
  ⟨t.restrictPreimage_injective hf.1, t.restrictPreimage_surjective hf.2⟩
#align set.restrict_preimage_bijective Set.restrictPreimage_bijective

alias _root_.Function.Injective.restrictPreimage := Set.restrictPreimage_injective
alias _root_.Function.Surjective.restrictPreimage := Set.restrictPreimage_surjective
alias _root_.Function.Bijective.restrictPreimage := Set.restrictPreimage_bijective
#align function.bijective.restrict_preimage Function.Bijective.restrictPreimage
#align function.surjective.restrict_preimage Function.Surjective.restrictPreimage
#align function.injective.restrict_preimage Function.Injective.restrictPreimage

end

/-! ### Injectivity on a set -/


/-- `f` is injective on `a` if the restriction of `f` to `a` is injective. -/
def InjOn (f : α → β) (s : Set α) : Prop :=
  ∀ ⦃x₁ : α⦄, x₁ ∈ s → ∀ ⦃x₂ : α⦄, x₂ ∈ s → f x₁ = f x₂ → x₁ = x₂
#align set.inj_on Set.InjOn

theorem Subsingleton.injOn (hs : s.Subsingleton) (f : α → β) : InjOn f s := fun _ hx _ hy _ =>
  hs hx hy
#align set.subsingleton.inj_on Set.Subsingleton.injOn

@[simp]
theorem injOn_empty (f : α → β) : InjOn f ∅ :=
  subsingleton_empty.injOn f
#align set.inj_on_empty Set.injOn_empty
@[simp]
theorem injOn_singleton (f : α → β) (a : α) : InjOn f {a} :=
  subsingleton_singleton.injOn f
#align set.inj_on_singleton Set.injOn_singleton

theorem InjOn.eq_iff {x y} (h : InjOn f s) (hx : x ∈ s) (hy : y ∈ s) : f x = f y ↔ x = y :=
  ⟨h hx hy, fun h => h ▸ rfl⟩
#align set.inj_on.eq_iff Set.InjOn.eq_iff

theorem InjOn.ne_iff {x y} (h : InjOn f s) (hx : x ∈ s) (hy : y ∈ s) : f x ≠ f y ↔ x ≠ y :=
  (h.eq_iff hx hy).not
#align set.inj_on.ne_iff Set.InjOn.ne_iff

alias ⟨_, InjOn.ne⟩ := InjOn.ne_iff
#align set.inj_on.ne Set.InjOn.ne

theorem InjOn.congr (h₁ : InjOn f₁ s) (h : EqOn f₁ f₂ s) : InjOn f₂ s := fun _ hx _ hy =>
  h hx ▸ h hy ▸ h₁ hx hy
#align set.inj_on.congr Set.InjOn.congr

theorem EqOn.injOn_iff (H : EqOn f₁ f₂ s) : InjOn f₁ s ↔ InjOn f₂ s :=
  ⟨fun h => h.congr H, fun h => h.congr H.symm⟩
#align set.eq_on.inj_on_iff Set.EqOn.injOn_iff

theorem InjOn.mono (h : s₁ ⊆ s₂) (ht : InjOn f s₂) : InjOn f s₁ := fun _ hx _ hy H =>
  ht (h hx) (h hy) H
#align set.inj_on.mono Set.InjOn.mono

theorem injOn_union (h : Disjoint s₁ s₂) :
    InjOn f (s₁ ∪ s₂) ↔ InjOn f s₁ ∧ InjOn f s₂ ∧ ∀ x ∈ s₁, ∀ y ∈ s₂, f x ≠ f y := by
  refine' ⟨fun H => ⟨H.mono <| subset_union_left _ _, H.mono <| subset_union_right _ _, _⟩, _⟩
  · intro x hx y hy hxy
    obtain rfl : x = y := H (Or.inl hx) (Or.inr hy) hxy
    exact h.le_bot ⟨hx, hy⟩
  · rintro ⟨h₁, h₂, h₁₂⟩
    rintro x (hx | hx) y (hy | hy) hxy
    exacts [h₁ hx hy hxy, (h₁₂ _ hx _ hy hxy).elim, (h₁₂ _ hy _ hx hxy.symm).elim, h₂ hx hy hxy]
#align set.inj_on_union Set.injOn_union

theorem injOn_insert {f : α → β} {s : Set α} {a : α} (has : a ∉ s) :
    Set.InjOn f (insert a s) ↔ Set.InjOn f s ∧ f a ∉ f '' s := by
  have : Disjoint s {a} := disjoint_iff_inf_le.mpr fun x ⟨hxs, (hxa : x = a)⟩ => has (hxa ▸ hxs)
  rw [← union_singleton, injOn_union this]
  simp
#align set.inj_on_insert Set.injOn_insert

theorem injective_iff_injOn_univ : Injective f ↔ InjOn f univ :=
  ⟨fun h _ _ _ _ hxy => h hxy, fun h _ _ heq => h trivial trivial heq⟩
#align set.injective_iff_inj_on_univ Set.injective_iff_injOn_univ

theorem injOn_of_injective (h : Injective f) (s : Set α) : InjOn f s := fun _ _ _ _ hxy => h hxy
#align set.inj_on_of_injective Set.injOn_of_injective

alias _root_.Function.Injective.injOn := injOn_of_injective
#align function.injective.inj_on Function.Injective.injOn

-- A specialization of `injOn_of_injective` for `Subtype.val`.
theorem injOn_subtype_val {s : Set { x // p x }} : Set.InjOn Subtype.val s :=
  Subtype.coe_injective.injOn s

lemma injOn_id (s : Set α) : InjOn id s := injective_id.injOn _
#align set.inj_on_id Set.injOn_id

theorem InjOn.comp (hg : InjOn g t) (hf : InjOn f s) (h : MapsTo f s t) : InjOn (g ∘ f) s :=
  fun _ hx _ hy heq => hf hx hy <| hg (h hx) (h hy) heq
#align set.inj_on.comp Set.InjOn.comp

lemma InjOn.iterate {f : α → α} {s : Set α} (h : InjOn f s) (hf : MapsTo f s s) :
    ∀ n, InjOn f^[n] s
  | 0 => injOn_id _
  | (n + 1) => (h.iterate hf n).comp h hf
#align set.inj_on.iterate Set.InjOn.iterate

lemma injOn_of_subsingleton [Subsingleton α] (f : α → β) (s : Set α) : InjOn f s :=
  (injective_of_subsingleton _).injOn _
#align set.inj_on_of_subsingleton Set.injOn_of_subsingleton

theorem _root_.Function.Injective.injOn_range (h : Injective (g ∘ f)) : InjOn g (range f) := by
  rintro _ ⟨x, rfl⟩ _ ⟨y, rfl⟩ H
  exact congr_arg f (h H)
#align function.injective.inj_on_range Function.Injective.injOn_range

theorem injOn_iff_injective : InjOn f s ↔ Injective (s.restrict f) :=
  ⟨fun H a b h => Subtype.eq <| H a.2 b.2 h, fun H a as b bs h =>
    congr_arg Subtype.val <| @H ⟨a, as⟩ ⟨b, bs⟩ h⟩
#align set.inj_on_iff_injective Set.injOn_iff_injective

alias ⟨InjOn.injective, _⟩ := Set.injOn_iff_injective
#align set.inj_on.injective Set.InjOn.injective

theorem MapsTo.restrict_inj (h : MapsTo f s t) : Injective (h.restrict f s t) ↔ InjOn f s := by
  rw [h.restrict_eq_codRestrict, injective_codRestrict, injOn_iff_injective]
#align set.maps_to.restrict_inj Set.MapsTo.restrict_inj

theorem exists_injOn_iff_injective [Nonempty β] :
    (∃ f : α → β, InjOn f s) ↔ ∃ f : s → β, Injective f :=
  ⟨fun ⟨f, hf⟩ => ⟨_, hf.injective⟩,
   fun ⟨f, hf⟩ => by
    lift f to α → β using trivial
    exact ⟨f, injOn_iff_injective.2 hf⟩⟩
#align set.exists_inj_on_iff_injective Set.exists_injOn_iff_injective

theorem injOn_preimage {B : Set (Set β)} (hB : B ⊆ 𝒫 range f) : InjOn (preimage f) B :=
  fun s hs t ht hst => (preimage_eq_preimage' (@hB s hs) (@hB t ht)).1 hst
-- porting note: is there a semi-implicit variable problem with `⊆`?
#align set.inj_on_preimage Set.injOn_preimage

theorem InjOn.mem_of_mem_image {x} (hf : InjOn f s) (hs : s₁ ⊆ s) (h : x ∈ s) (h₁ : f x ∈ f '' s₁) :
    x ∈ s₁ :=
  let ⟨_, h', Eq⟩ := h₁
  hf (hs h') h Eq ▸ h'
#align set.inj_on.mem_of_mem_image Set.InjOn.mem_of_mem_image

theorem InjOn.mem_image_iff {x} (hf : InjOn f s) (hs : s₁ ⊆ s) (hx : x ∈ s) :
    f x ∈ f '' s₁ ↔ x ∈ s₁ :=
  ⟨hf.mem_of_mem_image hs hx, mem_image_of_mem f⟩
#align set.inj_on.mem_image_iff Set.InjOn.mem_image_iff

theorem InjOn.preimage_image_inter (hf : InjOn f s) (hs : s₁ ⊆ s) : f ⁻¹' (f '' s₁) ∩ s = s₁ :=
  ext fun _ => ⟨fun ⟨h₁, h₂⟩ => hf.mem_of_mem_image hs h₂ h₁, fun h => ⟨mem_image_of_mem _ h, hs h⟩⟩
#align set.inj_on.preimage_image_inter Set.InjOn.preimage_image_inter

theorem EqOn.cancel_left (h : s.EqOn (g ∘ f₁) (g ∘ f₂)) (hg : t.InjOn g) (hf₁ : s.MapsTo f₁ t)
    (hf₂ : s.MapsTo f₂ t) : s.EqOn f₁ f₂ := fun _ ha => hg (hf₁ ha) (hf₂ ha) (h ha)
#align set.eq_on.cancel_left Set.EqOn.cancel_left

theorem InjOn.cancel_left (hg : t.InjOn g) (hf₁ : s.MapsTo f₁ t) (hf₂ : s.MapsTo f₂ t) :
    s.EqOn (g ∘ f₁) (g ∘ f₂) ↔ s.EqOn f₁ f₂ :=
  ⟨fun h => h.cancel_left hg hf₁ hf₂, EqOn.comp_left⟩
#align set.inj_on.cancel_left Set.InjOn.cancel_left

lemma InjOn.image_inter {s t u : Set α} (hf : u.InjOn f) (hs : s ⊆ u) (ht : t ⊆ u) :
    f '' (s ∩ t) = f '' s ∩ f '' t := by
  apply Subset.antisymm (image_inter_subset _ _ _)
  intro x ⟨⟨y, ys, hy⟩, ⟨z, zt, hz⟩⟩
  have : y = z := by
    apply hf (hs ys) (ht zt)
    rwa [← hz] at hy
  rw [← this] at zt
  exact ⟨y, ⟨ys, zt⟩, hy⟩
#align set.inj_on.image_inter Set.InjOn.image_inter

theorem _root_.Disjoint.image {s t u : Set α} {f : α → β} (h : Disjoint s t) (hf : u.InjOn f)
    (hs : s ⊆ u) (ht : t ⊆ u) : Disjoint (f '' s) (f '' t) := by
  rw [disjoint_iff_inter_eq_empty] at h ⊢
  rw [← hf.image_inter hs ht, h, image_empty]
#align disjoint.image Disjoint.image

/-! ### Surjectivity on a set -/


/-- `f` is surjective from `a` to `b` if `b` is contained in the image of `a`. -/
def SurjOn (f : α → β) (s : Set α) (t : Set β) : Prop :=
  t ⊆ f '' s
#align set.surj_on Set.SurjOn

theorem SurjOn.subset_range (h : SurjOn f s t) : t ⊆ range f :=
  Subset.trans h <| image_subset_range f s
#align set.surj_on.subset_range Set.SurjOn.subset_range

theorem surjOn_iff_exists_map_subtype :
    SurjOn f s t ↔ ∃ (t' : Set β) (g : s → t'), t ⊆ t' ∧ Surjective g ∧ ∀ x : s, f x = g x :=
  ⟨fun h =>
    ⟨_, (mapsTo_image f s).restrict f s _, h, surjective_mapsTo_image_restrict _ _, fun _ => rfl⟩,
    fun ⟨t', g, htt', hg, hfg⟩ y hy =>
    let ⟨x, hx⟩ := hg ⟨y, htt' hy⟩
    ⟨x, x.2, by rw [hfg, hx, Subtype.coe_mk]⟩⟩
#align set.surj_on_iff_exists_map_subtype Set.surjOn_iff_exists_map_subtype

theorem surjOn_empty (f : α → β) (s : Set α) : SurjOn f s ∅ :=
  empty_subset _
#align set.surj_on_empty Set.surjOn_empty

@[simp] lemma surjOn_singleton : SurjOn f s {b} ↔ b ∈ f '' s := singleton_subset_iff
#align set.surj_on_singleton Set.surjOn_singleton

theorem surjOn_image (f : α → β) (s : Set α) : SurjOn f s (f '' s) :=
  Subset.rfl
#align set.surj_on_image Set.surjOn_image

theorem SurjOn.comap_nonempty (h : SurjOn f s t) (ht : t.Nonempty) : s.Nonempty :=
  (ht.mono h).of_image
#align set.surj_on.comap_nonempty Set.SurjOn.comap_nonempty

theorem SurjOn.congr (h : SurjOn f₁ s t) (H : EqOn f₁ f₂ s) : SurjOn f₂ s t := by
  rwa [SurjOn, ← H.image_eq]
#align set.surj_on.congr Set.SurjOn.congr

theorem EqOn.surjOn_iff (h : EqOn f₁ f₂ s) : SurjOn f₁ s t ↔ SurjOn f₂ s t :=
  ⟨fun H => H.congr h, fun H => H.congr h.symm⟩
#align set.eq_on.surj_on_iff Set.EqOn.surjOn_iff

theorem SurjOn.mono (hs : s₁ ⊆ s₂) (ht : t₁ ⊆ t₂) (hf : SurjOn f s₁ t₂) : SurjOn f s₂ t₁ :=
  Subset.trans ht <| Subset.trans hf <| image_subset _ hs
#align set.surj_on.mono Set.SurjOn.mono

theorem SurjOn.union (h₁ : SurjOn f s t₁) (h₂ : SurjOn f s t₂) : SurjOn f s (t₁ ∪ t₂) := fun _ hx =>
  hx.elim (fun hx => h₁ hx) fun hx => h₂ hx
#align set.surj_on.union Set.SurjOn.union

theorem SurjOn.union_union (h₁ : SurjOn f s₁ t₁) (h₂ : SurjOn f s₂ t₂) :
    SurjOn f (s₁ ∪ s₂) (t₁ ∪ t₂) :=
  (h₁.mono (subset_union_left _ _) (Subset.refl _)).union
    (h₂.mono (subset_union_right _ _) (Subset.refl _))
#align set.surj_on.union_union Set.SurjOn.union_union

theorem SurjOn.inter_inter (h₁ : SurjOn f s₁ t₁) (h₂ : SurjOn f s₂ t₂) (h : InjOn f (s₁ ∪ s₂)) :
    SurjOn f (s₁ ∩ s₂) (t₁ ∩ t₂) := by
  intro y hy
  rcases h₁ hy.1 with ⟨x₁, hx₁, rfl⟩
  rcases h₂ hy.2 with ⟨x₂, hx₂, heq⟩
  obtain rfl : x₁ = x₂ := h (Or.inl hx₁) (Or.inr hx₂) heq.symm
  exact mem_image_of_mem f ⟨hx₁, hx₂⟩
#align set.surj_on.inter_inter Set.SurjOn.inter_inter

theorem SurjOn.inter (h₁ : SurjOn f s₁ t) (h₂ : SurjOn f s₂ t) (h : InjOn f (s₁ ∪ s₂)) :
    SurjOn f (s₁ ∩ s₂) t :=
  inter_self t ▸ h₁.inter_inter h₂ h
#align set.surj_on.inter Set.SurjOn.inter

--porting note: Why does `simp` not call `refl` by itself?
lemma surjOn_id (s : Set α) : SurjOn id s s := by simp [SurjOn, subset_rfl]
#align set.surj_on_id Set.surjOn_id

theorem SurjOn.comp (hg : SurjOn g t p) (hf : SurjOn f s t) : SurjOn (g ∘ f) s p :=
  Subset.trans hg <| Subset.trans (image_subset g hf) <| image_comp g f s ▸ Subset.refl _
#align set.surj_on.comp Set.SurjOn.comp

lemma SurjOn.iterate {f : α → α} {s : Set α} (h : SurjOn f s s) : ∀ n, SurjOn f^[n] s s
  | 0 => surjOn_id _
  | (n + 1) => (h.iterate n).comp h
#align set.surj_on.iterate Set.SurjOn.iterate

lemma SurjOn.comp_left (hf : SurjOn f s t) (g : β → γ) : SurjOn (g ∘ f) s (g '' t) := by
  rw [SurjOn, image_comp g f]; exact image_subset _ hf
#align set.surj_on.comp_left Set.SurjOn.comp_left

lemma SurjOn.comp_right {s : Set β} {t : Set γ} (hf : Surjective f) (hg : SurjOn g s t) :
    SurjOn (g ∘ f) (f ⁻¹' s) t := by
  rwa [SurjOn, image_comp g f, image_preimage_eq _ hf]
#align set.surj_on.comp_right Set.SurjOn.comp_right

lemma surjOn_of_subsingleton' [Subsingleton β] (f : α → β) (h : t.Nonempty → s.Nonempty) :
    SurjOn f s t :=
  fun _ ha ↦ Subsingleton.mem_iff_nonempty.2 $ (h ⟨_, ha⟩).image _
#align set.surj_on_of_subsingleton' Set.surjOn_of_subsingleton'

lemma surjOn_of_subsingleton [Subsingleton α] (f : α → α) (s : Set α) : SurjOn f s s :=
  surjOn_of_subsingleton' _ id
#align set.surj_on_of_subsingleton Set.surjOn_of_subsingleton

theorem surjective_iff_surjOn_univ : Surjective f ↔ SurjOn f univ univ := by
  simp [Surjective, SurjOn, subset_def]
#align set.surjective_iff_surj_on_univ Set.surjective_iff_surjOn_univ

theorem surjOn_iff_surjective : SurjOn f s univ ↔ Surjective (s.restrict f) :=
  ⟨fun H b =>
    let ⟨a, as, e⟩ := @H b trivial
    ⟨⟨a, as⟩, e⟩,
    fun H b _ =>
    let ⟨⟨a, as⟩, e⟩ := H b
    ⟨a, as, e⟩⟩
#align set.surj_on_iff_surjective Set.surjOn_iff_surjective

@[simp]
theorem MapsTo.restrict_surjective_iff (h : MapsTo f s t) :
    Surjective (MapsTo.restrict _ _ _ h) ↔ SurjOn f s t := by
  refine ⟨fun h' b hb ↦ ?_, fun h' ⟨b, hb⟩ ↦ ?_⟩
  · obtain ⟨⟨a, ha⟩, ha'⟩ := h' ⟨b, hb⟩
    replace ha' : f a = b := by simpa [Subtype.ext_iff] using ha'
    rw [← ha']
    exact mem_image_of_mem f ha
  · obtain ⟨a, ha, rfl⟩ := h' hb
    exact ⟨⟨a, ha⟩, rfl⟩

theorem SurjOn.image_eq_of_mapsTo (h₁ : SurjOn f s t) (h₂ : MapsTo f s t) : f '' s = t :=
  eq_of_subset_of_subset h₂.image_subset h₁
#align set.surj_on.image_eq_of_maps_to Set.SurjOn.image_eq_of_mapsTo

theorem image_eq_iff_surjOn_mapsTo : f '' s = t ↔ s.SurjOn f t ∧ s.MapsTo f t := by
  refine' ⟨_, fun h => h.1.image_eq_of_mapsTo h.2⟩
  rintro rfl
  exact ⟨s.surjOn_image f, s.mapsTo_image f⟩
#align set.image_eq_iff_surj_on_maps_to Set.image_eq_iff_surjOn_mapsTo

theorem SurjOn.mapsTo_compl (h : SurjOn f s t) (h' : Injective f) : MapsTo f sᶜ tᶜ :=
  fun _ hs ht =>
  let ⟨_, hx', HEq⟩ := h ht
  hs <| h' HEq ▸ hx'
#align set.surj_on.maps_to_compl Set.SurjOn.mapsTo_compl

theorem MapsTo.surjOn_compl (h : MapsTo f s t) (h' : Surjective f) : SurjOn f sᶜ tᶜ :=
  h'.forall.2 fun _ ht => (mem_image_of_mem _) fun hs => ht (h hs)
#align set.maps_to.surj_on_compl Set.MapsTo.surjOn_compl

theorem EqOn.cancel_right (hf : s.EqOn (g₁ ∘ f) (g₂ ∘ f)) (hf' : s.SurjOn f t) : t.EqOn g₁ g₂ := by
  intro b hb
  obtain ⟨a, ha, rfl⟩ := hf' hb
  exact hf ha
#align set.eq_on.cancel_right Set.EqOn.cancel_right

theorem SurjOn.cancel_right (hf : s.SurjOn f t) (hf' : s.MapsTo f t) :
    s.EqOn (g₁ ∘ f) (g₂ ∘ f) ↔ t.EqOn g₁ g₂ :=
  ⟨fun h => h.cancel_right hf, fun h => h.comp_right hf'⟩
#align set.surj_on.cancel_right Set.SurjOn.cancel_right

theorem eqOn_comp_right_iff : s.EqOn (g₁ ∘ f) (g₂ ∘ f) ↔ (f '' s).EqOn g₁ g₂ :=
  (s.surjOn_image f).cancel_right <| s.mapsTo_image f
#align set.eq_on_comp_right_iff Set.eqOn_comp_right_iff

/-! ### Bijectivity -/


/-- `f` is bijective from `s` to `t` if `f` is injective on `s` and `f '' s = t`. -/
def BijOn (f : α → β) (s : Set α) (t : Set β) : Prop :=
  MapsTo f s t ∧ InjOn f s ∧ SurjOn f s t
#align set.bij_on Set.BijOn

theorem BijOn.mapsTo (h : BijOn f s t) : MapsTo f s t :=
  h.left
#align set.bij_on.maps_to Set.BijOn.mapsTo

theorem BijOn.injOn (h : BijOn f s t) : InjOn f s :=
  h.right.left
#align set.bij_on.inj_on Set.BijOn.injOn

theorem BijOn.surjOn (h : BijOn f s t) : SurjOn f s t :=
  h.right.right
#align set.bij_on.surj_on Set.BijOn.surjOn

theorem BijOn.mk (h₁ : MapsTo f s t) (h₂ : InjOn f s) (h₃ : SurjOn f s t) : BijOn f s t :=
  ⟨h₁, h₂, h₃⟩
#align set.bij_on.mk Set.BijOn.mk

theorem bijOn_empty (f : α → β) : BijOn f ∅ ∅ :=
  ⟨mapsTo_empty f ∅, injOn_empty f, surjOn_empty f ∅⟩
#align set.bij_on_empty Set.bijOn_empty

@[simp] lemma bijOn_singleton : BijOn f {a} {b} ↔ f a = b := by simp [BijOn, eq_comm]
#align set.bij_on_singleton Set.bijOn_singleton

theorem BijOn.inter_mapsTo (h₁ : BijOn f s₁ t₁) (h₂ : MapsTo f s₂ t₂) (h₃ : s₁ ∩ f ⁻¹' t₂ ⊆ s₂) :
    BijOn f (s₁ ∩ s₂) (t₁ ∩ t₂) :=
  ⟨h₁.mapsTo.inter_inter h₂, h₁.injOn.mono <| inter_subset_left _ _, fun _ hy =>
    let ⟨x, hx, hxy⟩ := h₁.surjOn hy.1
    ⟨x, ⟨hx, h₃ ⟨hx, hxy.symm.subst hy.2⟩⟩, hxy⟩⟩
#align set.bij_on.inter_maps_to Set.BijOn.inter_mapsTo

theorem MapsTo.inter_bijOn (h₁ : MapsTo f s₁ t₁) (h₂ : BijOn f s₂ t₂) (h₃ : s₂ ∩ f ⁻¹' t₁ ⊆ s₁) :
    BijOn f (s₁ ∩ s₂) (t₁ ∩ t₂) :=
  inter_comm s₂ s₁ ▸ inter_comm t₂ t₁ ▸ h₂.inter_mapsTo h₁ h₃
#align set.maps_to.inter_bij_on Set.MapsTo.inter_bijOn

theorem BijOn.inter (h₁ : BijOn f s₁ t₁) (h₂ : BijOn f s₂ t₂) (h : InjOn f (s₁ ∪ s₂)) :
    BijOn f (s₁ ∩ s₂) (t₁ ∩ t₂) :=
  ⟨h₁.mapsTo.inter_inter h₂.mapsTo, h₁.injOn.mono <| inter_subset_left _ _,
    h₁.surjOn.inter_inter h₂.surjOn h⟩
#align set.bij_on.inter Set.BijOn.inter

theorem BijOn.union (h₁ : BijOn f s₁ t₁) (h₂ : BijOn f s₂ t₂) (h : InjOn f (s₁ ∪ s₂)) :
    BijOn f (s₁ ∪ s₂) (t₁ ∪ t₂) :=
  ⟨h₁.mapsTo.union_union h₂.mapsTo, h, h₁.surjOn.union_union h₂.surjOn⟩
#align set.bij_on.union Set.BijOn.union

theorem BijOn.subset_range (h : BijOn f s t) : t ⊆ range f :=
  h.surjOn.subset_range
#align set.bij_on.subset_range Set.BijOn.subset_range

theorem InjOn.bijOn_image (h : InjOn f s) : BijOn f s (f '' s) :=
  BijOn.mk (mapsTo_image f s) h (Subset.refl _)
#align set.inj_on.bij_on_image Set.InjOn.bijOn_image

theorem BijOn.congr (h₁ : BijOn f₁ s t) (h : EqOn f₁ f₂ s) : BijOn f₂ s t :=
  BijOn.mk (h₁.mapsTo.congr h) (h₁.injOn.congr h) (h₁.surjOn.congr h)
#align set.bij_on.congr Set.BijOn.congr

theorem EqOn.bijOn_iff (H : EqOn f₁ f₂ s) : BijOn f₁ s t ↔ BijOn f₂ s t :=
  ⟨fun h => h.congr H, fun h => h.congr H.symm⟩
#align set.eq_on.bij_on_iff Set.EqOn.bijOn_iff

theorem BijOn.image_eq (h : BijOn f s t) : f '' s = t :=
  h.surjOn.image_eq_of_mapsTo h.mapsTo
#align set.bij_on.image_eq Set.BijOn.image_eq

lemma bijOn_id (s : Set α) : BijOn id s s := ⟨s.mapsTo_id, s.injOn_id, s.surjOn_id⟩
#align set.bij_on_id Set.bijOn_id

theorem BijOn.comp (hg : BijOn g t p) (hf : BijOn f s t) : BijOn (g ∘ f) s p :=
  BijOn.mk (hg.mapsTo.comp hf.mapsTo) (hg.injOn.comp hf.injOn hf.mapsTo) (hg.surjOn.comp hf.surjOn)
#align set.bij_on.comp Set.BijOn.comp

lemma BijOn.iterate {f : α → α} {s : Set α} (h : BijOn f s s) : ∀ n, BijOn f^[n] s s
  | 0 => s.bijOn_id
  | (n + 1) => (h.iterate n).comp h
#align set.bij_on.iterate Set.BijOn.iterate

lemma bijOn_of_subsingleton' [Subsingleton α] [Subsingleton β] (f : α → β)
    (h : s.Nonempty ↔ t.Nonempty) : BijOn f s t :=
  ⟨mapsTo_of_subsingleton' _ h.1, injOn_of_subsingleton _ _, surjOn_of_subsingleton' _ h.2⟩
#align set.bij_on_of_subsingleton' Set.bijOn_of_subsingleton'

lemma bijOn_of_subsingleton [Subsingleton α] (f : α → α) (s : Set α) : BijOn f s s :=
  bijOn_of_subsingleton' _ Iff.rfl
#align set.bij_on_of_subsingleton Set.bijOn_of_subsingleton

theorem BijOn.bijective (h : BijOn f s t) : Bijective (h.mapsTo.restrict f s t) :=
  ⟨fun x y h' => Subtype.ext <| h.injOn x.2 y.2 <| Subtype.ext_iff.1 h', fun ⟨_, hy⟩ =>
    let ⟨x, hx, hxy⟩ := h.surjOn hy
    ⟨⟨x, hx⟩, Subtype.eq hxy⟩⟩
#align set.bij_on.bijective Set.BijOn.bijective

theorem bijective_iff_bijOn_univ : Bijective f ↔ BijOn f univ univ :=
  Iff.intro
    (fun h =>
      let ⟨inj, surj⟩ := h
      ⟨mapsTo_univ f _, inj.injOn _, Iff.mp surjective_iff_surjOn_univ surj⟩)
    fun h =>
    let ⟨_map, inj, surj⟩ := h
    ⟨Iff.mpr injective_iff_injOn_univ inj, Iff.mpr surjective_iff_surjOn_univ surj⟩
#align set.bijective_iff_bij_on_univ Set.bijective_iff_bijOn_univ

alias ⟨_root_.Function.Bijective.bijOn_univ, _⟩ := bijective_iff_bijOn_univ
#align function.bijective.bij_on_univ Function.Bijective.bijOn_univ

theorem BijOn.compl (hst : BijOn f s t) (hf : Bijective f) : BijOn f sᶜ tᶜ :=
  ⟨hst.surjOn.mapsTo_compl hf.1, hf.1.injOn _, hst.mapsTo.surjOn_compl hf.2⟩
#align set.bij_on.compl Set.BijOn.compl

/-! ### left inverse -/


/-- `g` is a left inverse to `f` on `a` means that `g (f x) = x` for all `x ∈ a`. -/
def LeftInvOn (f' : β → α) (f : α → β) (s : Set α) : Prop :=
  ∀ ⦃x⦄, x ∈ s → f' (f x) = x
#align set.left_inv_on Set.LeftInvOn

theorem LeftInvOn.eqOn (h : LeftInvOn f' f s) : EqOn (f' ∘ f) id s :=
  h
#align set.left_inv_on.eq_on Set.LeftInvOn.eqOn

theorem LeftInvOn.eq (h : LeftInvOn f' f s) {x} (hx : x ∈ s) : f' (f x) = x :=
  h hx
#align set.left_inv_on.eq Set.LeftInvOn.eq

theorem LeftInvOn.congr_left (h₁ : LeftInvOn f₁' f s) {t : Set β} (h₁' : MapsTo f s t)
    (heq : EqOn f₁' f₂' t) : LeftInvOn f₂' f s := fun _ hx => heq (h₁' hx) ▸ h₁ hx
#align set.left_inv_on.congr_left Set.LeftInvOn.congr_left

theorem LeftInvOn.congr_right (h₁ : LeftInvOn f₁' f₁ s) (heq : EqOn f₁ f₂ s) : LeftInvOn f₁' f₂ s :=
  fun _ hx => heq hx ▸ h₁ hx
#align set.left_inv_on.congr_right Set.LeftInvOn.congr_right

theorem LeftInvOn.injOn (h : LeftInvOn f₁' f s) : InjOn f s := fun x₁ h₁ x₂ h₂ heq =>
  calc
    x₁ = f₁' (f x₁) := Eq.symm <| h h₁
    _ = f₁' (f x₂) := congr_arg f₁' heq
    _ = x₂ := h h₂
#align set.left_inv_on.inj_on Set.LeftInvOn.injOn

theorem LeftInvOn.surjOn (h : LeftInvOn f' f s) (hf : MapsTo f s t) : SurjOn f' t s := fun x hx =>
  ⟨f x, hf hx, h hx⟩
#align set.left_inv_on.surj_on Set.LeftInvOn.surjOn

theorem LeftInvOn.mapsTo (h : LeftInvOn f' f s) (hf : SurjOn f s t) :
    MapsTo f' t s := fun y hy => by
  let ⟨x, hs, hx⟩ := hf hy
  rwa [← hx, h hs]
#align set.left_inv_on.maps_to Set.LeftInvOn.mapsTo

lemma leftInvOn_id (s : Set α) : LeftInvOn id id s := fun _ _ ↦ rfl
#align set.left_inv_on_id Set.leftInvOn_id

theorem LeftInvOn.comp (hf' : LeftInvOn f' f s) (hg' : LeftInvOn g' g t) (hf : MapsTo f s t) :
    LeftInvOn (f' ∘ g') (g ∘ f) s := fun x h =>
  calc
    (f' ∘ g') ((g ∘ f) x) = f' (f x) := congr_arg f' (hg' (hf h))
    _ = x := hf' h
#align set.left_inv_on.comp Set.LeftInvOn.comp

theorem LeftInvOn.mono (hf : LeftInvOn f' f s) (ht : s₁ ⊆ s) : LeftInvOn f' f s₁ := fun _ hx =>
  hf (ht hx)
#align set.left_inv_on.mono Set.LeftInvOn.mono

theorem LeftInvOn.image_inter' (hf : LeftInvOn f' f s) : f '' (s₁ ∩ s) = f' ⁻¹' s₁ ∩ f '' s := by
  apply Subset.antisymm
  · rintro _ ⟨x, ⟨h₁, h⟩, rfl⟩
    exact ⟨by rwa [mem_preimage, hf h], mem_image_of_mem _ h⟩
  · rintro _ ⟨h₁, ⟨x, h, rfl⟩⟩
    exact mem_image_of_mem _ ⟨by rwa [← hf h], h⟩
#align set.left_inv_on.image_inter' Set.LeftInvOn.image_inter'

theorem LeftInvOn.image_inter (hf : LeftInvOn f' f s) :
    f '' (s₁ ∩ s) = f' ⁻¹' (s₁ ∩ s) ∩ f '' s := by
  rw [hf.image_inter']
  refine' Subset.antisymm _ (inter_subset_inter_left _ (preimage_mono <| inter_subset_left _ _))
  rintro _ ⟨h₁, x, hx, rfl⟩; exact ⟨⟨h₁, by rwa [hf hx]⟩, mem_image_of_mem _ hx⟩
#align set.left_inv_on.image_inter Set.LeftInvOn.image_inter

theorem LeftInvOn.image_image (hf : LeftInvOn f' f s) : f' '' (f '' s) = s := by
  rw [Set.image_image, image_congr hf, image_id']
#align set.left_inv_on.image_image Set.LeftInvOn.image_image

theorem LeftInvOn.image_image' (hf : LeftInvOn f' f s) (hs : s₁ ⊆ s) : f' '' (f '' s₁) = s₁ :=
  (hf.mono hs).image_image
#align set.left_inv_on.image_image' Set.LeftInvOn.image_image'

/-! ### Right inverse -/


/-- `g` is a right inverse to `f` on `b` if `f (g x) = x` for all `x ∈ b`. -/
@[reducible]
def RightInvOn (f' : β → α) (f : α → β) (t : Set β) : Prop :=
  LeftInvOn f f' t
#align set.right_inv_on Set.RightInvOn

theorem RightInvOn.eqOn (h : RightInvOn f' f t) : EqOn (f ∘ f') id t :=
  h
#align set.right_inv_on.eq_on Set.RightInvOn.eqOn

theorem RightInvOn.eq (h : RightInvOn f' f t) {y} (hy : y ∈ t) : f (f' y) = y :=
  h hy
#align set.right_inv_on.eq Set.RightInvOn.eq

theorem LeftInvOn.rightInvOn_image (h : LeftInvOn f' f s) : RightInvOn f' f (f '' s) :=
  fun _y ⟨_x, hx, heq⟩ => heq ▸ (congr_arg f <| h.eq hx)
#align set.left_inv_on.right_inv_on_image Set.LeftInvOn.rightInvOn_image

theorem RightInvOn.congr_left (h₁ : RightInvOn f₁' f t) (heq : EqOn f₁' f₂' t) :
    RightInvOn f₂' f t :=
  h₁.congr_right heq
#align set.right_inv_on.congr_left Set.RightInvOn.congr_left

theorem RightInvOn.congr_right (h₁ : RightInvOn f' f₁ t) (hg : MapsTo f' t s) (heq : EqOn f₁ f₂ s) :
    RightInvOn f' f₂ t :=
  LeftInvOn.congr_left h₁ hg heq
#align set.right_inv_on.congr_right Set.RightInvOn.congr_right

theorem RightInvOn.surjOn (hf : RightInvOn f' f t) (hf' : MapsTo f' t s) : SurjOn f s t :=
  LeftInvOn.surjOn hf hf'
#align set.right_inv_on.surj_on Set.RightInvOn.surjOn

theorem RightInvOn.mapsTo (h : RightInvOn f' f t) (hf : SurjOn f' t s) : MapsTo f s t :=
  LeftInvOn.mapsTo h hf
#align set.right_inv_on.maps_to Set.RightInvOn.mapsTo

lemma rightInvOn_id (s : Set α) : RightInvOn id id s := fun _ _ ↦ rfl
#align set.right_inv_on_id Set.rightInvOn_id

theorem RightInvOn.comp (hf : RightInvOn f' f t) (hg : RightInvOn g' g p) (g'pt : MapsTo g' p t) :
    RightInvOn (f' ∘ g') (g ∘ f) p :=
  LeftInvOn.comp hg hf g'pt
#align set.right_inv_on.comp Set.RightInvOn.comp

theorem RightInvOn.mono (hf : RightInvOn f' f t) (ht : t₁ ⊆ t) : RightInvOn f' f t₁ :=
  LeftInvOn.mono hf ht
#align set.right_inv_on.mono Set.RightInvOn.mono

theorem InjOn.rightInvOn_of_leftInvOn (hf : InjOn f s) (hf' : LeftInvOn f f' t)
    (h₁ : MapsTo f s t) (h₂ : MapsTo f' t s) : RightInvOn f f' s := fun _ h =>
  hf (h₂ <| h₁ h) h (hf' (h₁ h))
#align set.inj_on.right_inv_on_of_left_inv_on Set.InjOn.rightInvOn_of_leftInvOn

theorem eqOn_of_leftInvOn_of_rightInvOn (h₁ : LeftInvOn f₁' f s) (h₂ : RightInvOn f₂' f t)
    (h : MapsTo f₂' t s) : EqOn f₁' f₂' t := fun y hy =>
  calc
    f₁' y = (f₁' ∘ f ∘ f₂') y := congr_arg f₁' (h₂ hy).symm
    _ = f₂' y := h₁ (h hy)
#align set.eq_on_of_left_inv_on_of_right_inv_on Set.eqOn_of_leftInvOn_of_rightInvOn

theorem SurjOn.leftInvOn_of_rightInvOn (hf : SurjOn f s t) (hf' : RightInvOn f f' s) :
    LeftInvOn f f' t := fun y hy => by
  let ⟨x, hx, heq⟩ := hf hy
  rw [← heq, hf' hx]
#align set.surj_on.left_inv_on_of_right_inv_on Set.SurjOn.leftInvOn_of_rightInvOn

/-! ### Two-side inverses -/


/-- `g` is an inverse to `f` viewed as a map from `a` to `b` -/
def InvOn (g : β → α) (f : α → β) (s : Set α) (t : Set β) : Prop :=
  LeftInvOn g f s ∧ RightInvOn g f t
#align set.inv_on Set.InvOn

lemma invOn_id (s : Set α) : InvOn id id s s := ⟨s.leftInvOn_id, s.rightInvOn_id⟩
#align set.inv_on_id Set.invOn_id

lemma InvOn.comp (hf : InvOn f' f s t) (hg : InvOn g' g t p) (fst : MapsTo f s t)
    (g'pt : MapsTo g' p t) :
    InvOn (f' ∘ g') (g ∘ f) s p :=
  ⟨hf.1.comp hg.1 fst, hf.2.comp hg.2 g'pt⟩
#align set.inv_on.comp Set.InvOn.comp

@[symm]
theorem InvOn.symm (h : InvOn f' f s t) : InvOn f f' t s :=
  ⟨h.right, h.left⟩
#align set.inv_on.symm Set.InvOn.symm

theorem InvOn.mono (h : InvOn f' f s t) (hs : s₁ ⊆ s) (ht : t₁ ⊆ t) : InvOn f' f s₁ t₁ :=
  ⟨h.1.mono hs, h.2.mono ht⟩
#align set.inv_on.mono Set.InvOn.mono

/-- If functions `f'` and `f` are inverse on `s` and `t`, `f` maps `s` into `t`, and `f'` maps `t`
into `s`, then `f` is a bijection between `s` and `t`. The `mapsTo` arguments can be deduced from
`surjOn` statements using `LeftInvOn.mapsTo` and `RightInvOn.mapsTo`. -/
theorem InvOn.bijOn (h : InvOn f' f s t) (hf : MapsTo f s t) (hf' : MapsTo f' t s) : BijOn f s t :=
  ⟨hf, h.left.injOn, h.right.surjOn hf'⟩
#align set.inv_on.bij_on Set.InvOn.bijOn

end Set

/-! ### `invFunOn` is a left/right inverse -/


namespace Function

variable [Nonempty α] {s : Set α} {f : α → β} {a : α} {b : β}

attribute [local instance] Classical.propDecidable

/-- Construct the inverse for a function `f` on domain `s`. This function is a right inverse of `f`
on `f '' s`. For a computable version, see `Function.Injective.inv_of_mem_range`. -/
noncomputable def invFunOn (f : α → β) (s : Set α) (b : β) : α :=
  if h : ∃ a, a ∈ s ∧ f a = b then Classical.choose h else Classical.choice ‹Nonempty α›
#align function.inv_fun_on Function.invFunOn

theorem invFunOn_pos (h : ∃ a ∈ s, f a = b) : invFunOn f s b ∈ s ∧ f (invFunOn f s b) = b := by
  rw [invFunOn, dif_pos h]
  exact Classical.choose_spec h
#align function.inv_fun_on_pos Function.invFunOn_pos

theorem invFunOn_mem (h : ∃ a ∈ s, f a = b) : invFunOn f s b ∈ s :=
  (invFunOn_pos h).left
#align function.inv_fun_on_mem Function.invFunOn_mem

theorem invFunOn_eq (h : ∃ a ∈ s, f a = b) : f (invFunOn f s b) = b :=
  (invFunOn_pos h).right
#align function.inv_fun_on_eq Function.invFunOn_eq

theorem invFunOn_neg (h : ¬∃ a ∈ s, f a = b) : invFunOn f s b = Classical.choice ‹Nonempty α› :=
  by rw [invFunOn, dif_neg h]
#align function.inv_fun_on_neg Function.invFunOn_neg

@[simp]
theorem invFunOn_apply_mem (h : a ∈ s) : invFunOn f s (f a) ∈ s :=
  invFunOn_mem ⟨a, h, rfl⟩
#align function.inv_fun_on_apply_mem Function.invFunOn_apply_mem

theorem invFunOn_apply_eq (h : a ∈ s) : f (invFunOn f s (f a)) = f a :=
  invFunOn_eq ⟨a, h, rfl⟩
#align function.inv_fun_on_apply_eq Function.invFunOn_apply_eq

end Function

open Function

namespace Set

variable {s s₁ s₂ : Set α} {t : Set β} {f : α → β}

theorem InjOn.leftInvOn_invFunOn [Nonempty α] (h : InjOn f s) : LeftInvOn (invFunOn f s) f s :=
  fun _a ha => h (invFunOn_apply_mem ha) ha (invFunOn_apply_eq ha)
#align set.inj_on.left_inv_on_inv_fun_on Set.InjOn.leftInvOn_invFunOn

theorem InjOn.invFunOn_image [Nonempty α] (h : InjOn f s₂) (ht : s₁ ⊆ s₂) :
    invFunOn f s₂ '' (f '' s₁) = s₁ :=
  h.leftInvOn_invFunOn.image_image' ht
#align set.inj_on.inv_fun_on_image Set.InjOn.invFunOn_image

theorem _root_.Function.leftInvOn_invFunOn_of_subset_image_image [Nonempty α]
    (h : s ⊆ (invFunOn f s) '' (f '' s)) : LeftInvOn (invFunOn f s) f s :=
  fun x hx ↦ by
    obtain ⟨-, ⟨x, hx', rfl⟩, rfl⟩ := h hx
    rw [invFunOn_apply_eq (f := f) hx']

theorem injOn_iff_invFunOn_image_image_eq_self [Nonempty α] :
    InjOn f s ↔ (invFunOn f s) '' (f '' s) = s :=
  ⟨fun h ↦ h.invFunOn_image Subset.rfl, fun h ↦
    (Function.leftInvOn_invFunOn_of_subset_image_image h.symm.subset).injOn⟩

theorem _root_.Function.invFunOn_injOn_image [Nonempty α] (f : α → β) (s : Set α) :
    Set.InjOn (invFunOn f s) (f '' s) := by
  rintro _ ⟨x, hx, rfl⟩ _ ⟨x', hx', rfl⟩ he
  rw [←invFunOn_apply_eq (f := f) hx, he, invFunOn_apply_eq (f := f) hx']

theorem _root_.Function.invFunOn_image_image_subset [Nonempty α] (f : α → β) (s : Set α) :
    (invFunOn f s) '' (f '' s) ⊆ s := by
  rintro _ ⟨_, ⟨x,hx,rfl⟩, rfl⟩; exact invFunOn_apply_mem hx

theorem SurjOn.rightInvOn_invFunOn [Nonempty α] (h : SurjOn f s t) :
    RightInvOn (invFunOn f s) f t := fun _y hy => invFunOn_eq <| h hy
#align set.surj_on.right_inv_on_inv_fun_on Set.SurjOn.rightInvOn_invFunOn

theorem BijOn.invOn_invFunOn [Nonempty α] (h : BijOn f s t) : InvOn (invFunOn f s) f s t :=
  ⟨h.injOn.leftInvOn_invFunOn, h.surjOn.rightInvOn_invFunOn⟩
#align set.bij_on.inv_on_inv_fun_on Set.BijOn.invOn_invFunOn

theorem SurjOn.invOn_invFunOn [Nonempty α] (h : SurjOn f s t) :
    InvOn (invFunOn f s) f (invFunOn f s '' t) t := by
  refine' ⟨_, h.rightInvOn_invFunOn⟩
  rintro _ ⟨y, hy, rfl⟩
  rw [h.rightInvOn_invFunOn hy]
#align set.surj_on.inv_on_inv_fun_on Set.SurjOn.invOn_invFunOn

theorem SurjOn.mapsTo_invFunOn [Nonempty α] (h : SurjOn f s t) : MapsTo (invFunOn f s) t s :=
  fun _y hy => mem_preimage.2 <| invFunOn_mem <| h hy
#align set.surj_on.maps_to_inv_fun_on Set.SurjOn.mapsTo_invFunOn

theorem SurjOn.bijOn_subset [Nonempty α] (h : SurjOn f s t) : BijOn f (invFunOn f s '' t) t := by
  refine' h.invOn_invFunOn.bijOn _ (mapsTo_image _ _)
  rintro _ ⟨y, hy, rfl⟩
  rwa [h.rightInvOn_invFunOn hy]
#align set.surj_on.bij_on_subset Set.SurjOn.bijOn_subset

theorem surjOn_iff_exists_bijOn_subset : SurjOn f s t ↔ ∃ s' ⊆ s, BijOn f s' t := by
  constructor
  · rcases eq_empty_or_nonempty t with (rfl | ht)
    · exact fun _ => ⟨∅, empty_subset _, bijOn_empty f⟩
    · intro h
      haveI : Nonempty α := ⟨Classical.choose (h.comap_nonempty ht)⟩
      exact ⟨_, h.mapsTo_invFunOn.image_subset, h.bijOn_subset⟩
  · rintro ⟨s', hs', hfs'⟩
    exact hfs'.surjOn.mono hs' (Subset.refl _)
#align set.surj_on_iff_exists_bij_on_subset Set.surjOn_iff_exists_bijOn_subset

alias ⟨SurjOn.exists_bijOn_subset, _⟩ := Set.surjOn_iff_exists_bijOn_subset

variable (f s)

lemma exists_subset_bijOn : ∃ s' ⊆ s, BijOn f s' (f '' s) :=
  surjOn_iff_exists_bijOn_subset.mp (surjOn_image f s)

lemma exists_image_eq_and_injOn : ∃ u, f '' u =  f '' s ∧ InjOn f u :=
  let ⟨u, _, hfu⟩ := exists_subset_bijOn s f
  ⟨u, hfu.image_eq, hfu.injOn⟩

variable {f s}

lemma exists_image_eq_injOn_of_subset_range (ht : t ⊆ range f) :
    ∃ s, f '' s = t ∧ InjOn f s :=
  image_preimage_eq_of_subset ht ▸ exists_image_eq_and_injOn _ _

theorem preimage_invFun_of_mem [n : Nonempty α] {f : α → β} (hf : Injective f) {s : Set α}
    (h : Classical.choice n ∈ s) : invFun f ⁻¹' s = f '' s ∪ (range f)ᶜ := by
  ext x
  rcases em (x ∈ range f) with (⟨a, rfl⟩ | hx)
  · simp only [mem_preimage, mem_union, mem_compl_iff, mem_range_self, not_true, or_false,
      leftInverse_invFun hf _, hf.mem_set_image]
  · simp only [mem_preimage, invFun_neg hx, h, hx, mem_union, mem_compl_iff, not_false_iff, or_true]
#align set.preimage_inv_fun_of_mem Set.preimage_invFun_of_mem

theorem preimage_invFun_of_not_mem [n : Nonempty α] {f : α → β} (hf : Injective f) {s : Set α}
    (h : Classical.choice n ∉ s) : invFun f ⁻¹' s = f '' s := by
  ext x
  rcases em (x ∈ range f) with (⟨a, rfl⟩ | hx)
  · rw [mem_preimage, leftInverse_invFun hf, hf.mem_set_image]
  · have : x ∉ f '' s := fun h' => hx (image_subset_range _ _ h')
    simp only [mem_preimage, invFun_neg hx, h, this]
#align set.preimage_inv_fun_of_not_mem Set.preimage_invFun_of_not_mem

lemma BijOn.symm {g : β → α} (h : InvOn f g t s) (hf : BijOn f s t) : BijOn g t s :=
  ⟨h.2.mapsTo hf.surjOn, h.1.injOn, h.2.surjOn hf.mapsTo⟩
#align set.bij_on.symm Set.BijOn.symm

lemma bijOn_comm {g : β → α} (h : InvOn f g t s) : BijOn f s t ↔ BijOn g t s :=
  ⟨BijOn.symm h, BijOn.symm h.symm⟩
#align set.bij_on_comm Set.bijOn_comm

end Set

/-! ### Monotone -/


namespace Monotone

variable [Preorder α] [Preorder β] {f : α → β}

protected theorem restrict (h : Monotone f) (s : Set α) : Monotone (s.restrict f) := fun _ _ hxy =>
  h hxy
#align monotone.restrict Monotone.restrict

protected theorem codRestrict (h : Monotone f) {s : Set β} (hs : ∀ x, f x ∈ s) :
    Monotone (s.codRestrict f hs) :=
  h
#align monotone.cod_restrict Monotone.codRestrict

protected theorem rangeFactorization (h : Monotone f) : Monotone (Set.rangeFactorization f) :=
  h
#align monotone.range_factorization Monotone.rangeFactorization

end Monotone

/-! ### Piecewise defined function -/


namespace Set

variable {δ : α → Sort*} (s : Set α) (f g : ∀ i, δ i)

@[simp]
theorem piecewiseMem_empty (f : ∀ i ∈ ∅, δ i) (g : ∀ i ∉ ∅, δ i) :
    piecewiseMem ∅ f g = (g · (not_mem_empty _)) :=
  rfl

@[simp]
theorem piecewiseMem_univ (f : ∀ i ∈ Set.univ, δ i) (g : ∀ i ∉ Set.univ, δ i) :
    piecewiseMem Set.univ f g = (f · (mem_univ _)) :=
  rfl

@[simp]
theorem piecewise_empty : piecewise ∅ f g = g :=
  rfl
#align set.piecewise_empty Set.piecewise_empty

@[simp]
theorem piecewise_univ : piecewise Set.univ f g = f :=
  rfl
#align set.piecewise_univ Set.piecewise_univ

--@[simp] -- Porting note: simpNF linter complains
theorem piecewise_insert_self {j : α} [∀ i, Decidable (i ∈ insert j s)] :
    (insert j s).piecewise f g j = f j := by simp [piecewise, piecewiseMem]
#align set.piecewise_insert_self Set.piecewise_insert_self

variable [∀ j, Decidable (j ∈ s)]

instance Compl.decidableMem (j : α) : Decidable (j ∈ sᶜ) :=
  instDecidableNot
#align set.compl.decidable_mem Set.Compl.decidableMem

theorem piecewise_insert [DecidableEq α] (j : α) [∀ i, Decidable (i ∈ insert j s)] :
    (insert j s).piecewise f g = Function.update (s.piecewise f g) j (f j) := by
<<<<<<< HEAD
  simp only [piecewise, piecewiseMem, mem_insert_iff]
=======
  simp (config := { unfoldPartialApp := true }) only [piecewise, mem_insert_iff]
>>>>>>> 5be6ac52
  ext i
  by_cases h : i = j
  · rw [h]
    simp
  · by_cases h' : i ∈ s <;> simp [h, h']
#align set.piecewise_insert Set.piecewise_insert

@[simp]
theorem piecewise_eq_of_mem {i : α} (hi : i ∈ s) : s.piecewise f g i = f i :=
  if_pos hi
#align set.piecewise_eq_of_mem Set.piecewise_eq_of_mem

@[simp]
theorem piecewise_eq_of_not_mem {i : α} (hi : i ∉ s) : s.piecewise f g i = g i :=
  if_neg hi
#align set.piecewise_eq_of_not_mem Set.piecewise_eq_of_not_mem

theorem piecewise_singleton (x : α) [∀ y, Decidable (y ∈ ({x} : Set α))] [DecidableEq α]
    (f g : α → β) : piecewise {x} f g = Function.update g x (f x) := by
  ext y
  by_cases hy : y = x
  · subst y
    simp
  · simp [hy]
#align set.piecewise_singleton Set.piecewise_singleton

theorem piecewise_eqOn (f g : α → β) : EqOn (s.piecewise f g) f s := fun _ =>
  piecewise_eq_of_mem _ _ _
#align set.piecewise_eq_on Set.piecewise_eqOn

theorem piecewise_eqOn_compl (f g : α → β) : EqOn (s.piecewise f g) g sᶜ := fun _ =>
  piecewise_eq_of_not_mem _ _ _
#align set.piecewise_eq_on_compl Set.piecewise_eqOn_compl

theorem piecewise_le {δ : α → Type*} [∀ i, Preorder (δ i)] {s : Set α} [∀ j, Decidable (j ∈ s)]
    {f₁ f₂ g : ∀ i, δ i} (h₁ : ∀ i ∈ s, f₁ i ≤ g i) (h₂ : ∀ (i) (_ : i ∉ s), f₂ i ≤ g i) :
    s.piecewise f₁ f₂ ≤ g := fun i => if h : i ∈ s then by simp [*] else by simp [*]
#align set.piecewise_le Set.piecewise_le

theorem le_piecewise {δ : α → Type*} [∀ i, Preorder (δ i)] {s : Set α} [∀ j, Decidable (j ∈ s)]
    {f₁ f₂ g : ∀ i, δ i} (h₁ : ∀ i ∈ s, g i ≤ f₁ i) (h₂ : ∀ (i) (_ : i ∉ s), g i ≤ f₂ i) :
    g ≤ s.piecewise f₁ f₂ :=
  @piecewise_le α (fun i => (δ i)ᵒᵈ) _ s _ _ _ _ h₁ h₂
#align set.le_piecewise Set.le_piecewise

theorem piecewise_le_piecewise {δ : α → Type*} [∀ i, Preorder (δ i)] {s : Set α}
    [∀ j, Decidable (j ∈ s)] {f₁ f₂ g₁ g₂ : ∀ i, δ i} (h₁ : ∀ i ∈ s, f₁ i ≤ g₁ i)
    (h₂ : ∀ (i) (_ : i ∉ s), f₂ i ≤ g₂ i) : s.piecewise f₁ f₂ ≤ s.piecewise g₁ g₂ := by
  apply piecewise_le <;> intros <;> simp [*]
#align set.piecewise_le_piecewise Set.piecewise_le_piecewise

@[simp]
theorem piecewise_insert_of_ne {i j : α} (h : i ≠ j) [∀ i, Decidable (i ∈ insert j s)] :
    (insert j s).piecewise f g i = s.piecewise f g i := by
  simp [piecewise, piecewiseMem, h]
#align set.piecewise_insert_of_ne Set.piecewise_insert_of_ne

@[simp]
theorem piecewise_compl [∀ i, Decidable (i ∈ sᶜ)] : sᶜ.piecewise f g = s.piecewise g f :=
  funext fun x => if hx : x ∈ s then by simp [hx] else by simp [hx]
#align set.piecewise_compl Set.piecewise_compl

@[simp]
theorem piecewise_range_comp {ι : Sort*} (f : ι → α) [∀ j, Decidable (j ∈ range f)]
    (g₁ g₂ : α → β) : (range f).piecewise g₁ g₂ ∘ f = g₁ ∘ f :=
  (piecewise_eqOn ..).comp_eq
#align set.piecewise_range_comp Set.piecewise_range_comp

theorem MapsTo.piecewise_ite {s s₁ s₂ : Set α} {t t₁ t₂ : Set β} {f₁ f₂ : α → β}
    [∀ i, Decidable (i ∈ s)] (h₁ : MapsTo f₁ (s₁ ∩ s) (t₁ ∩ t))
    (h₂ : MapsTo f₂ (s₂ ∩ sᶜ) (t₂ ∩ tᶜ)) :
    MapsTo (s.piecewise f₁ f₂) (s.ite s₁ s₂) (t.ite t₁ t₂) := by
  refine' (h₁.congr _).union_union (h₂.congr _)
  exacts [(piecewise_eqOn s f₁ f₂).symm.mono (inter_subset_right _ _),
    (piecewise_eqOn_compl s f₁ f₂).symm.mono (inter_subset_right _ _)]
#align set.maps_to.piecewise_ite Set.MapsTo.piecewise_ite

theorem eqOn_piecewise {f f' g : α → β} {t} :
    EqOn (s.piecewise f f') g t ↔ EqOn f g (t ∩ s) ∧ EqOn f' g (t ∩ sᶜ) := by
  simp only [EqOn, ← forall_and]
  refine' forall_congr' fun a => _; by_cases a ∈ s <;> simp [*]
#align set.eq_on_piecewise Set.eqOn_piecewise

theorem EqOn.piecewise_ite' {f f' g : α → β} {t t'} (h : EqOn f g (t ∩ s))
    (h' : EqOn f' g (t' ∩ sᶜ)) : EqOn (s.piecewise f f') g (s.ite t t') := by
  simp [eqOn_piecewise, *]
#align set.eq_on.piecewise_ite' Set.EqOn.piecewise_ite'

theorem EqOn.piecewise_ite {f f' g : α → β} {t t'} (h : EqOn f g t) (h' : EqOn f' g t') :
    EqOn (s.piecewise f f') g (s.ite t t') :=
  (h.mono (inter_subset_left _ _)).piecewise_ite' s (h'.mono (inter_subset_left _ _))
#align set.eq_on.piecewise_ite Set.EqOn.piecewise_ite

theorem piecewise_preimage (f g : α → β) (t) : s.piecewise f g ⁻¹' t = s.ite (f ⁻¹' t) (g ⁻¹' t) :=
  ext fun x => by by_cases x ∈ s <;> simp [*, Set.ite]
#align set.piecewise_preimage Set.piecewise_preimage

theorem apply_piecewise {δ' : α → Sort*} (h : ∀ i, δ i → δ' i) {x : α} :
    h x (s.piecewise f g x) = s.piecewise (fun x => h x (f x)) (fun x => h x (g x)) x := by
  by_cases hx : x ∈ s <;> simp [hx]
#align set.apply_piecewise Set.apply_piecewise

theorem apply_piecewise₂ {δ' δ'' : α → Sort*} (f' g' : ∀ i, δ' i) (h : ∀ i, δ i → δ' i → δ'' i)
    {x : α} :
    h x (s.piecewise f g x) (s.piecewise f' g' x) =
      s.piecewise (fun x => h x (f x) (f' x)) (fun x => h x (g x) (g' x)) x :=
  by by_cases hx : x ∈ s <;> simp [hx]
#align set.apply_piecewise₂ Set.apply_piecewise₂

theorem piecewise_op {δ' : α → Sort*} (h : ∀ i, δ i → δ' i) :
    (s.piecewise (fun x => h x (f x)) fun x => h x (g x)) = fun x => h x (s.piecewise f g x) :=
  funext fun _ => (apply_piecewise _ _ _ _).symm
#align set.piecewise_op Set.piecewise_op

theorem piecewise_op₂ {δ' δ'' : α → Sort*} (f' g' : ∀ i, δ' i) (h : ∀ i, δ i → δ' i → δ'' i) :
    (s.piecewise (fun x => h x (f x) (f' x)) fun x => h x (g x) (g' x)) = fun x =>
      h x (s.piecewise f g x) (s.piecewise f' g' x) :=
  funext fun _ => (apply_piecewise₂ _ _ _ _ _ _).symm
#align set.piecewise_op₂ Set.piecewise_op₂

@[simp]
theorem piecewise_same : s.piecewise f f = f := by
  ext x
  by_cases hx : x ∈ s <;> simp [hx]
#align set.piecewise_same Set.piecewise_same

theorem range_piecewise (f g : α → β) : range (s.piecewise f g) = f '' s ∪ g '' sᶜ := by
  ext y; constructor
  · rintro ⟨x, rfl⟩
    by_cases h : x ∈ s <;> [left; right] <;> use x <;> simp [h]
  · rintro (⟨x, hx, rfl⟩ | ⟨x, hx, rfl⟩) <;> use x <;> simp_all
#align set.range_piecewise Set.range_piecewise


theorem injective_piecewise_iff {f g : α → β} :
    Injective (s.piecewise f g) ↔
      InjOn f s ∧ InjOn g sᶜ ∧ ∀ x ∈ s, ∀ (y) (_ : y ∉ s), f x ≠ g y := by
  rw [injective_iff_injOn_univ, ← union_compl_self s, injOn_union (@disjoint_compl_right _ _ s),
    (piecewise_eqOn s f g).injOn_iff, (piecewise_eqOn_compl s f g).injOn_iff]
  refine' and_congr Iff.rfl (and_congr Iff.rfl <| forall₄_congr fun x hx y hy => _)
  rw [piecewise_eq_of_mem s f g hx, piecewise_eq_of_not_mem s f g hy]
#align set.injective_piecewise_iff Set.injective_piecewise_iff

theorem piecewise_mem_pi {δ : α → Type*} {t : Set α} {t' : ∀ i, Set (δ i)} {f g} (hf : f ∈ pi t t')
    (hg : g ∈ pi t t') : s.piecewise f g ∈ pi t t' := by
  intro i ht
  by_cases hs : i ∈ s <;> simp [hf i ht, hg i ht, hs]
#align set.piecewise_mem_pi Set.piecewise_mem_pi

@[simp]
theorem pi_piecewise {ι : Type*} {α : ι → Type*} (s s' : Set ι) (t t' : ∀ i, Set (α i))
    [∀ x, Decidable (x ∈ s')] : pi s (s'.piecewise t t') = pi (s ∩ s') t ∩ pi (s \ s') t' :=
  pi_if _ _ _
#align set.pi_piecewise Set.pi_piecewise

-- porting note: new lemma
theorem univ_pi_piecewise {ι : Type*} {α : ι → Type*} (s : Set ι) (t t' : ∀ i, Set (α i))
    [∀ x, Decidable (x ∈ s)] : pi univ (s.piecewise t t') = pi s t ∩ pi sᶜ t' := by
  simp [compl_eq_univ_diff]

theorem univ_pi_piecewise_univ {ι : Type*} {α : ι → Type*} (s : Set ι) (t : ∀ i, Set (α i))
    [∀ x, Decidable (x ∈ s)] : pi univ (s.piecewise t fun _ => univ) = pi s t := by simp
#align set.univ_pi_piecewise Set.univ_pi_piecewise_univ

end Set

open Set

theorem StrictMonoOn.injOn [LinearOrder α] [Preorder β] {f : α → β} {s : Set α}
    (H : StrictMonoOn f s) : s.InjOn f := fun x hx y hy hxy =>
  show Ordering.eq.Compares x y from (H.compares hx hy).1 hxy
#align strict_mono_on.inj_on StrictMonoOn.injOn

theorem StrictAntiOn.injOn [LinearOrder α] [Preorder β] {f : α → β} {s : Set α}
    (H : StrictAntiOn f s) : s.InjOn f :=
  @StrictMonoOn.injOn α βᵒᵈ _ _ f s H
#align strict_anti_on.inj_on StrictAntiOn.injOn

theorem StrictMonoOn.comp [Preorder α] [Preorder β] [Preorder γ] {g : β → γ} {f : α → β} {s : Set α}
    {t : Set β} (hg : StrictMonoOn g t) (hf : StrictMonoOn f s) (hs : Set.MapsTo f s t) :
    StrictMonoOn (g ∘ f) s := fun _x hx _y hy hxy => hg (hs hx) (hs hy) <| hf hx hy hxy
#align strict_mono_on.comp StrictMonoOn.comp

theorem StrictMonoOn.comp_strictAntiOn [Preorder α] [Preorder β] [Preorder γ] {g : β → γ}
    {f : α → β} {s : Set α} {t : Set β} (hg : StrictMonoOn g t) (hf : StrictAntiOn f s)
    (hs : Set.MapsTo f s t) : StrictAntiOn (g ∘ f) s := fun _x hx _y hy hxy =>
  hg (hs hy) (hs hx) <| hf hx hy hxy
#align strict_mono_on.comp_strict_anti_on StrictMonoOn.comp_strictAntiOn

theorem StrictAntiOn.comp [Preorder α] [Preorder β] [Preorder γ] {g : β → γ} {f : α → β} {s : Set α}
    {t : Set β} (hg : StrictAntiOn g t) (hf : StrictAntiOn f s) (hs : Set.MapsTo f s t) :
    StrictMonoOn (g ∘ f) s := fun _x hx _y hy hxy => hg (hs hy) (hs hx) <| hf hx hy hxy
#align strict_anti_on.comp StrictAntiOn.comp

theorem StrictAntiOn.comp_strictMonoOn [Preorder α] [Preorder β] [Preorder γ] {g : β → γ}
    {f : α → β} {s : Set α} {t : Set β} (hg : StrictAntiOn g t) (hf : StrictMonoOn f s)
    (hs : Set.MapsTo f s t) : StrictAntiOn (g ∘ f) s := fun _x hx _y hy hxy =>
  hg (hs hx) (hs hy) <| hf hx hy hxy
#align strict_anti_on.comp_strict_mono_on StrictAntiOn.comp_strictMonoOn

@[simp]
theorem strictMono_restrict [Preorder α] [Preorder β] {f : α → β} {s : Set α} :
    StrictMono (s.restrict f) ↔ StrictMonoOn f s := by simp [Set.restrict, StrictMono, StrictMonoOn]
#align strict_mono_restrict strictMono_restrict

alias ⟨_root_.StrictMono.of_restrict, _root_.StrictMonoOn.restrict⟩ := strictMono_restrict
#align strict_mono.of_restrict StrictMono.of_restrict
#align strict_mono_on.restrict StrictMonoOn.restrict

theorem StrictMono.codRestrict [Preorder α] [Preorder β] {f : α → β} (hf : StrictMono f)
    {s : Set β} (hs : ∀ x, f x ∈ s) : StrictMono (Set.codRestrict f s hs) :=
  hf
#align strict_mono.cod_restrict StrictMono.codRestrict

namespace Function

open Set

variable {fa : α → α} {fb : β → β} {f : α → β} {g : β → γ} {s t : Set α}

theorem Injective.comp_injOn (hg : Injective g) (hf : s.InjOn f) : s.InjOn (g ∘ f) :=
  (hg.injOn univ).comp hf (mapsTo_univ _ _)
#align function.injective.comp_inj_on Function.Injective.comp_injOn

theorem Surjective.surjOn (hf : Surjective f) (s : Set β) : SurjOn f univ s :=
  (surjective_iff_surjOn_univ.1 hf).mono (Subset.refl _) (subset_univ _)
#align function.surjective.surj_on Function.Surjective.surjOn

theorem LeftInverse.leftInvOn {g : β → α} (h : LeftInverse f g) (s : Set β) : LeftInvOn f g s :=
  fun x _ => h x
#align function.left_inverse.left_inv_on Function.LeftInverse.leftInvOn

theorem RightInverse.rightInvOn {g : β → α} (h : RightInverse f g) (s : Set α) :
    RightInvOn f g s := fun x _ => h x
#align function.right_inverse.right_inv_on Function.RightInverse.rightInvOn

theorem LeftInverse.rightInvOn_range {g : β → α} (h : LeftInverse f g) :
    RightInvOn f g (range g) :=
  forall_range_iff.2 fun i => congr_arg g (h i)
#align function.left_inverse.right_inv_on_range Function.LeftInverse.rightInvOn_range

namespace Semiconj

theorem mapsTo_image (h : Semiconj f fa fb) (ha : MapsTo fa s t) : MapsTo fb (f '' s) (f '' t) :=
  fun _y ⟨x, hx, hy⟩ => hy ▸ ⟨fa x, ha hx, h x⟩
#align function.semiconj.maps_to_image Function.Semiconj.mapsTo_image

theorem mapsTo_range (h : Semiconj f fa fb) : MapsTo fb (range f) (range f) := fun _y ⟨x, hy⟩ =>
  hy ▸ ⟨fa x, h x⟩
#align function.semiconj.maps_to_range Function.Semiconj.mapsTo_range

theorem surjOn_image (h : Semiconj f fa fb) (ha : SurjOn fa s t) : SurjOn fb (f '' s) (f '' t) := by
  rintro y ⟨x, hxt, rfl⟩
  rcases ha hxt with ⟨x, hxs, rfl⟩
  rw [h x]
  exact mem_image_of_mem _ (mem_image_of_mem _ hxs)
#align function.semiconj.surj_on_image Function.Semiconj.surjOn_image

theorem surjOn_range (h : Semiconj f fa fb) (ha : Surjective fa) :
    SurjOn fb (range f) (range f) := by
  rw [← image_univ]
  exact h.surjOn_image (ha.surjOn univ)
#align function.semiconj.surj_on_range Function.Semiconj.surjOn_range

theorem injOn_image (h : Semiconj f fa fb) (ha : InjOn fa s) (hf : InjOn f (fa '' s)) :
    InjOn fb (f '' s) := by
  rintro _ ⟨x, hx, rfl⟩ _ ⟨y, hy, rfl⟩ H
  simp only [← h.eq] at H
  exact congr_arg f (ha hx hy <| hf (mem_image_of_mem fa hx) (mem_image_of_mem fa hy) H)
#align function.semiconj.inj_on_image Function.Semiconj.injOn_image

theorem injOn_range (h : Semiconj f fa fb) (ha : Injective fa) (hf : InjOn f (range fa)) :
    InjOn fb (range f) := by
  rw [← image_univ] at *
  exact h.injOn_image (ha.injOn univ) hf
#align function.semiconj.inj_on_range Function.Semiconj.injOn_range

theorem bijOn_image (h : Semiconj f fa fb) (ha : BijOn fa s t) (hf : InjOn f t) :
    BijOn fb (f '' s) (f '' t) :=
  ⟨h.mapsTo_image ha.mapsTo, h.injOn_image ha.injOn (ha.image_eq.symm ▸ hf),
    h.surjOn_image ha.surjOn⟩
#align function.semiconj.bij_on_image Function.Semiconj.bijOn_image

theorem bijOn_range (h : Semiconj f fa fb) (ha : Bijective fa) (hf : Injective f) :
    BijOn fb (range f) (range f) := by
  rw [← image_univ]
  exact h.bijOn_image (bijective_iff_bijOn_univ.1 ha) (hf.injOn univ)
#align function.semiconj.bij_on_range Function.Semiconj.bijOn_range

theorem mapsTo_preimage (h : Semiconj f fa fb) {s t : Set β} (hb : MapsTo fb s t) :
    MapsTo fa (f ⁻¹' s) (f ⁻¹' t) := fun x hx => by simp only [mem_preimage, h x, hb hx]
#align function.semiconj.maps_to_preimage Function.Semiconj.mapsTo_preimage

theorem injOn_preimage (h : Semiconj f fa fb) {s : Set β} (hb : InjOn fb s)
    (hf : InjOn f (f ⁻¹' s)) : InjOn fa (f ⁻¹' s) := by
  intro x hx y hy H
  have := congr_arg f H
  rw [h.eq, h.eq] at this
  exact hf hx hy (hb hx hy this)
#align function.semiconj.inj_on_preimage Function.Semiconj.injOn_preimage

end Semiconj

theorem update_comp_eq_of_not_mem_range' {α β : Sort _} {γ : β → Sort*} [DecidableEq β]
    (g : ∀ b, γ b) {f : α → β} {i : β} (a : γ i) (h : i ∉ Set.range f) :
    (fun j => (Function.update g i a) (f j)) = fun j => g (f j) :=
  (update_comp_eq_of_forall_ne' _ _) fun x hx => h ⟨x, hx⟩
#align function.update_comp_eq_of_not_mem_range' Function.update_comp_eq_of_not_mem_range'

/-- Non-dependent version of `Function.update_comp_eq_of_not_mem_range'` -/
theorem update_comp_eq_of_not_mem_range {α β γ : Sort _} [DecidableEq β] (g : β → γ) {f : α → β}
    {i : β} (a : γ) (h : i ∉ Set.range f) : Function.update g i a ∘ f = g ∘ f :=
  update_comp_eq_of_not_mem_range' g a h
#align function.update_comp_eq_of_not_mem_range Function.update_comp_eq_of_not_mem_range

theorem insert_injOn (s : Set α) : sᶜ.InjOn fun a => insert a s := fun _a ha _ _ =>
  (insert_inj ha).1
#align function.insert_inj_on Function.insert_injOn

theorem monotoneOn_of_rightInvOn_of_mapsTo {α β : Sort _} [PartialOrder α] [LinearOrder β]
    {φ : β → α} {ψ : α → β} {t : Set β} {s : Set α} (hφ : MonotoneOn φ t)
    (φψs : Set.RightInvOn ψ φ s) (ψts : Set.MapsTo ψ s t) : MonotoneOn ψ s := by
  rintro x xs y ys l
  rcases le_total (ψ x) (ψ y) with (ψxy|ψyx)
  · exact ψxy
  · have := hφ (ψts ys) (ψts xs) ψyx
    rw [φψs.eq ys, φψs.eq xs] at this
    induction le_antisymm l this
    exact le_refl _
#align function.monotone_on_of_right_inv_on_of_maps_to Function.monotoneOn_of_rightInvOn_of_mapsTo

theorem antitoneOn_of_rightInvOn_of_mapsTo {α β : Sort _} [PartialOrder α] [LinearOrder β]
    {φ : β → α} {ψ : α → β} {t : Set β} {s : Set α} (hφ : AntitoneOn φ t)
    (φψs : Set.RightInvOn ψ φ s) (ψts : Set.MapsTo ψ s t) : AntitoneOn ψ s :=
  (monotoneOn_of_rightInvOn_of_mapsTo hφ.dual_left φψs ψts).dual_right
#align function.antitone_on_of_right_inv_on_of_maps_to Function.antitoneOn_of_rightInvOn_of_mapsTo

end Function

/-! ### Equivalences, permutations -/

namespace Set
variable {p : β → Prop} [DecidablePred p] {f : α ≃ Subtype p} {g g₁ g₂ : Perm α} {s t : Set α}

protected lemma MapsTo.extendDomain (h : MapsTo g s t) :
    MapsTo (g.extendDomain f) ((↑) ∘ f '' s) ((↑) ∘ f '' t) := by
  rintro _ ⟨a, ha, rfl⟩; exact ⟨_, h ha, by simp_rw [Function.comp_apply, extendDomain_apply_image]⟩
#align set.maps_to.extend_domain Set.MapsTo.extendDomain

protected lemma SurjOn.extendDomain (h : SurjOn g s t) :
    SurjOn (g.extendDomain f) ((↑) ∘ f '' s) ((↑) ∘ f '' t) := by
  rintro _ ⟨a, ha, rfl⟩
  obtain ⟨b, hb, rfl⟩ := h ha
  exact ⟨_, ⟨_, hb, rfl⟩, by simp_rw [Function.comp_apply, extendDomain_apply_image]⟩
#align set.surj_on.extend_domain Set.SurjOn.extendDomain

protected lemma BijOn.extendDomain (h : BijOn g s t) :
    BijOn (g.extendDomain f) ((↑) ∘ f '' s) ((↑) ∘ f '' t) :=
  ⟨h.mapsTo.extendDomain, (g.extendDomain f).injective.injOn _, h.surjOn.extendDomain⟩
#align set.bij_on.extend_domain Set.BijOn.extendDomain

protected lemma LeftInvOn.extendDomain (h : LeftInvOn g₁ g₂ s) :
    LeftInvOn (g₁.extendDomain f) (g₂.extendDomain f) ((↑) ∘ f '' s) := by
  rintro _ ⟨a, ha, rfl⟩; simp_rw [Function.comp_apply, extendDomain_apply_image, h ha]
#align set.left_inv_on.extend_domain Set.LeftInvOn.extendDomain

protected lemma RightInvOn.extendDomain (h : RightInvOn g₁ g₂ t) :
    RightInvOn (g₁.extendDomain f) (g₂.extendDomain f) ((↑) ∘ f '' t) := by
  rintro _ ⟨a, ha, rfl⟩; simp_rw [Function.comp_apply, extendDomain_apply_image, h ha]
#align set.right_inv_on.extend_domain Set.RightInvOn.extendDomain

protected lemma InvOn.extendDomain (h : InvOn g₁ g₂ s t) :
    InvOn (g₁.extendDomain f) (g₂.extendDomain f) ((↑) ∘ f '' s) ((↑) ∘ f '' t) :=
  ⟨h.1.extendDomain, h.2.extendDomain⟩
#align set.inv_on.extend_domain Set.InvOn.extendDomain

end Set

namespace Equiv
variable (e : α ≃ β) {s : Set α} {t : Set β}

lemma bijOn' (h₁ : MapsTo e s t) (h₂ : MapsTo e.symm t s) : BijOn e s t :=
  ⟨h₁, e.injective.injOn _, fun b hb ↦ ⟨e.symm b, h₂ hb, apply_symm_apply _ _⟩⟩
#align equiv.bij_on' Equiv.bijOn'

protected lemma bijOn (h : ∀ a, e a ∈ t ↔ a ∈ s) : BijOn e s t :=
  e.bijOn' (fun a ↦ (h _).2) $ fun b hb ↦ (h _).1 $ by rwa [apply_symm_apply]
#align equiv.bij_on Equiv.bijOn

lemma invOn : InvOn e e.symm t s :=
  ⟨e.rightInverse_symm.leftInvOn _, e.leftInverse_symm.leftInvOn _⟩
#align equiv.inv_on Equiv.invOn

lemma bijOn_image : BijOn e s (e '' s) := (e.injective.injOn _).bijOn_image
#align equiv.bij_on_image Equiv.bijOn_image
lemma bijOn_symm_image : BijOn e.symm (e '' s) s := e.bijOn_image.symm e.invOn
#align equiv.bij_on_symm_image Equiv.bijOn_symm_image

variable {e}

@[simp] lemma bijOn_symm : BijOn e.symm t s ↔ BijOn e s t := bijOn_comm e.symm.invOn
#align equiv.bij_on_symm Equiv.bijOn_symm

alias ⟨_root_.Set.BijOn.of_equiv_symm, _root_.Set.BijOn.equiv_symm⟩ := bijOn_symm
#align set.bij_on.of_equiv_symm Set.BijOn.of_equiv_symm
#align set.bij_on.equiv_symm Set.BijOn.equiv_symm

variable [DecidableEq α] {a b : α}

lemma bijOn_swap (ha : a ∈ s) (hb : b ∈ s) : BijOn (swap a b) s s :=
  (swap a b).bijOn $ fun x ↦ by
    obtain rfl | hxa := eq_or_ne x a <;>
    obtain rfl | hxb := eq_or_ne x b <;>
    simp [*, swap_apply_of_ne_of_ne]
#align equiv.bij_on_swap Equiv.bijOn_swap

end Equiv<|MERGE_RESOLUTION|>--- conflicted
+++ resolved
@@ -1451,11 +1451,7 @@
 
 theorem piecewise_insert [DecidableEq α] (j : α) [∀ i, Decidable (i ∈ insert j s)] :
     (insert j s).piecewise f g = Function.update (s.piecewise f g) j (f j) := by
-<<<<<<< HEAD
-  simp only [piecewise, piecewiseMem, mem_insert_iff]
-=======
-  simp (config := { unfoldPartialApp := true }) only [piecewise, mem_insert_iff]
->>>>>>> 5be6ac52
+  simp (config := { unfoldPartialApp := true }) only [piecewise, piecewiseMem, mem_insert_iff]
   ext i
   by_cases h : i = j
   · rw [h]
