--- conflicted
+++ resolved
@@ -47,24 +47,17 @@
 instance instNatAtLeastTwo : Nat.AtLeastTwo (n + 2) where
   prop := Nat.succ_le_succ $ Nat.succ_le_succ $ Nat.zero_le _
 
-<<<<<<< HEAD
 namespace Nat.AtLeastTwo
 
 variable {n : ℕ} [n.AtLeastTwo]
 
-theorem one_lt : 1 < n := prop
-theorem one_le : 1 ≤ n := Nat.le_of_lt one_lt
-theorem pos : 0 < n := one_le
+lemma one_lt : 1 < n := prop
+lemma ne_one : n ≠ 1 := Nat.ne_of_gt one_lt
+lemma one_le : 1 ≤ n := Nat.le_of_lt one_lt
+lemma pos : 0 < n := one_le
+lemma ne_zero : n ≠ 0 := Nat.ne_of_gt pos
 
 end Nat.AtLeastTwo
-=======
-lemma Nat.AtLeastTwo.ne_zero (n : ℕ) [h : n.AtLeastTwo] : n ≠ 0 := by
-  rintro rfl; exact absurd h.1 (by decide)
-
-lemma Nat.AtLeastTwo.ne_one (n : ℕ) [h : n.AtLeastTwo] : n ≠ 1 := by
-  rintro rfl; exact absurd h.1 (by decide)
->>>>>>> 4e5518ca
-
 /-- Recognize numeric literals which are at least `2` as terms of `R` via `Nat.cast`. This
 instance is what makes things like `37 : R` type check.  Note that `0` and `1` are not needed
 because they are recognized as terms of `R` (at least when `R` is an `AddMonoidWithOne`) through
