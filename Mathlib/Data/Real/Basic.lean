/-
Copyright (c) 2018 Mario Carneiro. All rights reserved.
Released under Apache 2.0 license as described in the file LICENSE.
Authors: Mario Carneiro, Floris van Doorn
-/
import Mathlib.Algebra.Bounds
import Mathlib.Algebra.Star.Basic
import Mathlib.Data.Real.CauSeqCompletion

#align_import data.real.basic from "leanprover-community/mathlib"@"cb42593171ba005beaaf4549fcfe0dece9ada4c9"

/-!
# Real numbers from Cauchy sequences

This file defines `ℝ` as the type of equivalence classes of Cauchy sequences of rational numbers.
This choice is motivated by how easy it is to prove that `ℝ` is a commutative ring, by simply
lifting everything to `ℚ`.

The facts that the real numbers are an Archimedean floor ring,
and a conditionally complete linear order,
have been deferred to the file `Mathlib/Data/Real/Archimedean.lean`,
in order to keep the imports here simple.
-/


assert_not_exists Finset
assert_not_exists Module
assert_not_exists Submonoid
assert_not_exists FloorRing

open Pointwise

/-- The type `ℝ` of real numbers constructed as equivalence classes of Cauchy sequences of rational
numbers. -/
structure Real where ofCauchy ::
  /-- The underlying Cauchy completion -/
  cauchy : CauSeq.Completion.Cauchy (abs : ℚ → ℚ)
#align real Real

@[inherit_doc]
notation "ℝ" => Real

-- Porting note: unknown attribute
-- attribute [pp_using_anonymous_constructor] Real

namespace CauSeq.Completion

-- this can't go in `Data.Real.CauSeqCompletion` as the structure on `ℚ` isn't available
@[simp]
theorem ofRat_rat {abv : ℚ → ℚ} [IsAbsoluteValue abv] (q : ℚ) :
    ofRat (q : ℚ) = (q : Cauchy abv) :=
  rfl
#align cau_seq.completion.of_rat_rat CauSeq.Completion.ofRat_rat

end CauSeq.Completion

namespace Real

open CauSeq CauSeq.Completion

variable {x y : ℝ}

theorem ext_cauchy_iff : ∀ {x y : Real}, x = y ↔ x.cauchy = y.cauchy
  | ⟨a⟩, ⟨b⟩ => by rw [ofCauchy.injEq]
#align real.ext_cauchy_iff Real.ext_cauchy_iff

theorem ext_cauchy {x y : Real} : x.cauchy = y.cauchy → x = y :=
  ext_cauchy_iff.2
#align real.ext_cauchy Real.ext_cauchy

/-- The real numbers are isomorphic to the quotient of Cauchy sequences on the rationals. -/
def equivCauchy : ℝ ≃ CauSeq.Completion.Cauchy (abs : ℚ → ℚ) :=
  ⟨Real.cauchy, Real.ofCauchy, fun ⟨_⟩ => rfl, fun _ => rfl⟩
set_option linter.uppercaseLean3 false in
#align real.equiv_Cauchy Real.equivCauchy

-- irreducible doesn't work for instances: https://github.com/leanprover-community/lean/issues/511
private irreducible_def zero : ℝ :=
  ⟨0⟩

private irreducible_def one : ℝ :=
  ⟨1⟩

private irreducible_def add : ℝ → ℝ → ℝ
  | ⟨a⟩, ⟨b⟩ => ⟨a + b⟩

private irreducible_def neg : ℝ → ℝ
  | ⟨a⟩ => ⟨-a⟩

private irreducible_def mul : ℝ → ℝ → ℝ
  | ⟨a⟩, ⟨b⟩ => ⟨a * b⟩

private noncomputable irreducible_def inv' : ℝ → ℝ
  | ⟨a⟩ => ⟨a⁻¹⟩

instance : Zero ℝ :=
  ⟨zero⟩

instance : One ℝ :=
  ⟨one⟩

instance : Add ℝ :=
  ⟨add⟩

instance : Neg ℝ :=
  ⟨neg⟩

instance : Mul ℝ :=
  ⟨mul⟩

instance : Sub ℝ :=
  ⟨fun a b => a + -b⟩

noncomputable instance : Inv ℝ :=
  ⟨inv'⟩

theorem ofCauchy_zero : (⟨0⟩ : ℝ) = 0 :=
  zero_def.symm
#align real.of_cauchy_zero Real.ofCauchy_zero

theorem ofCauchy_one : (⟨1⟩ : ℝ) = 1 :=
  one_def.symm
#align real.of_cauchy_one Real.ofCauchy_one

theorem ofCauchy_add (a b) : (⟨a + b⟩ : ℝ) = ⟨a⟩ + ⟨b⟩ :=
  (add_def _ _).symm
#align real.of_cauchy_add Real.ofCauchy_add

theorem ofCauchy_neg (a) : (⟨-a⟩ : ℝ) = -⟨a⟩ :=
  (neg_def _).symm
#align real.of_cauchy_neg Real.ofCauchy_neg

theorem ofCauchy_sub (a b) : (⟨a - b⟩ : ℝ) = ⟨a⟩ - ⟨b⟩ := by
  rw [sub_eq_add_neg, ofCauchy_add, ofCauchy_neg]
  rfl
#align real.of_cauchy_sub Real.ofCauchy_sub

theorem ofCauchy_mul (a b) : (⟨a * b⟩ : ℝ) = ⟨a⟩ * ⟨b⟩ :=
  (mul_def _ _).symm
#align real.of_cauchy_mul Real.ofCauchy_mul

theorem ofCauchy_inv {f} : (⟨f⁻¹⟩ : ℝ) = ⟨f⟩⁻¹ :=
  show _ = inv' _ by rw [inv']
#align real.of_cauchy_inv Real.ofCauchy_inv

theorem cauchy_zero : (0 : ℝ).cauchy = 0 :=
  show zero.cauchy = 0 by rw [zero_def]
#align real.cauchy_zero Real.cauchy_zero

theorem cauchy_one : (1 : ℝ).cauchy = 1 :=
  show one.cauchy = 1 by rw [one_def]
#align real.cauchy_one Real.cauchy_one

theorem cauchy_add : ∀ a b, (a + b : ℝ).cauchy = a.cauchy + b.cauchy
  | ⟨a⟩, ⟨b⟩ => show (add _ _).cauchy = _ by rw [add_def]
#align real.cauchy_add Real.cauchy_add

theorem cauchy_neg : ∀ a, (-a : ℝ).cauchy = -a.cauchy
  | ⟨a⟩ => show (neg _).cauchy = _ by rw [neg_def]
#align real.cauchy_neg Real.cauchy_neg

theorem cauchy_mul : ∀ a b, (a * b : ℝ).cauchy = a.cauchy * b.cauchy
  | ⟨a⟩, ⟨b⟩ => show (mul _ _).cauchy = _ by rw [mul_def]
#align real.cauchy_mul Real.cauchy_mul

theorem cauchy_sub : ∀ a b, (a - b : ℝ).cauchy = a.cauchy - b.cauchy
  | ⟨a⟩, ⟨b⟩ => by
    rw [sub_eq_add_neg, ← cauchy_neg, ← cauchy_add]
    rfl
#align real.cauchy_sub Real.cauchy_sub

theorem cauchy_inv : ∀ f, (f⁻¹ : ℝ).cauchy = f.cauchy⁻¹
  | ⟨f⟩ => show (inv' _).cauchy = _ by rw [inv']
#align real.cauchy_inv Real.cauchy_inv

instance natCast : NatCast ℝ where natCast n := ⟨n⟩

instance intCast : IntCast ℝ where intCast z := ⟨z⟩

instance ratCast : RatCast ℝ where ratCast q := ⟨q⟩

theorem ofCauchy_natCast (n : ℕ) : (⟨n⟩ : ℝ) = n :=
  rfl
#align real.of_cauchy_nat_cast Real.ofCauchy_natCast

theorem ofCauchy_intCast (z : ℤ) : (⟨z⟩ : ℝ) = z :=
  rfl
#align real.of_cauchy_int_cast Real.ofCauchy_intCast

theorem ofCauchy_ratCast (q : ℚ) : (⟨q⟩ : ℝ) = q :=
  rfl
#align real.of_cauchy_rat_cast Real.ofCauchy_ratCast

theorem cauchy_natCast (n : ℕ) : (n : ℝ).cauchy = n :=
  rfl
#align real.cauchy_nat_cast Real.cauchy_natCast

theorem cauchy_intCast (z : ℤ) : (z : ℝ).cauchy = z :=
  rfl
#align real.cauchy_int_cast Real.cauchy_intCast

theorem cauchy_ratCast (q : ℚ) : (q : ℝ).cauchy = q :=
  rfl
#align real.cauchy_rat_cast Real.cauchy_ratCast

-- TODO: variables `x y` should be not included in this definition;
-- not sure how to exclude them
instance commRing : CommRing ℝ := by
  refine' { natCast := fun n => ⟨n⟩
            intCast := fun z => ⟨z⟩
            zero := (0 : ℝ)
            one := (1 : ℝ)
            mul := (· * ·)
            add := (· + ·)
            neg := @Neg.neg ℝ _
            sub := @Sub.sub ℝ _
            npow := @npowRec ℝ ⟨1⟩ ⟨(· * ·)⟩
            nsmul := @nsmulRec ℝ ⟨0⟩ ⟨(· + ·)⟩
            zsmul := @zsmulRec ℝ ⟨0⟩ ⟨(· + ·)⟩ ⟨@Neg.neg ℝ _⟩,
            .. }
  all_goals
    intros
    first
    | rfl
    | apply ext_cauchy
      simp [cauchy_add, cauchy_zero, cauchy_one, cauchy_neg, cauchy_mul,
        cauchy_natCast, cauchy_intCast]
      first
        | done
        | apply add_assoc
        | apply add_comm
        | apply left_distrib
        | apply right_distrib
        | apply mul_assoc
        | apply mul_comm

/-- `Real.equivCauchy` as a ring equivalence. -/
@[simps]
def ringEquivCauchy : ℝ ≃+* CauSeq.Completion.Cauchy (abs : ℚ → ℚ) :=
  { equivCauchy with
    toFun := cauchy
    invFun := ofCauchy
    map_add' := cauchy_add
    map_mul' := cauchy_mul }
set_option linter.uppercaseLean3 false in
#align real.ring_equiv_Cauchy Real.ringEquivCauchy
set_option linter.uppercaseLean3 false in
#align real.ring_equiv_Cauchy_apply Real.ringEquivCauchy_apply
set_option linter.uppercaseLean3 false in
#align real.ring_equiv_Cauchy_symm_apply_cauchy Real.ringEquivCauchy_symm_apply_cauchy

/-! Extra instances to short-circuit type class resolution.

 These short-circuits have an additional property of ensuring that a computable path is found; if
 `Field ℝ` is found first, then decaying it to these typeclasses would result in a `noncomputable`
 version of them. -/

instance : Ring ℝ := by infer_instance

instance : CommSemiring ℝ := by infer_instance

instance semiring : Semiring ℝ := by infer_instance

instance : CommMonoidWithZero ℝ := by infer_instance

instance : MonoidWithZero ℝ := by infer_instance

instance : AddCommGroup ℝ := by infer_instance

instance : AddGroup ℝ := by infer_instance

instance : AddCommMonoid ℝ := by infer_instance

instance : AddMonoid ℝ := by infer_instance

instance : AddLeftCancelSemigroup ℝ := by infer_instance

instance : AddRightCancelSemigroup ℝ := by infer_instance

instance : AddCommSemigroup ℝ := by infer_instance

instance : AddSemigroup ℝ := by infer_instance

instance : CommMonoid ℝ := by infer_instance

instance : Monoid ℝ := by infer_instance

instance : CommSemigroup ℝ := by infer_instance

instance : Semigroup ℝ := by infer_instance

instance : Inhabited ℝ :=
  ⟨0⟩

/-- The real numbers are a `*`-ring, with the trivial `*`-structure. -/
instance : StarRing ℝ :=
  starRingOfComm

instance : TrivialStar ℝ :=
  ⟨fun _ => rfl⟩

/-- Make a real number from a Cauchy sequence of rationals (by taking the equivalence class). -/
def mk (x : CauSeq ℚ abs) : ℝ :=
  ⟨CauSeq.Completion.mk x⟩
#align real.mk Real.mk

theorem mk_eq {f g : CauSeq ℚ abs} : mk f = mk g ↔ f ≈ g :=
  ext_cauchy_iff.trans CauSeq.Completion.mk_eq
#align real.mk_eq Real.mk_eq

private irreducible_def lt : ℝ → ℝ → Prop
  | ⟨x⟩, ⟨y⟩ =>
    (Quotient.liftOn₂ x y (· < ·)) fun _ _ _ _ hf hg =>
      propext <|
        ⟨fun h => lt_of_eq_of_lt (Setoid.symm hf) (lt_of_lt_of_eq h hg), fun h =>
          lt_of_eq_of_lt hf (lt_of_lt_of_eq h (Setoid.symm hg))⟩

instance : LT ℝ :=
  ⟨lt⟩

theorem lt_cauchy {f g} : (⟨⟦f⟧⟩ : ℝ) < ⟨⟦g⟧⟩ ↔ f < g :=
  show lt _ _ ↔ _ by rw [lt_def]; rfl
#align real.lt_cauchy Real.lt_cauchy

@[simp]
theorem mk_lt {f g : CauSeq ℚ abs} : mk f < mk g ↔ f < g :=
  lt_cauchy
#align real.mk_lt Real.mk_lt

theorem mk_zero : mk 0 = 0 := by rw [← ofCauchy_zero]; rfl
#align real.mk_zero Real.mk_zero

theorem mk_one : mk 1 = 1 := by rw [← ofCauchy_one]; rfl
#align real.mk_one Real.mk_one

theorem mk_add {f g : CauSeq ℚ abs} : mk (f + g) = mk f + mk g := by simp [mk, ← ofCauchy_add]
#align real.mk_add Real.mk_add

theorem mk_mul {f g : CauSeq ℚ abs} : mk (f * g) = mk f * mk g := by simp [mk, ← ofCauchy_mul]
#align real.mk_mul Real.mk_mul

theorem mk_neg {f : CauSeq ℚ abs} : mk (-f) = -mk f := by simp [mk, ← ofCauchy_neg]
#align real.mk_neg Real.mk_neg

@[simp]
theorem mk_pos {f : CauSeq ℚ abs} : 0 < mk f ↔ Pos f := by
  rw [← mk_zero, mk_lt]
  exact iff_of_eq (congr_arg Pos (sub_zero f))
#align real.mk_pos Real.mk_pos

private irreducible_def le (x y : ℝ) : Prop :=
  x < y ∨ x = y

instance : LE ℝ :=
  ⟨le⟩

private theorem le_def' {x y : ℝ} : x ≤ y ↔ x < y ∨ x = y :=
  show le _ _ ↔ _ by rw [le_def]

@[simp]
theorem mk_le {f g : CauSeq ℚ abs} : mk f ≤ mk g ↔ f ≤ g := by simp [le_def', mk_eq]; rfl
#align real.mk_le Real.mk_le

@[elab_as_elim]
protected theorem ind_mk {C : Real → Prop} (x : Real) (h : ∀ y, C (mk y)) : C x := by
  cases' x with x
  induction' x using Quot.induction_on with x
  exact h x
#align real.ind_mk Real.ind_mk

theorem add_lt_add_iff_left {a b : ℝ} (c : ℝ) : c + a < c + b ↔ a < b := by
  induction a using Real.ind_mk
  induction b using Real.ind_mk
  induction c using Real.ind_mk
  simp only [mk_lt, ← mk_add]
  show Pos _ ↔ Pos _; rw [add_sub_add_left_eq_sub]
#align real.add_lt_add_iff_left Real.add_lt_add_iff_left

instance partialOrder : PartialOrder ℝ where
  le := (· ≤ ·)
  lt := (· < ·)
  lt_iff_le_not_le a b := by
    induction' a using Real.ind_mk with a
    induction' b using Real.ind_mk with b
    simpa using lt_iff_le_not_le
  le_refl a := by
    induction' a using Real.ind_mk with a
    rw [mk_le]
  le_trans a b c := by
    induction' a using Real.ind_mk with a
    induction' b using Real.ind_mk with b
    induction' c using Real.ind_mk with c
    simpa using le_trans
  le_antisymm a b := by
    induction' a using Real.ind_mk with a
    induction' b using Real.ind_mk with b
    simpa [mk_eq] using @CauSeq.le_antisymm _ _ a b

instance : Preorder ℝ := by infer_instance

theorem ratCast_lt {x y : ℚ} : (x : ℝ) < (y : ℝ) ↔ x < y := by
  erw [mk_lt]
  exact const_lt
#align real.rat_cast_lt Real.ratCast_lt

protected theorem zero_lt_one : (0 : ℝ) < 1 := by
  convert ratCast_lt.2 zero_lt_one <;> simp [← ofCauchy_ratCast, ofCauchy_one, ofCauchy_zero]
#align real.zero_lt_one Real.zero_lt_one

protected theorem fact_zero_lt_one : Fact ((0 : ℝ) < 1) :=
  ⟨Real.zero_lt_one⟩
#align real.fact_zero_lt_one Real.fact_zero_lt_one

protected theorem mul_pos {a b : ℝ} : 0 < a → 0 < b → 0 < a * b := by
  induction' a using Real.ind_mk with a
  induction' b using Real.ind_mk with b
  simpa only [mk_lt, mk_pos, ← mk_mul] using CauSeq.mul_pos
#align real.mul_pos Real.mul_pos

instance : StrictOrderedCommRing ℝ :=
  { Real.commRing, Real.partialOrder,
    Real.semiring with
    exists_pair_ne := ⟨0, 1, Real.zero_lt_one.ne⟩
    add_le_add_left := by
      simp only [le_iff_eq_or_lt]
      rintro a b ⟨rfl, h⟩
      · simp only [lt_self_iff_false, or_false, forall_const]
      · exact fun c => Or.inr ((add_lt_add_iff_left c).2 ‹_›)
    zero_le_one := le_of_lt Real.zero_lt_one
    mul_pos := @Real.mul_pos }

instance strictOrderedRing : StrictOrderedRing ℝ :=
  inferInstance

instance strictOrderedCommSemiring : StrictOrderedCommSemiring ℝ :=
  inferInstance

instance strictOrderedSemiring : StrictOrderedSemiring ℝ :=
  inferInstance

instance orderedRing : OrderedRing ℝ :=
  inferInstance

instance orderedSemiring : OrderedSemiring ℝ :=
  inferInstance

instance orderedAddCommGroup : OrderedAddCommGroup ℝ :=
  inferInstance

instance orderedCancelAddCommMonoid : OrderedCancelAddCommMonoid ℝ :=
  inferInstance

instance orderedAddCommMonoid : OrderedAddCommMonoid ℝ :=
  inferInstance

instance nontrivial : Nontrivial ℝ :=
  inferInstance

private irreducible_def sup : ℝ → ℝ → ℝ
  | ⟨x⟩, ⟨y⟩ => ⟨Quotient.map₂ (· ⊔ ·) (fun _ _ hx _ _ hy => sup_equiv_sup hx hy) x y⟩

instance : Sup ℝ :=
  ⟨sup⟩

theorem ofCauchy_sup (a b) : (⟨⟦a ⊔ b⟧⟩ : ℝ) = ⟨⟦a⟧⟩ ⊔ ⟨⟦b⟧⟩ :=
  show _ = sup _ _ by
    rw [sup_def]
    rfl
#align real.of_cauchy_sup Real.ofCauchy_sup

@[simp]
theorem mk_sup (a b) : (mk (a ⊔ b) : ℝ) = mk a ⊔ mk b :=
  ofCauchy_sup _ _
#align real.mk_sup Real.mk_sup

private irreducible_def inf : ℝ → ℝ → ℝ
  | ⟨x⟩, ⟨y⟩ => ⟨Quotient.map₂ (· ⊓ ·) (fun _ _ hx _ _ hy => inf_equiv_inf hx hy) x y⟩

instance : Inf ℝ :=
  ⟨inf⟩

theorem ofCauchy_inf (a b) : (⟨⟦a ⊓ b⟧⟩ : ℝ) = ⟨⟦a⟧⟩ ⊓ ⟨⟦b⟧⟩ :=
  show _ = inf _ _ by
    rw [inf_def]
    rfl
#align real.of_cauchy_inf Real.ofCauchy_inf

@[simp]
theorem mk_inf (a b) : (mk (a ⊓ b) : ℝ) = mk a ⊓ mk b :=
  ofCauchy_inf _ _
#align real.mk_inf Real.mk_inf

instance : DistribLattice ℝ :=
  { Real.partialOrder with
    sup := (· ⊔ ·)
    le := (· ≤ ·)
    le_sup_left := by
      intros a b
      induction' a using Real.ind_mk with a
      induction' b using Real.ind_mk with b
      rw [← mk_sup, mk_le]
      exact CauSeq.le_sup_left
    le_sup_right := by
      intros a b
      induction' a using Real.ind_mk with a
      induction' b using Real.ind_mk with b
      rw [← mk_sup, mk_le]
      exact CauSeq.le_sup_right
    sup_le := by
      intros a b c
      induction' a using Real.ind_mk with a
      induction' b using Real.ind_mk with b
      induction' c using Real.ind_mk with c
      simp_rw [← mk_sup, mk_le]
      exact CauSeq.sup_le
    inf := (· ⊓ ·)
    inf_le_left := by
      intros a b
      induction' a using Real.ind_mk with a
      induction' b using Real.ind_mk with b
      rw [← mk_inf, mk_le]
      exact CauSeq.inf_le_left
    inf_le_right := by
      intros a b
      induction' a using Real.ind_mk with a
      induction' b using Real.ind_mk with b
      rw [← mk_inf, mk_le]
      exact CauSeq.inf_le_right
    le_inf := by
      intros a b c
      induction' a using Real.ind_mk with a
      induction' b using Real.ind_mk with b
      induction' c using Real.ind_mk with c
      simp_rw [← mk_inf, mk_le]
      exact CauSeq.le_inf
    le_sup_inf := by
      intros a b c
      induction' a using Real.ind_mk with a
      induction' b using Real.ind_mk with b
      induction' c using Real.ind_mk with c
      apply Eq.le
      simp only [← mk_sup, ← mk_inf]
      exact congr_arg mk (CauSeq.sup_inf_distrib_left _ _ _).symm }

-- Extra instances to short-circuit type class resolution
instance lattice : Lattice ℝ :=
  inferInstance

instance : SemilatticeInf ℝ :=
  inferInstance

instance : SemilatticeSup ℝ :=
  inferInstance

open Classical

instance : IsTotal ℝ (· ≤ ·) :=
  ⟨by
    intros a b
    induction' a using Real.ind_mk with a
    induction' b using Real.ind_mk with b
    simpa using le_total a b⟩

noncomputable instance linearOrder : LinearOrder ℝ :=
  Lattice.toLinearOrder _

noncomputable instance linearOrderedCommRing : LinearOrderedCommRing ℝ :=
  { Real.nontrivial, Real.strictOrderedRing, Real.commRing, Real.linearOrder with }

-- Extra instances to short-circuit type class resolution
noncomputable instance : LinearOrderedRing ℝ := by infer_instance

noncomputable instance : LinearOrderedSemiring ℝ := by infer_instance

instance : IsDomain ℝ :=
  { Real.nontrivial, Real.commRing, LinearOrderedRing.isDomain with }

noncomputable instance : LinearOrderedField ℝ :=
  { Real.linearOrderedCommRing with
    inv := Inv.inv
    mul_inv_cancel := by
      rintro ⟨a⟩ h
      rw [mul_comm]
      simp only [← ofCauchy_inv, ← ofCauchy_mul, ← ofCauchy_one, ← ofCauchy_zero,
        Ne.def, ofCauchy.injEq] at *
      exact CauSeq.Completion.inv_mul_cancel h
    inv_zero := by simp [← ofCauchy_zero, ← ofCauchy_inv]
    ratCast := (↑)
    ratCast_mk := fun n d hd h2 => by
      rw [← ofCauchy_ratCast, Rat.cast_mk', ofCauchy_mul, ofCauchy_inv, ofCauchy_natCast,
        ofCauchy_intCast] }

-- Extra instances to short-circuit type class resolution
noncomputable instance : LinearOrderedAddCommGroup ℝ := by infer_instance

noncomputable instance field : Field ℝ := by infer_instance
#align real.field Real.field

noncomputable instance : DivisionRing ℝ := by infer_instance

noncomputable instance decidableLT (a b : ℝ) : Decidable (a < b) := by infer_instance
#align real.decidable_lt Real.decidableLT

noncomputable instance decidableLE (a b : ℝ) : Decidable (a ≤ b) := by infer_instance
#align real.decidable_le Real.decidableLE

noncomputable instance decidableEq (a b : ℝ) : Decidable (a = b) := by infer_instance
#align real.decidable_eq Real.decidableEq

/-- Show an underlying cauchy sequence for real numbers.

The representative chosen is the one passed in the VM to `Quot.mk`, so two cauchy sequences
converging to the same number may be printed differently.
-/
unsafe instance : Repr ℝ where reprPrec r _ := "Real.ofCauchy " ++ repr r.cauchy

theorem le_mk_of_forall_le {f : CauSeq ℚ abs} : (∃ i, ∀ j ≥ i, x ≤ f j) → x ≤ mk f := by
  intro h
  induction' x using Real.ind_mk with x
  apply le_of_not_lt
  rw [mk_lt]
  rintro ⟨K, K0, hK⟩
  obtain ⟨i, H⟩ := exists_forall_ge_and h (exists_forall_ge_and hK (f.cauchy₃ <| half_pos K0))
  apply not_lt_of_le (H _ le_rfl).1
  erw [mk_lt]
  refine' ⟨_, half_pos K0, i, fun j ij => _⟩
  have := add_le_add (H _ ij).2.1 (le_of_lt (abs_lt.1 <| (H _ le_rfl).2.2 _ ij).1)
  rwa [← sub_eq_add_neg, sub_self_div_two, sub_apply, sub_add_sub_cancel] at this
#align real.le_mk_of_forall_le Real.le_mk_of_forall_le

theorem mk_le_of_forall_le {f : CauSeq ℚ abs} {x : ℝ} (h : ∃ i, ∀ j ≥ i, (f j : ℝ) ≤ x) :
    mk f ≤ x := by
  cases' h with i H
  rw [← neg_le_neg_iff, ← mk_neg]
  exact le_mk_of_forall_le ⟨i, fun j ij => by simp [H _ ij]⟩
#align real.mk_le_of_forall_le Real.mk_le_of_forall_le

theorem mk_near_of_forall_near {f : CauSeq ℚ abs} {x : ℝ} {ε : ℝ}
    (H : ∃ i, ∀ j ≥ i, |(f j : ℝ) - x| ≤ ε) : |mk f - x| ≤ ε :=
  abs_sub_le_iff.2
    ⟨sub_le_iff_le_add'.2 <|
        mk_le_of_forall_le <|
          H.imp fun _ h j ij => sub_le_iff_le_add'.1 (abs_sub_le_iff.1 <| h j ij).1,
      sub_le_comm.1 <|
        le_mk_of_forall_le <| H.imp fun _ h j ij => sub_le_comm.1 (abs_sub_le_iff.1 <| h j ij).2⟩
#align real.mk_near_of_forall_near Real.mk_near_of_forall_near

<<<<<<< HEAD
instance instArchimedean : Archimedean ℝ :=
  archimedean_iff_rat_le.2 fun x =>
    Real.ind_mk x fun f =>
      let ⟨M, _, H⟩ := f.bounded' 0
      ⟨M, mk_le_of_forall_le ⟨0, fun i _ => Rat.cast_le.2 <| le_of_lt (abs_lt.1 (H i)).2⟩⟩
#align real.archimedean Real.instArchimedean

noncomputable instance : FloorRing ℝ :=
  Archimedean.floorRing _

theorem isCauSeq_iff_lift {f : ℕ → ℚ} : IsCauSeq abs f ↔ IsCauSeq abs fun i => (f i : ℝ) :=
  ⟨fun H ε ε0 =>
    let ⟨δ, δ0, δε⟩ := exists_pos_rat_lt ε0
    (H _ δ0).imp fun i hi j ij => lt_trans (by simpa using (@Rat.cast_lt ℝ _ _ _).2 (hi _ ij)) δε,
    fun H ε ε0 =>
    (H _ (Rat.cast_pos.2 ε0)).imp fun i hi j ij =>
      (@Rat.cast_lt ℝ _ _ _).1 <| by simpa using hi _ ij⟩
#align real.is_cau_seq_iff_lift Real.isCauSeq_iff_lift

theorem of_near (f : ℕ → ℚ) (x : ℝ) (h : ∀ ε > 0, ∃ i, ∀ j ≥ i, |(f j : ℝ) - x| < ε) :
    ∃ h', Real.mk ⟨f, h'⟩ = x :=
  ⟨isCauSeq_iff_lift.2 (CauSeq.of_near _ (const abs x) h),
    sub_eq_zero.1 <|
      abs_eq_zero.1 <|
        (eq_of_le_of_forall_le_of_dense (abs_nonneg _)) fun _ε ε0 =>
          mk_near_of_forall_near <| (h _ ε0).imp fun _i h j ij => le_of_lt (h j ij)⟩
#align real.of_near Real.of_near

theorem exists_floor (x : ℝ) : ∃ ub : ℤ, (ub : ℝ) ≤ x ∧ ∀ z : ℤ, (z : ℝ) ≤ x → z ≤ ub :=
  Int.exists_greatest_of_bdd
    (let ⟨n, hn⟩ := exists_int_gt x
    ⟨n, fun _ h' => Int.cast_le.1 <| le_trans h' <| le_of_lt hn⟩)
    (let ⟨n, hn⟩ := exists_int_lt x
    ⟨n, le_of_lt hn⟩)
#align real.exists_floor Real.exists_floor

theorem exists_isLUB (S : Set ℝ) (hne : S.Nonempty) (hbdd : BddAbove S) : ∃ x, IsLUB S x := by
  rcases hne, hbdd with ⟨⟨L, hL⟩, ⟨U, hU⟩⟩
  have : ∀ d : ℕ, BddAbove { m : ℤ | ∃ y ∈ S, (m : ℝ) ≤ y * d } := by
    cases' exists_int_gt U with k hk
    refine' fun d => ⟨k * d, fun z h => _⟩
    rcases h with ⟨y, yS, hy⟩
    refine' Int.cast_le.1 (hy.trans _)
    push_cast
    exact mul_le_mul_of_nonneg_right ((hU yS).trans hk.le) d.cast_nonneg
  choose f hf using fun d : ℕ =>
    Int.exists_greatest_of_bdd (this d) ⟨⌊L * d⌋, L, hL, Int.floor_le _⟩
  have hf₁ : ∀ n > 0, ∃ y ∈ S, ((f n / n : ℚ) : ℝ) ≤ y := fun n n0 =>
    let ⟨y, yS, hy⟩ := (hf n).1
    ⟨y, yS, by simpa using (div_le_iff (Nat.cast_pos.2 n0 : (_ : ℝ) < _)).2 hy⟩
  have hf₂ : ∀ n > 0, ∀ y ∈ S, (y - ((n : ℕ) : ℝ)⁻¹) < (f n / n : ℚ) := by
    intro n n0 y yS
    have := (Int.sub_one_lt_floor _).trans_le (Int.cast_le.2 <| (hf n).2 _ ⟨y, yS, Int.floor_le _⟩)
    simp only [Rat.cast_div, Rat.cast_coe_int, Rat.cast_coe_nat, gt_iff_lt]
    rwa [lt_div_iff (Nat.cast_pos.2 n0 : (_ : ℝ) < _), sub_mul, _root_.inv_mul_cancel]
    exact ne_of_gt (Nat.cast_pos.2 n0)
  have hg : IsCauSeq abs (fun n => f n / n : ℕ → ℚ) := by
    intro ε ε0
    suffices ∀ j ≥ ⌈ε⁻¹⌉₊, ∀ k ≥ ⌈ε⁻¹⌉₊, (f j / j - f k / k : ℚ) < ε by
      refine' ⟨_, fun j ij => abs_lt.2 ⟨_, this _ ij _ le_rfl⟩⟩
      rw [neg_lt, neg_sub]
      exact this _ le_rfl _ ij
    intro j ij k ik
    replace ij := le_trans (Nat.le_ceil _) (Nat.cast_le.2 ij)
    replace ik := le_trans (Nat.le_ceil _) (Nat.cast_le.2 ik)
    have j0 := Nat.cast_pos.1 ((inv_pos.2 ε0).trans_le ij)
    have k0 := Nat.cast_pos.1 ((inv_pos.2 ε0).trans_le ik)
    rcases hf₁ _ j0 with ⟨y, yS, hy⟩
    refine' lt_of_lt_of_le ((@Rat.cast_lt ℝ _ _ _).1 _) ((inv_le ε0 (Nat.cast_pos.2 k0)).1 ik)
    simpa using sub_lt_iff_lt_add'.2 (lt_of_le_of_lt hy <| sub_lt_iff_lt_add.1 <| hf₂ _ k0 _ yS)
  let g : CauSeq ℚ abs := ⟨fun n => f n / n, hg⟩
  refine' ⟨mk g, ⟨fun x xS => _, fun y h => _⟩⟩
  · refine' le_of_forall_ge_of_dense fun z xz => _
    cases' exists_nat_gt (x - z)⁻¹ with K hK
    refine' le_mk_of_forall_le ⟨K, fun n nK => _⟩
    replace xz := sub_pos.2 xz
    replace hK := hK.le.trans (Nat.cast_le.2 nK)
    have n0 : 0 < n := Nat.cast_pos.1 ((inv_pos.2 xz).trans_le hK)
    refine' le_trans _ (hf₂ _ n0 _ xS).le
    rwa [le_sub_comm, inv_le (Nat.cast_pos.2 n0 : (_ : ℝ) < _) xz]
  · exact
      mk_le_of_forall_le
        ⟨1, fun n n1 =>
          let ⟨x, xS, hx⟩ := hf₁ _ n1
          le_trans hx (h xS)⟩
#align real.exists_is_lub Real.exists_isLUB

noncomputable instance : SupSet ℝ :=
  ⟨fun S => if h : S.Nonempty ∧ BddAbove S then Classical.choose (exists_isLUB S h.1 h.2) else 0⟩

theorem sSup_def (S : Set ℝ) :
    sSup S = if h : S.Nonempty ∧ BddAbove S then Classical.choose (exists_isLUB S h.1 h.2) else 0 :=
  rfl
#align real.Sup_def Real.sSup_def

protected theorem isLUB_sSup (S : Set ℝ) (h₁ : S.Nonempty) (h₂ : BddAbove S) :
    IsLUB S (sSup S) := by
  simp only [sSup_def, dif_pos (And.intro h₁ h₂)]
  apply Classical.choose_spec
#align real.is_lub_Sup Real.isLUB_sSup

noncomputable instance : InfSet ℝ :=
  ⟨fun S => -sSup (-S)⟩

theorem sInf_def (S : Set ℝ) : sInf S = -sSup (-S) :=
  rfl
#align real.Inf_def Real.sInf_def

protected theorem is_glb_sInf (S : Set ℝ) (h₁ : S.Nonempty) (h₂ : BddBelow S) :
    IsGLB S (sInf S) := by
  rw [sInf_def, ← isLUB_neg', neg_neg]
  exact Real.isLUB_sSup _ h₁.neg h₂.neg
#align real.is_glb_Inf Real.is_glb_sInf

noncomputable instance : ConditionallyCompleteLinearOrder ℝ :=
  { Real.linearOrder, Real.lattice with
    sSup := SupSet.sSup
    sInf := InfSet.sInf
    le_csSup := fun s a hs ha => (Real.isLUB_sSup s ⟨a, ha⟩ hs).1 ha
    csSup_le := fun s a hs ha => (Real.isLUB_sSup s hs ⟨a, ha⟩).2 ha
    csInf_le := fun s a hs ha => (Real.is_glb_sInf s ⟨a, ha⟩ hs).1 ha
    le_csInf := fun s a hs ha => (Real.is_glb_sInf s hs ⟨a, ha⟩).2 ha
    csSup_of_not_bddAbove := fun s hs ↦ by simp [hs, sSup_def]
    csInf_of_not_bddBelow := fun s hs ↦ by simp [hs, sInf_def, sSup_def] }

theorem lt_sInf_add_pos {s : Set ℝ} (h : s.Nonempty) {ε : ℝ} (hε : 0 < ε) :
    ∃ a ∈ s, a < sInf s + ε :=
  exists_lt_of_csInf_lt h <| lt_add_of_pos_right _ hε
#align real.lt_Inf_add_pos Real.lt_sInf_add_pos

theorem add_neg_lt_sSup {s : Set ℝ} (h : s.Nonempty) {ε : ℝ} (hε : ε < 0) :
    ∃ a ∈ s, sSup s + ε < a :=
  exists_lt_of_lt_csSup h <| add_lt_iff_neg_left.2 hε
#align real.add_neg_lt_Sup Real.add_neg_lt_sSup

theorem sInf_le_iff {s : Set ℝ} (h : BddBelow s) (h' : s.Nonempty) {a : ℝ} :
    sInf s ≤ a ↔ ∀ ε, 0 < ε → ∃ x ∈ s, x < a + ε := by
  rw [le_iff_forall_pos_lt_add]
  constructor <;> intro H ε ε_pos
  · exact exists_lt_of_csInf_lt h' (H ε ε_pos)
  · rcases H ε ε_pos with ⟨x, x_in, hx⟩
    exact csInf_lt_of_lt h x_in hx
#align real.Inf_le_iff Real.sInf_le_iff

theorem le_sSup_iff {s : Set ℝ} (h : BddAbove s) (h' : s.Nonempty) {a : ℝ} :
    a ≤ sSup s ↔ ∀ ε, ε < 0 → ∃ x ∈ s, a + ε < x := by
  rw [le_iff_forall_pos_lt_add]
  refine' ⟨fun H ε ε_neg => _, fun H ε ε_pos => _⟩
  · exact exists_lt_of_lt_csSup h' (lt_sub_iff_add_lt.mp (H _ (neg_pos.mpr ε_neg)))
  · rcases H _ (neg_lt_zero.mpr ε_pos) with ⟨x, x_in, hx⟩
    exact sub_lt_iff_lt_add.mp (lt_csSup_of_lt h x_in hx)
#align real.le_Sup_iff Real.le_sSup_iff

@[simp]
theorem sSup_empty : sSup (∅ : Set ℝ) = 0 :=
  dif_neg <| by simp
#align real.Sup_empty Real.sSup_empty

theorem ciSup_empty {α : Sort*} [IsEmpty α] (f : α → ℝ) : ⨆ i, f i = 0 := by
  dsimp [iSup]
  convert Real.sSup_empty
  rw [Set.range_eq_empty_iff]
  infer_instance
#align real.csupr_empty Real.ciSup_empty

@[simp]
theorem ciSup_const_zero {α : Sort*} : ⨆ _ : α, (0 : ℝ) = 0 := by
  cases isEmpty_or_nonempty α
  · exact Real.ciSup_empty _
  · exact ciSup_const
#align real.csupr_const_zero Real.ciSup_const_zero

theorem sSup_of_not_bddAbove {s : Set ℝ} (hs : ¬BddAbove s) : sSup s = 0 :=
  dif_neg fun h => hs h.2
#align real.Sup_of_not_bdd_above Real.sSup_of_not_bddAbove

theorem iSup_of_not_bddAbove {α : Sort*} {f : α → ℝ} (hf : ¬BddAbove (Set.range f)) :
    ⨆ i, f i = 0 :=
  sSup_of_not_bddAbove hf
#align real.supr_of_not_bdd_above Real.iSup_of_not_bddAbove

theorem sSup_univ : sSup (@Set.univ ℝ) = 0 :=
  Real.sSup_of_not_bddAbove fun ⟨_, h⟩ => not_le_of_lt (lt_add_one _) <| h (Set.mem_univ _)
#align real.Sup_univ Real.sSup_univ

@[simp]
theorem sInf_empty : sInf (∅ : Set ℝ) = 0 := by simp [sInf_def, sSup_empty]
#align real.Inf_empty Real.sInf_empty

theorem ciInf_empty {α : Sort*} [IsEmpty α] (f : α → ℝ) : ⨅ i, f i = 0 := by
  rw [iInf_of_empty', sInf_empty]
#align real.cinfi_empty Real.ciInf_empty

@[simp]
theorem ciInf_const_zero {α : Sort*} : ⨅ _ : α, (0 : ℝ) = 0 := by
  cases isEmpty_or_nonempty α
  · exact Real.ciInf_empty _
  · exact ciInf_const
#align real.cinfi_const_zero Real.ciInf_const_zero

theorem sInf_of_not_bddBelow {s : Set ℝ} (hs : ¬BddBelow s) : sInf s = 0 :=
  neg_eq_zero.2 <| sSup_of_not_bddAbove <| mt bddAbove_neg.1 hs
#align real.Inf_of_not_bdd_below Real.sInf_of_not_bddBelow

theorem iInf_of_not_bddBelow {α : Sort*} {f : α → ℝ} (hf : ¬BddBelow (Set.range f)) :
    ⨅ i, f i = 0 :=
  sInf_of_not_bddBelow hf
#align real.infi_of_not_bdd_below Real.iInf_of_not_bddBelow

/--
As `0` is the default value for `Real.sSup` of the empty set or sets which are not bounded above, it
suffices to show that `S` is bounded below by `0` to show that `0 ≤ sSup S`.
-/
theorem sSup_nonneg (S : Set ℝ) (hS : ∀ x ∈ S, (0 : ℝ) ≤ x) : 0 ≤ sSup S := by
  rcases S.eq_empty_or_nonempty with (rfl | ⟨y, hy⟩)
  · exact sSup_empty.ge
  · apply dite _ (fun h => le_csSup_of_le h hy <| hS y hy) fun h => (sSup_of_not_bddAbove h).ge
#align real.Sup_nonneg Real.sSup_nonneg

/--
As `0` is the default value for `Real.sSup` of the empty set or sets which are not bounded above, it
suffices to show that `f i` is nonnegative to show that `0 ≤ ⨆ i, f i`.
-/
protected theorem iSup_nonneg {ι : Sort*} {f : ι → ℝ} (hf : ∀ i, 0 ≤ f i) : 0 ≤ ⨆ i, f i :=
  sSup_nonneg _ <| Set.forall_range_iff.2 hf
#align real.supr_nonneg Real.iSup_nonneg

/--
As `0` is the default value for `Real.sSup` of the empty set or sets which are not bounded above, it
suffices to show that all elements of `S` are bounded by a nonnegative number to show that `sSup S`
is bounded by this number.
-/
protected theorem sSup_le {S : Set ℝ} {a : ℝ} (hS : ∀ x ∈ S, x ≤ a) (ha : 0 ≤ a) : sSup S ≤ a := by
  rcases S.eq_empty_or_nonempty with (rfl | hS₂)
  exacts [sSup_empty.trans_le ha, csSup_le hS₂ hS]
#align real.Sup_le Real.sSup_le

protected theorem iSup_le {ι : Sort*} {f : ι → ℝ} {a : ℝ} (hS : ∀ i, f i ≤ a) (ha : 0 ≤ a) :
    ⨆ i, f i ≤ a :=
  Real.sSup_le (Set.forall_range_iff.2 hS) ha
#align real.supr_le Real.iSup_le

/-- As `0` is the default value for `Real.sSup` of the empty set, it suffices to show that `S` is
bounded above by `0` to show that `sSup S ≤ 0`.
-/
theorem sSup_nonpos (S : Set ℝ) (hS : ∀ x ∈ S, x ≤ (0 : ℝ)) : sSup S ≤ 0 :=
  Real.sSup_le hS le_rfl
#align real.Sup_nonpos Real.sSup_nonpos

/-- As `0` is the default value for `Real.sInf` of the empty set, it suffices to show that `S` is
bounded below by `0` to show that `0 ≤ sInf S`.
-/
theorem sInf_nonneg (S : Set ℝ) (hS : ∀ x ∈ S, (0 : ℝ) ≤ x) : 0 ≤ sInf S := by
  rcases S.eq_empty_or_nonempty with (rfl | hS₂)
  exacts [sInf_empty.ge, le_csInf hS₂ hS]
#align real.Inf_nonneg Real.sInf_nonneg

/-- As `0` is the default value for `Real.sInf` of the empty set, it suffices to show that `f i` is
bounded below by `0` to show that `0 ≤ iInf f`.
-/
theorem iInf_nonneg {ι} {f : ι → ℝ} (hf : ∀ i, 0 ≤ f i) : 0 ≤ iInf f :=
  sInf_nonneg _ <| Set.forall_range_iff.2 hf

/--
As `0` is the default value for `Real.sInf` of the empty set or sets which are not bounded below, it
suffices to show that `S` is bounded above by `0` to show that `sInf S ≤ 0`.
-/
theorem sInf_nonpos (S : Set ℝ) (hS : ∀ x ∈ S, x ≤ (0 : ℝ)) : sInf S ≤ 0 := by
  rcases S.eq_empty_or_nonempty with (rfl | ⟨y, hy⟩)
  · exact sInf_empty.le
  · apply dite _ (fun h => csInf_le_of_le h hy <| hS y hy) fun h => (sInf_of_not_bddBelow h).le
#align real.Inf_nonpos Real.sInf_nonpos

theorem sInf_le_sSup (s : Set ℝ) (h₁ : BddBelow s) (h₂ : BddAbove s) : sInf s ≤ sSup s := by
  rcases s.eq_empty_or_nonempty with (rfl | hne)
  · rw [sInf_empty, sSup_empty]
  · exact csInf_le_csSup h₁ h₂ hne
#align real.Inf_le_Sup Real.sInf_le_sSup

theorem cauSeq_converges (f : CauSeq ℝ abs) : ∃ x, f ≈ const abs x := by
  let S := { x : ℝ | const abs x < f }
  have lb : ∃ x, x ∈ S := exists_lt f
  have ub' : ∀ x, f < const abs x → ∀ y ∈ S, y ≤ x := fun x h y yS =>
    le_of_lt <| const_lt.1 <| CauSeq.lt_trans yS h
  have ub : ∃ x, ∀ y ∈ S, y ≤ x := (exists_gt f).imp ub'
  refine' ⟨sSup S, ((lt_total _ _).resolve_left fun h => _).resolve_right fun h => _⟩
  · rcases h with ⟨ε, ε0, i, ih⟩
    refine' (csSup_le lb (ub' _ _)).not_lt (sub_lt_self _ (half_pos ε0))
    refine' ⟨_, half_pos ε0, i, fun j ij => _⟩
    rw [sub_apply, const_apply, sub_right_comm, le_sub_iff_add_le, add_halves]
    exact ih _ ij
  · rcases h with ⟨ε, ε0, i, ih⟩
    refine' (le_csSup ub _).not_lt ((lt_add_iff_pos_left _).2 (half_pos ε0))
    refine' ⟨_, half_pos ε0, i, fun j ij => _⟩
    rw [sub_apply, const_apply, add_comm, ← sub_sub, le_sub_iff_add_le, add_halves]
    exact ih _ ij
#align real.cau_seq_converges Real.cauSeq_converges

instance : CauSeq.IsComplete ℝ abs :=
  ⟨cauSeq_converges⟩

open Set

theorem iInf_Ioi_eq_iInf_rat_gt {f : ℝ → ℝ} (x : ℝ) (hf : BddBelow (f '' Ioi x))
    (hf_mono : Monotone f) : ⨅ r : Ioi x, f r = ⨅ q : { q' : ℚ // x < q' }, f q := by
  refine' le_antisymm _ _
  · have : Nonempty { r' : ℚ // x < ↑r' } := by
      obtain ⟨r, hrx⟩ := exists_rat_gt x
      exact ⟨⟨r, hrx⟩⟩
    refine' le_ciInf fun r => _
    obtain ⟨y, hxy, hyr⟩ := exists_rat_btwn r.prop
    refine' ciInf_set_le hf (hxy.trans _)
    exact mod_cast hyr
  · refine' le_ciInf fun q => _
    have hq := q.prop
    rw [mem_Ioi] at hq
    obtain ⟨y, hxy, hyq⟩ := exists_rat_btwn hq
    refine' (ciInf_le _ _).trans _
    · refine' ⟨hf.some, fun z => _⟩
      rintro ⟨u, rfl⟩
      suffices hfu : f u ∈ f '' Ioi x from hf.choose_spec hfu
      exact ⟨u, u.prop, rfl⟩
    · exact ⟨y, hxy⟩
    · refine' hf_mono (le_trans _ hyq.le)
      norm_cast
#align infi_Ioi_eq_infi_rat_gt Real.iInf_Ioi_eq_iInf_rat_gt

=======
>>>>>>> b6a9eb9c
end Real<|MERGE_RESOLUTION|>--- conflicted
+++ resolved
@@ -645,334 +645,4 @@
         le_mk_of_forall_le <| H.imp fun _ h j ij => sub_le_comm.1 (abs_sub_le_iff.1 <| h j ij).2⟩
 #align real.mk_near_of_forall_near Real.mk_near_of_forall_near
 
-<<<<<<< HEAD
-instance instArchimedean : Archimedean ℝ :=
-  archimedean_iff_rat_le.2 fun x =>
-    Real.ind_mk x fun f =>
-      let ⟨M, _, H⟩ := f.bounded' 0
-      ⟨M, mk_le_of_forall_le ⟨0, fun i _ => Rat.cast_le.2 <| le_of_lt (abs_lt.1 (H i)).2⟩⟩
-#align real.archimedean Real.instArchimedean
-
-noncomputable instance : FloorRing ℝ :=
-  Archimedean.floorRing _
-
-theorem isCauSeq_iff_lift {f : ℕ → ℚ} : IsCauSeq abs f ↔ IsCauSeq abs fun i => (f i : ℝ) :=
-  ⟨fun H ε ε0 =>
-    let ⟨δ, δ0, δε⟩ := exists_pos_rat_lt ε0
-    (H _ δ0).imp fun i hi j ij => lt_trans (by simpa using (@Rat.cast_lt ℝ _ _ _).2 (hi _ ij)) δε,
-    fun H ε ε0 =>
-    (H _ (Rat.cast_pos.2 ε0)).imp fun i hi j ij =>
-      (@Rat.cast_lt ℝ _ _ _).1 <| by simpa using hi _ ij⟩
-#align real.is_cau_seq_iff_lift Real.isCauSeq_iff_lift
-
-theorem of_near (f : ℕ → ℚ) (x : ℝ) (h : ∀ ε > 0, ∃ i, ∀ j ≥ i, |(f j : ℝ) - x| < ε) :
-    ∃ h', Real.mk ⟨f, h'⟩ = x :=
-  ⟨isCauSeq_iff_lift.2 (CauSeq.of_near _ (const abs x) h),
-    sub_eq_zero.1 <|
-      abs_eq_zero.1 <|
-        (eq_of_le_of_forall_le_of_dense (abs_nonneg _)) fun _ε ε0 =>
-          mk_near_of_forall_near <| (h _ ε0).imp fun _i h j ij => le_of_lt (h j ij)⟩
-#align real.of_near Real.of_near
-
-theorem exists_floor (x : ℝ) : ∃ ub : ℤ, (ub : ℝ) ≤ x ∧ ∀ z : ℤ, (z : ℝ) ≤ x → z ≤ ub :=
-  Int.exists_greatest_of_bdd
-    (let ⟨n, hn⟩ := exists_int_gt x
-    ⟨n, fun _ h' => Int.cast_le.1 <| le_trans h' <| le_of_lt hn⟩)
-    (let ⟨n, hn⟩ := exists_int_lt x
-    ⟨n, le_of_lt hn⟩)
-#align real.exists_floor Real.exists_floor
-
-theorem exists_isLUB (S : Set ℝ) (hne : S.Nonempty) (hbdd : BddAbove S) : ∃ x, IsLUB S x := by
-  rcases hne, hbdd with ⟨⟨L, hL⟩, ⟨U, hU⟩⟩
-  have : ∀ d : ℕ, BddAbove { m : ℤ | ∃ y ∈ S, (m : ℝ) ≤ y * d } := by
-    cases' exists_int_gt U with k hk
-    refine' fun d => ⟨k * d, fun z h => _⟩
-    rcases h with ⟨y, yS, hy⟩
-    refine' Int.cast_le.1 (hy.trans _)
-    push_cast
-    exact mul_le_mul_of_nonneg_right ((hU yS).trans hk.le) d.cast_nonneg
-  choose f hf using fun d : ℕ =>
-    Int.exists_greatest_of_bdd (this d) ⟨⌊L * d⌋, L, hL, Int.floor_le _⟩
-  have hf₁ : ∀ n > 0, ∃ y ∈ S, ((f n / n : ℚ) : ℝ) ≤ y := fun n n0 =>
-    let ⟨y, yS, hy⟩ := (hf n).1
-    ⟨y, yS, by simpa using (div_le_iff (Nat.cast_pos.2 n0 : (_ : ℝ) < _)).2 hy⟩
-  have hf₂ : ∀ n > 0, ∀ y ∈ S, (y - ((n : ℕ) : ℝ)⁻¹) < (f n / n : ℚ) := by
-    intro n n0 y yS
-    have := (Int.sub_one_lt_floor _).trans_le (Int.cast_le.2 <| (hf n).2 _ ⟨y, yS, Int.floor_le _⟩)
-    simp only [Rat.cast_div, Rat.cast_coe_int, Rat.cast_coe_nat, gt_iff_lt]
-    rwa [lt_div_iff (Nat.cast_pos.2 n0 : (_ : ℝ) < _), sub_mul, _root_.inv_mul_cancel]
-    exact ne_of_gt (Nat.cast_pos.2 n0)
-  have hg : IsCauSeq abs (fun n => f n / n : ℕ → ℚ) := by
-    intro ε ε0
-    suffices ∀ j ≥ ⌈ε⁻¹⌉₊, ∀ k ≥ ⌈ε⁻¹⌉₊, (f j / j - f k / k : ℚ) < ε by
-      refine' ⟨_, fun j ij => abs_lt.2 ⟨_, this _ ij _ le_rfl⟩⟩
-      rw [neg_lt, neg_sub]
-      exact this _ le_rfl _ ij
-    intro j ij k ik
-    replace ij := le_trans (Nat.le_ceil _) (Nat.cast_le.2 ij)
-    replace ik := le_trans (Nat.le_ceil _) (Nat.cast_le.2 ik)
-    have j0 := Nat.cast_pos.1 ((inv_pos.2 ε0).trans_le ij)
-    have k0 := Nat.cast_pos.1 ((inv_pos.2 ε0).trans_le ik)
-    rcases hf₁ _ j0 with ⟨y, yS, hy⟩
-    refine' lt_of_lt_of_le ((@Rat.cast_lt ℝ _ _ _).1 _) ((inv_le ε0 (Nat.cast_pos.2 k0)).1 ik)
-    simpa using sub_lt_iff_lt_add'.2 (lt_of_le_of_lt hy <| sub_lt_iff_lt_add.1 <| hf₂ _ k0 _ yS)
-  let g : CauSeq ℚ abs := ⟨fun n => f n / n, hg⟩
-  refine' ⟨mk g, ⟨fun x xS => _, fun y h => _⟩⟩
-  · refine' le_of_forall_ge_of_dense fun z xz => _
-    cases' exists_nat_gt (x - z)⁻¹ with K hK
-    refine' le_mk_of_forall_le ⟨K, fun n nK => _⟩
-    replace xz := sub_pos.2 xz
-    replace hK := hK.le.trans (Nat.cast_le.2 nK)
-    have n0 : 0 < n := Nat.cast_pos.1 ((inv_pos.2 xz).trans_le hK)
-    refine' le_trans _ (hf₂ _ n0 _ xS).le
-    rwa [le_sub_comm, inv_le (Nat.cast_pos.2 n0 : (_ : ℝ) < _) xz]
-  · exact
-      mk_le_of_forall_le
-        ⟨1, fun n n1 =>
-          let ⟨x, xS, hx⟩ := hf₁ _ n1
-          le_trans hx (h xS)⟩
-#align real.exists_is_lub Real.exists_isLUB
-
-noncomputable instance : SupSet ℝ :=
-  ⟨fun S => if h : S.Nonempty ∧ BddAbove S then Classical.choose (exists_isLUB S h.1 h.2) else 0⟩
-
-theorem sSup_def (S : Set ℝ) :
-    sSup S = if h : S.Nonempty ∧ BddAbove S then Classical.choose (exists_isLUB S h.1 h.2) else 0 :=
-  rfl
-#align real.Sup_def Real.sSup_def
-
-protected theorem isLUB_sSup (S : Set ℝ) (h₁ : S.Nonempty) (h₂ : BddAbove S) :
-    IsLUB S (sSup S) := by
-  simp only [sSup_def, dif_pos (And.intro h₁ h₂)]
-  apply Classical.choose_spec
-#align real.is_lub_Sup Real.isLUB_sSup
-
-noncomputable instance : InfSet ℝ :=
-  ⟨fun S => -sSup (-S)⟩
-
-theorem sInf_def (S : Set ℝ) : sInf S = -sSup (-S) :=
-  rfl
-#align real.Inf_def Real.sInf_def
-
-protected theorem is_glb_sInf (S : Set ℝ) (h₁ : S.Nonempty) (h₂ : BddBelow S) :
-    IsGLB S (sInf S) := by
-  rw [sInf_def, ← isLUB_neg', neg_neg]
-  exact Real.isLUB_sSup _ h₁.neg h₂.neg
-#align real.is_glb_Inf Real.is_glb_sInf
-
-noncomputable instance : ConditionallyCompleteLinearOrder ℝ :=
-  { Real.linearOrder, Real.lattice with
-    sSup := SupSet.sSup
-    sInf := InfSet.sInf
-    le_csSup := fun s a hs ha => (Real.isLUB_sSup s ⟨a, ha⟩ hs).1 ha
-    csSup_le := fun s a hs ha => (Real.isLUB_sSup s hs ⟨a, ha⟩).2 ha
-    csInf_le := fun s a hs ha => (Real.is_glb_sInf s ⟨a, ha⟩ hs).1 ha
-    le_csInf := fun s a hs ha => (Real.is_glb_sInf s hs ⟨a, ha⟩).2 ha
-    csSup_of_not_bddAbove := fun s hs ↦ by simp [hs, sSup_def]
-    csInf_of_not_bddBelow := fun s hs ↦ by simp [hs, sInf_def, sSup_def] }
-
-theorem lt_sInf_add_pos {s : Set ℝ} (h : s.Nonempty) {ε : ℝ} (hε : 0 < ε) :
-    ∃ a ∈ s, a < sInf s + ε :=
-  exists_lt_of_csInf_lt h <| lt_add_of_pos_right _ hε
-#align real.lt_Inf_add_pos Real.lt_sInf_add_pos
-
-theorem add_neg_lt_sSup {s : Set ℝ} (h : s.Nonempty) {ε : ℝ} (hε : ε < 0) :
-    ∃ a ∈ s, sSup s + ε < a :=
-  exists_lt_of_lt_csSup h <| add_lt_iff_neg_left.2 hε
-#align real.add_neg_lt_Sup Real.add_neg_lt_sSup
-
-theorem sInf_le_iff {s : Set ℝ} (h : BddBelow s) (h' : s.Nonempty) {a : ℝ} :
-    sInf s ≤ a ↔ ∀ ε, 0 < ε → ∃ x ∈ s, x < a + ε := by
-  rw [le_iff_forall_pos_lt_add]
-  constructor <;> intro H ε ε_pos
-  · exact exists_lt_of_csInf_lt h' (H ε ε_pos)
-  · rcases H ε ε_pos with ⟨x, x_in, hx⟩
-    exact csInf_lt_of_lt h x_in hx
-#align real.Inf_le_iff Real.sInf_le_iff
-
-theorem le_sSup_iff {s : Set ℝ} (h : BddAbove s) (h' : s.Nonempty) {a : ℝ} :
-    a ≤ sSup s ↔ ∀ ε, ε < 0 → ∃ x ∈ s, a + ε < x := by
-  rw [le_iff_forall_pos_lt_add]
-  refine' ⟨fun H ε ε_neg => _, fun H ε ε_pos => _⟩
-  · exact exists_lt_of_lt_csSup h' (lt_sub_iff_add_lt.mp (H _ (neg_pos.mpr ε_neg)))
-  · rcases H _ (neg_lt_zero.mpr ε_pos) with ⟨x, x_in, hx⟩
-    exact sub_lt_iff_lt_add.mp (lt_csSup_of_lt h x_in hx)
-#align real.le_Sup_iff Real.le_sSup_iff
-
-@[simp]
-theorem sSup_empty : sSup (∅ : Set ℝ) = 0 :=
-  dif_neg <| by simp
-#align real.Sup_empty Real.sSup_empty
-
-theorem ciSup_empty {α : Sort*} [IsEmpty α] (f : α → ℝ) : ⨆ i, f i = 0 := by
-  dsimp [iSup]
-  convert Real.sSup_empty
-  rw [Set.range_eq_empty_iff]
-  infer_instance
-#align real.csupr_empty Real.ciSup_empty
-
-@[simp]
-theorem ciSup_const_zero {α : Sort*} : ⨆ _ : α, (0 : ℝ) = 0 := by
-  cases isEmpty_or_nonempty α
-  · exact Real.ciSup_empty _
-  · exact ciSup_const
-#align real.csupr_const_zero Real.ciSup_const_zero
-
-theorem sSup_of_not_bddAbove {s : Set ℝ} (hs : ¬BddAbove s) : sSup s = 0 :=
-  dif_neg fun h => hs h.2
-#align real.Sup_of_not_bdd_above Real.sSup_of_not_bddAbove
-
-theorem iSup_of_not_bddAbove {α : Sort*} {f : α → ℝ} (hf : ¬BddAbove (Set.range f)) :
-    ⨆ i, f i = 0 :=
-  sSup_of_not_bddAbove hf
-#align real.supr_of_not_bdd_above Real.iSup_of_not_bddAbove
-
-theorem sSup_univ : sSup (@Set.univ ℝ) = 0 :=
-  Real.sSup_of_not_bddAbove fun ⟨_, h⟩ => not_le_of_lt (lt_add_one _) <| h (Set.mem_univ _)
-#align real.Sup_univ Real.sSup_univ
-
-@[simp]
-theorem sInf_empty : sInf (∅ : Set ℝ) = 0 := by simp [sInf_def, sSup_empty]
-#align real.Inf_empty Real.sInf_empty
-
-theorem ciInf_empty {α : Sort*} [IsEmpty α] (f : α → ℝ) : ⨅ i, f i = 0 := by
-  rw [iInf_of_empty', sInf_empty]
-#align real.cinfi_empty Real.ciInf_empty
-
-@[simp]
-theorem ciInf_const_zero {α : Sort*} : ⨅ _ : α, (0 : ℝ) = 0 := by
-  cases isEmpty_or_nonempty α
-  · exact Real.ciInf_empty _
-  · exact ciInf_const
-#align real.cinfi_const_zero Real.ciInf_const_zero
-
-theorem sInf_of_not_bddBelow {s : Set ℝ} (hs : ¬BddBelow s) : sInf s = 0 :=
-  neg_eq_zero.2 <| sSup_of_not_bddAbove <| mt bddAbove_neg.1 hs
-#align real.Inf_of_not_bdd_below Real.sInf_of_not_bddBelow
-
-theorem iInf_of_not_bddBelow {α : Sort*} {f : α → ℝ} (hf : ¬BddBelow (Set.range f)) :
-    ⨅ i, f i = 0 :=
-  sInf_of_not_bddBelow hf
-#align real.infi_of_not_bdd_below Real.iInf_of_not_bddBelow
-
-/--
-As `0` is the default value for `Real.sSup` of the empty set or sets which are not bounded above, it
-suffices to show that `S` is bounded below by `0` to show that `0 ≤ sSup S`.
--/
-theorem sSup_nonneg (S : Set ℝ) (hS : ∀ x ∈ S, (0 : ℝ) ≤ x) : 0 ≤ sSup S := by
-  rcases S.eq_empty_or_nonempty with (rfl | ⟨y, hy⟩)
-  · exact sSup_empty.ge
-  · apply dite _ (fun h => le_csSup_of_le h hy <| hS y hy) fun h => (sSup_of_not_bddAbove h).ge
-#align real.Sup_nonneg Real.sSup_nonneg
-
-/--
-As `0` is the default value for `Real.sSup` of the empty set or sets which are not bounded above, it
-suffices to show that `f i` is nonnegative to show that `0 ≤ ⨆ i, f i`.
--/
-protected theorem iSup_nonneg {ι : Sort*} {f : ι → ℝ} (hf : ∀ i, 0 ≤ f i) : 0 ≤ ⨆ i, f i :=
-  sSup_nonneg _ <| Set.forall_range_iff.2 hf
-#align real.supr_nonneg Real.iSup_nonneg
-
-/--
-As `0` is the default value for `Real.sSup` of the empty set or sets which are not bounded above, it
-suffices to show that all elements of `S` are bounded by a nonnegative number to show that `sSup S`
-is bounded by this number.
--/
-protected theorem sSup_le {S : Set ℝ} {a : ℝ} (hS : ∀ x ∈ S, x ≤ a) (ha : 0 ≤ a) : sSup S ≤ a := by
-  rcases S.eq_empty_or_nonempty with (rfl | hS₂)
-  exacts [sSup_empty.trans_le ha, csSup_le hS₂ hS]
-#align real.Sup_le Real.sSup_le
-
-protected theorem iSup_le {ι : Sort*} {f : ι → ℝ} {a : ℝ} (hS : ∀ i, f i ≤ a) (ha : 0 ≤ a) :
-    ⨆ i, f i ≤ a :=
-  Real.sSup_le (Set.forall_range_iff.2 hS) ha
-#align real.supr_le Real.iSup_le
-
-/-- As `0` is the default value for `Real.sSup` of the empty set, it suffices to show that `S` is
-bounded above by `0` to show that `sSup S ≤ 0`.
--/
-theorem sSup_nonpos (S : Set ℝ) (hS : ∀ x ∈ S, x ≤ (0 : ℝ)) : sSup S ≤ 0 :=
-  Real.sSup_le hS le_rfl
-#align real.Sup_nonpos Real.sSup_nonpos
-
-/-- As `0` is the default value for `Real.sInf` of the empty set, it suffices to show that `S` is
-bounded below by `0` to show that `0 ≤ sInf S`.
--/
-theorem sInf_nonneg (S : Set ℝ) (hS : ∀ x ∈ S, (0 : ℝ) ≤ x) : 0 ≤ sInf S := by
-  rcases S.eq_empty_or_nonempty with (rfl | hS₂)
-  exacts [sInf_empty.ge, le_csInf hS₂ hS]
-#align real.Inf_nonneg Real.sInf_nonneg
-
-/-- As `0` is the default value for `Real.sInf` of the empty set, it suffices to show that `f i` is
-bounded below by `0` to show that `0 ≤ iInf f`.
--/
-theorem iInf_nonneg {ι} {f : ι → ℝ} (hf : ∀ i, 0 ≤ f i) : 0 ≤ iInf f :=
-  sInf_nonneg _ <| Set.forall_range_iff.2 hf
-
-/--
-As `0` is the default value for `Real.sInf` of the empty set or sets which are not bounded below, it
-suffices to show that `S` is bounded above by `0` to show that `sInf S ≤ 0`.
--/
-theorem sInf_nonpos (S : Set ℝ) (hS : ∀ x ∈ S, x ≤ (0 : ℝ)) : sInf S ≤ 0 := by
-  rcases S.eq_empty_or_nonempty with (rfl | ⟨y, hy⟩)
-  · exact sInf_empty.le
-  · apply dite _ (fun h => csInf_le_of_le h hy <| hS y hy) fun h => (sInf_of_not_bddBelow h).le
-#align real.Inf_nonpos Real.sInf_nonpos
-
-theorem sInf_le_sSup (s : Set ℝ) (h₁ : BddBelow s) (h₂ : BddAbove s) : sInf s ≤ sSup s := by
-  rcases s.eq_empty_or_nonempty with (rfl | hne)
-  · rw [sInf_empty, sSup_empty]
-  · exact csInf_le_csSup h₁ h₂ hne
-#align real.Inf_le_Sup Real.sInf_le_sSup
-
-theorem cauSeq_converges (f : CauSeq ℝ abs) : ∃ x, f ≈ const abs x := by
-  let S := { x : ℝ | const abs x < f }
-  have lb : ∃ x, x ∈ S := exists_lt f
-  have ub' : ∀ x, f < const abs x → ∀ y ∈ S, y ≤ x := fun x h y yS =>
-    le_of_lt <| const_lt.1 <| CauSeq.lt_trans yS h
-  have ub : ∃ x, ∀ y ∈ S, y ≤ x := (exists_gt f).imp ub'
-  refine' ⟨sSup S, ((lt_total _ _).resolve_left fun h => _).resolve_right fun h => _⟩
-  · rcases h with ⟨ε, ε0, i, ih⟩
-    refine' (csSup_le lb (ub' _ _)).not_lt (sub_lt_self _ (half_pos ε0))
-    refine' ⟨_, half_pos ε0, i, fun j ij => _⟩
-    rw [sub_apply, const_apply, sub_right_comm, le_sub_iff_add_le, add_halves]
-    exact ih _ ij
-  · rcases h with ⟨ε, ε0, i, ih⟩
-    refine' (le_csSup ub _).not_lt ((lt_add_iff_pos_left _).2 (half_pos ε0))
-    refine' ⟨_, half_pos ε0, i, fun j ij => _⟩
-    rw [sub_apply, const_apply, add_comm, ← sub_sub, le_sub_iff_add_le, add_halves]
-    exact ih _ ij
-#align real.cau_seq_converges Real.cauSeq_converges
-
-instance : CauSeq.IsComplete ℝ abs :=
-  ⟨cauSeq_converges⟩
-
-open Set
-
-theorem iInf_Ioi_eq_iInf_rat_gt {f : ℝ → ℝ} (x : ℝ) (hf : BddBelow (f '' Ioi x))
-    (hf_mono : Monotone f) : ⨅ r : Ioi x, f r = ⨅ q : { q' : ℚ // x < q' }, f q := by
-  refine' le_antisymm _ _
-  · have : Nonempty { r' : ℚ // x < ↑r' } := by
-      obtain ⟨r, hrx⟩ := exists_rat_gt x
-      exact ⟨⟨r, hrx⟩⟩
-    refine' le_ciInf fun r => _
-    obtain ⟨y, hxy, hyr⟩ := exists_rat_btwn r.prop
-    refine' ciInf_set_le hf (hxy.trans _)
-    exact mod_cast hyr
-  · refine' le_ciInf fun q => _
-    have hq := q.prop
-    rw [mem_Ioi] at hq
-    obtain ⟨y, hxy, hyq⟩ := exists_rat_btwn hq
-    refine' (ciInf_le _ _).trans _
-    · refine' ⟨hf.some, fun z => _⟩
-      rintro ⟨u, rfl⟩
-      suffices hfu : f u ∈ f '' Ioi x from hf.choose_spec hfu
-      exact ⟨u, u.prop, rfl⟩
-    · exact ⟨y, hxy⟩
-    · refine' hf_mono (le_trans _ hyq.le)
-      norm_cast
-#align infi_Ioi_eq_infi_rat_gt Real.iInf_Ioi_eq_iInf_rat_gt
-
-=======
->>>>>>> b6a9eb9c
 end Real