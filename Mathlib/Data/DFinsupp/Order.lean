--- conflicted
+++ resolved
@@ -143,13 +143,9 @@
 section CanonicallyOrderedAddCommMonoid
 
 variable (α)
-<<<<<<< HEAD
 
 section LE
 variable [∀ i, AddZeroClass (α i)] [∀ i, LE (α i)] [∀ i, CanonicallyOrderedAdd (α i)]
-=======
-variable [∀ i, CanonicallyOrderedAddCommMonoid (α i)]
->>>>>>> 08a8af0b
 
 instance : OrderBot (Π₀ i, α i) where
   bot := 0
@@ -225,15 +221,8 @@
 instance : OrderedSub (Π₀ i, α i) :=
   ⟨fun _ _ _ ↦ forall_congr' fun _ ↦ tsub_le_iff_right⟩
 
-<<<<<<< HEAD
 instance [∀ i, CovariantClass (α i) (α i) (· + ·) (· ≤ ·)] : CanonicallyOrderedAdd (Π₀ i, α i) :=
   { exists_add_of_le := by
-=======
-instance : CanonicallyOrderedAddCommMonoid (Π₀ i, α i) :=
-  { (inferInstance : OrderBot (DFinsupp α)),
-    (inferInstance : OrderedAddCommMonoid (DFinsupp α)) with
-    exists_add_of_le := by
->>>>>>> 08a8af0b
       intro f g h
       exists g - f
       ext i
@@ -262,22 +251,14 @@
   simp (config := { contextual := true }) [subset_iff]
 #align dfinsupp.subset_support_tsub DFinsupp.subset_support_tsub
 
-<<<<<<< HEAD
 end
 
 end CanonicallyOrderedAddMonoid
-=======
-end CanonicallyOrderedAddCommMonoid
->>>>>>> 08a8af0b
 
 section CanonicallyLinearOrderedAddCommMonoid
 
-<<<<<<< HEAD
 variable [∀ i, AddZeroClass (α i)] [∀ i, LinearOrder (α i)] [∀ i, CanonicallyOrderedAdd (α i)]
   [DecidableEq ι] {f g : Π₀ i, α i}
-=======
-variable [∀ i, CanonicallyLinearOrderedAddCommMonoid (α i)] [DecidableEq ι] {f g : Π₀ i, α i}
->>>>>>> 08a8af0b
 
 @[simp]
 theorem support_inf : (f ⊓ g).support = f.support ∩ g.support := by
