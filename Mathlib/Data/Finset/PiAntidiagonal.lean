/-
Copyright (c) 2023 Antoine Chambert-Loir and María Inés de Frutos-Fernández. All rights reserved.
Released under Apache 2.0 license as described in the file LICENSE.
Authors: Antoine Chambert-Loir, María Inés de Frutos-Fernández, Bhavik Mehta
-/

import Mathlib.Data.Finset.Antidiagonal
import Mathlib.Data.Finsupp.Antidiagonal
import Mathlib.Data.Finsupp.Defs
import Mathlib.Data.Finsupp.Interval

/-! # Partial HasAntidiagonal for functions with finite support

Let `μ` be an AddCommMonoid.

In `Mathlib.Data.Finset.Antidiagonal` is defined a TypeClass
`HasAntidiagonal μ` which provides a function `μ → Finset (μ × μ)
which maps `n : μ` to a `Finset` of pairs `(a,b)`
such that `a + b = n`.

These functions apply to `ι →₀ ℕ`, more generally to `ι →₀ μ`
under the additional assumption `OrderedSub μ` that make it
a canonically ordered additive monoid.
In fact, we just need an AddMonoid with a compatible order,
finite Iic, such that if a + b = n, then a, b ≤ n,
and any other bound would be OK.

In this file, we provide an analogous definition for `ι →₀ μ`,
with an explicit finiteness condition on the support,
assuming `HasAntidiagonal μ` and `DecidableEq μ`
This Finset could be viewed inside `ι → μ`, but the `Finsupp` condition
provides a natural `DecidableEq` instance.

Consider types `ι` and `μ`, with `AddCommMonoid μ`, `HasAntidiagonal μ` and `DecidableEq μ`.

* `Finset.HasAntidiagonal.piAntidiagonal s n` is the finite set of all functions
  with finite support contained in `s` and sum `n : μ`
  That condition is expressed by `Finset.HasAntidiagonal.mem_piAntidiagonal`
* `Finset.HasAntidiagonal.mem_piAntidiagonal'` rewrites the `Finsupp.sum`
  condition as a `Finset.sum`
* The construction starts with `Finset.HasAntidiagonal.finAntidiagonal`,
  a variant of `Finset.Nat.antidiagonalTuple`

-/

namespace Finset

open scoped BigOperators

open Function Fin Finsupp HasAntidiagonal

namespace HasAntidiagonal

section Fin

variable {μ : Type*} [AddCommMonoid μ] [DecidableEq μ] [HasAntidiagonal μ]

<<<<<<< HEAD
-- `finAntidiagonal d n` is the type of d-tuples with sum n -/
noncomputable def finAntidiagonal : (d : ℕ) → μ → Finset (Fin d →₀ μ)
=======

/-- `finAntidiagonal d n` is the type of d-tuples with sum n -/
def finAntidiagonal : (d : ℕ) → μ → Finset (Fin d → μ)
>>>>>>> 259736ab
  | 0 => fun n => ite (n = 0) {0} ∅
  | d + 1 => fun n => by
    exact Finset.biUnion (antidiagonal n)
      (fun ab => (finAntidiagonal d ab.2).map {
        toFun := Fin.cons (ab.1)
        inj' := Fin.cons_right_injective _ })

lemma mem_finAntidiagonal (d : ℕ) (n : μ) (f : Fin d → μ) :
    f ∈ finAntidiagonal d n ↔ univ.sum f = n := by
  induction d generalizing n with
  | zero =>
      simp only [Nat.zero_eq, finAntidiagonal, Matrix.zero_empty, univ_eq_empty, sum_empty]
      by_cases hn : n = 0
      · simp only [hn, ite_true, mem_singleton, eq_iff_true_of_subsingleton]
      · simp only [if_neg hn, not_mem_empty, false_iff]
        exact Ne.symm hn
  | succ d ih =>
      simp only [finAntidiagonal, mem_biUnion, mem_antidiagonal, mem_map,
        Embedding.coeFn_mk, Prod.exists]
      constructor
      · rintro ⟨a, b, hab, g, hg, hf⟩
        rw [ih b g] at hg
        rw [← hf, Fin.sum_cons, hg, hab]
      · intro hf
        use f 0, univ.sum (Fin.tail f)
        constructor
        · rw [← Fin.cons_self_tail f, Fin.sum_cons] at hf
          exact hf
        exact ⟨tail f, by rw [ih], Fin.cons_self_tail f⟩

/-- `finAntidiagonal₀ d n` is the type of d-tuples with sum `n` -/
noncomputable def finAntidiagonal₀ (d : ℕ) (n : μ) : Finset (Fin d →₀ μ) :=
  (finAntidiagonal d n).map ({
      toFun := fun f => ofSupportFinite f (Set.toFinite (Function.support f))
      inj' := fun _ _ h => FunLike.coe_fn_eq.mpr h})

lemma mem_finAntidiagonal₀' (d : ℕ) (n : μ) (f : Fin d →₀ μ) :
    f ∈ finAntidiagonal₀ d n ↔ univ.sum f = n := by
  simp only [finAntidiagonal₀, mem_map, Embedding.coeFn_mk, ← mem_finAntidiagonal]
  constructor
  · rintro ⟨g, h, rfl⟩
    exact h
  · intro h
    use f, h
    exact Finsupp.ext (congrFun rfl)

lemma mem_finAntidiagonal₀ (d : ℕ) (n : μ) (f : Fin d →₀ μ) :
    f ∈ finAntidiagonal₀ d n ↔ sum f (fun _ x => x) = n := by
  rw [mem_finAntidiagonal₀', sum_of_support_subset f (subset_univ _) _ (fun _ _ => rfl)]

end Fin

section piAntidiagonal

variable {ι : Type*} [DecidableEq ι]

variable {μ : Type*} [AddCommMonoid μ] [HasAntidiagonal μ] [DecidableEq μ]

/- Here, we construct an `Finset.piAntidiagonal ι μ` whenever we are given `HasAntidiagonal μ` -/

/-- The Finset of functions `ι →₀ μ` with support contained in `s` and sum `n`  -/
noncomputable def piAntidiagonal (s : Finset ι) (n : μ) : Finset (ι →₀ μ) := by
  exact (finAntidiagonal₀ s.card n).map {
    toFun := embDomain {
        toFun := Subtype.val.comp (equivFin s).symm,
        inj' := by
          rw [Equiv.injective_comp]
          exact Subtype.val_injective }
    inj' := embDomain_injective _ }

/-- A function belongs to `piAntidiagonal s n`
    iff its support is contained in s and the sum of its components is equal to `n` -/
lemma mem_piAntidiagonal {s : Finset ι} {n : μ} {f : ι →₀ μ} :
    f ∈ piAntidiagonal s n ↔ f.support ≤ s ∧ Finsupp.sum f (fun _ x => x) = n := by
  simp only [piAntidiagonal, mem_map, Embedding.coeFn_mk, le_eq_subset]
  constructor
  · rintro ⟨f, hf, rfl⟩
    rw [mem_finAntidiagonal₀] at hf
    suffices hs : _ ≤ s
    apply And.intro hs
    rw [sum_embDomain, hf]
    · simp only [support_embDomain]
      intro i
      simp only [mem_map]
      rintro ⟨k, _, rfl⟩
      simp only [Embedding.coeFn_mk, comp_apply, coe_mem]
  · rintro ⟨hsupp, hsum⟩
    simp_rw [mem_finAntidiagonal₀]
    set e : Fin s.card ↪ ι :=
      Function.Embedding.trans s.equivFin.symm.toEmbedding (Embedding.subtype fun x ↦ x ∈ s) with he
    have he' : ∃ (v : Fin s.card →₀ μ), embDomain e v = f := by
      have hrange : Set.range e = s := by
        rw [he, Embedding.trans]
        simp only [Embedding.coe_subtype, Equiv.coe_toEmbedding, Embedding.coeFn_mk,
          EquivLike.range_comp, Subtype.range_coe_subtype, setOf_mem]
      rw [exists_mem_embDomain_eq, hrange, coe_subset]
      exact hsupp
    obtain ⟨v : Fin s.card →₀ μ, hv⟩ := he'
    use v
    constructor
    · rw [← hv] at hsum
      simp only [sum_embDomain] at hsum
      exact hsum
    · rw [← hv, he]
      rfl

end piAntidiagonal

section

variable {ι μ : Type*}

variable [AddCommMonoid μ] [HasAntidiagonal μ] [DecidableEq μ]

lemma mem_piAntidiagonal' (s : Finset ι) (n : μ) (f) :
    f ∈ piAntidiagonal s n ↔ f.support ≤ s ∧ s.sum f = n := by
  rw [mem_piAntidiagonal]
  simp only [le_eq_subset, and_congr_right_iff]
  intro hs
  rw [sum_of_support_subset _ hs]
  exact fun _ _ => rfl

@[simp]
theorem piAntidiagonal_empty_of_zero :
    piAntidiagonal (∅ : Finset ι) (0 : μ) = {0} := by
  ext f
  rw [mem_piAntidiagonal]
  simp only [le_eq_subset, mem_singleton, subset_empty]
  rw [support_eq_empty, and_iff_left_iff_imp]
  intro hf
  rw [hf, sum_zero_index]

theorem piAntidiagonal_empty_of_ne_zero {n : μ} (hn : n ≠ 0) :
    piAntidiagonal (∅ : Finset ι) n = ∅ := by
  ext f
  rw [mem_piAntidiagonal]
  simp only [le_eq_subset, subset_empty, support_eq_empty, sum_empty,
    not_mem_empty, iff_false, not_and]
  intro hf
  rw [hf, sum_zero_index]
  exact Ne.symm hn

theorem piAntidiagonal_empty [DecidableEq μ] (n : μ) :
    piAntidiagonal (∅ : Finset ι) n = if n = 0 then {0} else ∅ := by
  split_ifs with hn
  · rw [hn]
    apply piAntidiagonal_empty_of_zero
  · apply piAntidiagonal_empty_of_ne_zero hn

theorem mem_piAntidiagonal_insert [DecidableEq ι] {a : ι} {s : Finset ι}
    (h : a ∉ s) (n : μ) {f : ι →₀ μ} :
    f ∈ piAntidiagonal (insert a s) n ↔
      ∃ m ∈ antidiagonal n, ∃ (g : ι →₀ μ),
        f = Finsupp.update g a m.1 ∧ g ∈ piAntidiagonal s m.2 := by
  simp only [mem_piAntidiagonal', le_eq_subset, mem_antidiagonal, Prod.exists]
  constructor
  · rintro ⟨hsupp, hsum⟩
    use (f a), (s.sum f)
    rw [sum_insert h] at hsum
    simp only [hsum, true_and]
    use Finsupp.erase a f
    constructor
    · ext x
      by_cases hx : x = a
      · rw [hx]
        simp only [coe_update, update_same]
      · simp only [Finsupp.update, mem_support_iff, ne_eq, not_not, support_erase, coe_mk]
        simp only [Function.update, dif_neg hx]
        simp only [Finsupp.erase, coe_mk]
        rw [if_neg hx]
    constructor
    · intro x hx
      rw [mem_support_iff] at hx
      suffices hx' : x ∈ insert a s
      rw [mem_insert] at hx'
      cases' hx' with hx' hx'
      · exfalso
        apply hx
        rw [hx']
        simp only [mem_support_iff, ne_eq, not_not, erase_same]
      · exact hx'
      apply hsupp
      rw [mem_support_iff]
      intro hx'
      apply hx
      simp only [Finsupp.erase, coe_mk, hx', ite_self]
    · apply sum_congr rfl
      intro x hx
      simp only [Finsupp.erase, coe_mk, ite_eq_left_iff, if_neg (ne_of_mem_of_not_mem hx h)]
  · rintro ⟨n1, n2, hn, g, hf, hgsupp, hgsum⟩
    constructor
    · intro x
      simp only [hf, mem_support_iff, Finset.mem_insert]
      simp only [Finsupp.coe_update, ne_eq]
      by_cases hx : x = a
      · simp only [hx, ne_eq, not_true, true_or, implies_true]
      · rw [Function.update, dif_neg hx]
        intro hx
        right
        apply hgsupp
        rw [mem_support_iff]
        exact hx
    · rw [sum_insert h, ← hn]
      apply congr_arg₂
      · simp only [hf, coe_update, update_same]
      · rw [← hgsum]
        apply sum_congr rfl
        intro x hx
        rw [hf]
        simp only [Finsupp.update, coe_mk]
        unfold Function.update
        rw [dif_neg (ne_of_mem_of_not_mem hx h)]

theorem piAntidiagonal_insert [DecidableEq ι] [DecidableEq μ] {a : ι} {s : Finset ι}
    (h : a ∉ s) (n : μ) :
    piAntidiagonal (insert a s) n = (antidiagonal n).biUnion
      (fun p : μ × μ =>
        (piAntidiagonal s p.snd).attach.map
        (Set.InjOn.embedding (f := fun f => Finsupp.update f a p.fst)
        (fun f hf g hg => by
          simp only [mem_val, mem_piAntidiagonal] at hf hg
          simp only [FunLike.ext_iff]
          apply forall_imp
          intro x
          by_cases hx : x = a
          · intro _
            have : g x = 0
            · rw [← not_mem_support_iff, hx]
              exact fun hx' => h (hg.1 hx')
            rw [this]
            · rw [← not_mem_support_iff, hx]
              exact fun hx' => h (hf.1 hx')
          · simp only [coe_update, ne_eq, Function.update, dif_neg hx]
            exact id))) := by
  ext f
  rw [mem_piAntidiagonal_insert h, mem_biUnion]
  apply exists_congr
  rintro ⟨n1, n2⟩
  apply and_congr_right'
  simp only [mem_map, mem_attach, true_and, Subtype.exists]
  apply exists_congr
  intro g
  constructor
  · rintro ⟨hf, hg⟩
    use hg
    rw [hf]
    apply symm
    ext x
    simp
  · rintro ⟨hg, hf⟩
    constructor
    · ext x
      rw [← hf]
      simp
    · exact hg

-- This should work under the assumption that e is an embedding and an AddHom
lemma mapRange_piAntidiagonal_subset {μ' : Type*} [AddCommMonoid μ']
    [HasAntidiagonal μ'] [DecidableEq μ']
    {e : μ ≃+ μ'} {s : Finset ι} {n : μ} :
    (piAntidiagonal s n).map (mapRange.addEquiv e).toEmbedding ⊆ piAntidiagonal s (e n) := by
  intro f
  simp only [mem_map, mem_piAntidiagonal]
  rintro ⟨g, ⟨hsupp, hsum⟩, rfl⟩
  simp only [AddEquiv.toEquiv_eq_coe, mapRange.addEquiv_toEquiv, Equiv.coe_toEmbedding,
    mapRange.equiv_apply, EquivLike.coe_coe, le_eq_subset]
  constructor
  · exact subset_trans (support_mapRange) hsupp
  · rw [sum_mapRange_index (fun _ => rfl), ← hsum, _root_.map_finsupp_sum]

lemma mapRange_piAntidiagonal_eq {μ' : Type*} [AddCommMonoid μ']
    [HasAntidiagonal μ'] [DecidableEq μ']
    {e : μ ≃+ μ'} {s : Finset ι} {n : μ} :
    (piAntidiagonal s n).map (mapRange.addEquiv e).toEmbedding = piAntidiagonal s (e n) := by
  ext f
  constructor
  · apply mapRange_piAntidiagonal_subset
  · set h := (mapRange.addEquiv e).toEquiv with hh
    intro hf
    have : n = e.symm (e n) := (AddEquiv.eq_symm_apply e).mpr rfl
    rw [mem_map_equiv, this]
    apply mapRange_piAntidiagonal_subset
    rw [← mem_map_equiv]
    convert hf
    rw [map_map, hh]
    convert map_refl
    apply Function.Embedding.equiv_symm_toEmbedding_trans_toEmbedding

end

section CanonicallyOrderedAddCommMonoid

variable {ι μ : Type*} [CanonicallyOrderedAddCommMonoid μ] [HasAntidiagonal μ] [DecidableEq μ]

theorem piAntidiagonal_zero (s : Finset ι) :
    piAntidiagonal s (0 : μ) = {(0 : ι →₀ μ)} := by
  ext f
  simp only [mem_piAntidiagonal', mem_singleton, sum_eq_zero_iff, le_eq_subset]
  constructor
  · rintro ⟨hsupp, hsum⟩
    ext x
    by_cases hx : x ∈ f.support
    · exact hsum x (hsupp hx)
    · simpa only [mem_support_iff, ne_eq, not_not] using hx
  · intro hf
    simp [hf]

end CanonicallyOrderedAddCommMonoid

end HasAntidiagonal

end Finset<|MERGE_RESOLUTION|>--- conflicted
+++ resolved
@@ -55,14 +55,9 @@
 
 variable {μ : Type*} [AddCommMonoid μ] [DecidableEq μ] [HasAntidiagonal μ]
 
-<<<<<<< HEAD
--- `finAntidiagonal d n` is the type of d-tuples with sum n -/
-noncomputable def finAntidiagonal : (d : ℕ) → μ → Finset (Fin d →₀ μ)
-=======
 
 /-- `finAntidiagonal d n` is the type of d-tuples with sum n -/
 def finAntidiagonal : (d : ℕ) → μ → Finset (Fin d → μ)
->>>>>>> 259736ab
   | 0 => fun n => ite (n = 0) {0} ∅
   | d + 1 => fun n => by
     exact Finset.biUnion (antidiagonal n)
