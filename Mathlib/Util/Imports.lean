--- conflicted
+++ resolved
@@ -5,10 +5,7 @@
 -/
 import Std.Lean.NameMap
 import Mathlib.Lean.Expr.Basic
-<<<<<<< HEAD
-=======
 import Std.Lean.NameMap
->>>>>>> bb7a43e4
 
 
 /-!
