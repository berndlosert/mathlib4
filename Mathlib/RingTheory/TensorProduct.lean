--- conflicted
+++ resolved
@@ -695,13 +695,8 @@
 
 This is `Algebra.TensorProduct.lift` as an equivalence.
 
-<<<<<<< HEAD
-See also `SuperTensorProduct.liftEquiv` for an alternative commutativity requirement for
-`ZMod 2`-graded algebra. -/
-=======
 See also `GradedTensorProduct.liftEquiv` for an alternative commutativity requirement for graded
 algebra. -/
->>>>>>> 30434e13
 @[simps]
 def liftEquiv [IsScalarTower R S A] [IsScalarTower R S C] :
     {fg : (A →ₐ[S] C) × (B →ₐ[R] C) // ∀ x y, Commute (fg.1 x) (fg.2 y)}
