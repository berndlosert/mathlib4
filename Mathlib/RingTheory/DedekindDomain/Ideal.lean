/-
Copyright (c) 2020 Kenji Nakagawa. All rights reserved.
Released under Apache 2.0 license as described in the file LICENSE.
Authors: Kenji Nakagawa, Anne Baanen, Filippo A. E. Nuccio
-/
import Mathlib.Algebra.Algebra.Subalgebra.Pointwise
import Mathlib.AlgebraicGeometry.PrimeSpectrum.Maximal
import Mathlib.AlgebraicGeometry.PrimeSpectrum.Noetherian
import Mathlib.RingTheory.ChainOfDivisors
import Mathlib.RingTheory.DedekindDomain.Basic
import Mathlib.RingTheory.FractionalIdeal.Operations

#align_import ring_theory.dedekind_domain.ideal from "leanprover-community/mathlib"@"2bbc7e3884ba234309d2a43b19144105a753292e"

/-!
# Dedekind domains and ideals

In this file, we show a ring is a Dedekind domain iff all fractional ideals are invertible.
Then we prove some results on the unique factorization monoid structure of the ideals.

## Main definitions

 - `IsDedekindDomainInv` alternatively defines a Dedekind domain as an integral domain where
   every nonzero fractional ideal is invertible.
 - `isDedekindDomainInv_iff` shows that this does note depend on the choice of field of
   fractions.
 - `IsDedekindDomain.HeightOneSpectrum` defines the type of nonzero prime ideals of `R`.

## Main results:
 - `isDedekindDomain_iff_isDedekindDomainInv`
 - `Ideal.uniqueFactorizationMonoid`

## Implementation notes

The definitions that involve a field of fractions choose a canonical field of fractions,
but are independent of that choice. The `..._iff` lemmas express this independence.

Often, definitions assume that Dedekind domains are not fields. We found it more practical
to add a `(h : ¬ IsField A)` assumption whenever this is explicitly needed.

## References

* [D. Marcus, *Number Fields*][marcus1977number]
* [J.W.S. Cassels, A. Frölich, *Algebraic Number Theory*][cassels1967algebraic]
* [J. Neukirch, *Algebraic Number Theory*][Neukirch1992]

## Tags

dedekind domain, dedekind ring
-/


variable (R A K : Type*) [CommRing R] [CommRing A] [Field K]

open scoped nonZeroDivisors Polynomial

variable [IsDomain A]

section Inverse

namespace FractionalIdeal

variable {R₁ : Type*} [CommRing R₁] [IsDomain R₁] [Algebra R₁ K] [IsFractionRing R₁ K]

variable {I J : FractionalIdeal R₁⁰ K}

noncomputable instance : Inv (FractionalIdeal R₁⁰ K) := ⟨fun I => 1 / I⟩

theorem inv_eq : I⁻¹ = 1 / I := rfl
#align fractional_ideal.inv_eq FractionalIdeal.inv_eq

theorem inv_zero' : (0 : FractionalIdeal R₁⁰ K)⁻¹ = 0 := div_zero
#align fractional_ideal.inv_zero' FractionalIdeal.inv_zero'

theorem inv_nonzero {J : FractionalIdeal R₁⁰ K} (h : J ≠ 0) :
    J⁻¹ = ⟨(1 : FractionalIdeal R₁⁰ K) / J, fractional_div_of_nonzero h⟩ := div_nonzero h
#align fractional_ideal.inv_nonzero FractionalIdeal.inv_nonzero

theorem coe_inv_of_nonzero {J : FractionalIdeal R₁⁰ K} (h : J ≠ 0) :
    (↑J⁻¹ : Submodule R₁ K) = IsLocalization.coeSubmodule K ⊤ / (J : Submodule R₁ K) := by
  rw [inv_nonzero]; rfl; assumption
#align fractional_ideal.coe_inv_of_nonzero FractionalIdeal.coe_inv_of_nonzero

variable {K}

theorem mem_inv_iff (hI : I ≠ 0) {x : K} : x ∈ I⁻¹ ↔ ∀ y ∈ I, x * y ∈ (1 : FractionalIdeal R₁⁰ K) :=
  mem_div_iff_of_nonzero hI
#align fractional_ideal.mem_inv_iff FractionalIdeal.mem_inv_iff

theorem inv_anti_mono (hI : I ≠ 0) (hJ : J ≠ 0) (hIJ : I ≤ J) : J⁻¹ ≤ I⁻¹ := by
  -- Porting note: in Lean3, introducing `x` would just give `x ∈ J⁻¹ → x ∈ I⁻¹`, but
  --  in Lean4, it goes all the way down to the subtypes
  intro x
  simp only [val_eq_coe, mem_coe, mem_inv_iff hJ, mem_inv_iff hI]
  exact fun h y hy => h y (hIJ hy)
#align fractional_ideal.inv_anti_mono FractionalIdeal.inv_anti_mono

theorem le_self_mul_inv {I : FractionalIdeal R₁⁰ K} (hI : I ≤ (1 : FractionalIdeal R₁⁰ K)) :
    I ≤ I * I⁻¹ :=
  le_self_mul_one_div hI
#align fractional_ideal.le_self_mul_inv FractionalIdeal.le_self_mul_inv

variable (K)

theorem coe_ideal_le_self_mul_inv (I : Ideal R₁) :
    (I : FractionalIdeal R₁⁰ K) ≤ I * (I : FractionalIdeal R₁⁰ K)⁻¹ :=
  le_self_mul_inv coeIdeal_le_one
#align fractional_ideal.coe_ideal_le_self_mul_inv FractionalIdeal.coe_ideal_le_self_mul_inv

/-- `I⁻¹` is the inverse of `I` if `I` has an inverse. -/
theorem right_inverse_eq (I J : FractionalIdeal R₁⁰ K) (h : I * J = 1) : J = I⁻¹ := by
  have hI : I ≠ 0 := ne_zero_of_mul_eq_one I J h
  suffices h' : I * (1 / I) = 1
  · exact congr_arg Units.inv <|
      @Units.ext _ _ (Units.mkOfMulEqOne _ _ h) (Units.mkOfMulEqOne _ _ h') rfl
  apply le_antisymm
  · apply mul_le.mpr _
    intro x hx y hy
    rw [mul_comm]
    exact (mem_div_iff_of_nonzero hI).mp hy x hx
  rw [← h]
  apply mul_left_mono I
  apply (le_div_iff_of_nonzero hI).mpr _
  intro y hy x hx
  rw [mul_comm]
  exact mul_mem_mul hx hy
#align fractional_ideal.right_inverse_eq FractionalIdeal.right_inverse_eq

theorem mul_inv_cancel_iff {I : FractionalIdeal R₁⁰ K} : I * I⁻¹ = 1 ↔ ∃ J, I * J = 1 :=
  ⟨fun h => ⟨I⁻¹, h⟩, fun ⟨J, hJ⟩ => by rwa [← right_inverse_eq K I J hJ]⟩
#align fractional_ideal.mul_inv_cancel_iff FractionalIdeal.mul_inv_cancel_iff

theorem mul_inv_cancel_iff_isUnit {I : FractionalIdeal R₁⁰ K} : I * I⁻¹ = 1 ↔ IsUnit I :=
  (mul_inv_cancel_iff K).trans isUnit_iff_exists_inv.symm
#align fractional_ideal.mul_inv_cancel_iff_is_unit FractionalIdeal.mul_inv_cancel_iff_isUnit

variable {K' : Type*} [Field K'] [Algebra R₁ K'] [IsFractionRing R₁ K']

@[simp]
theorem map_inv (I : FractionalIdeal R₁⁰ K) (h : K ≃ₐ[R₁] K') :
    I⁻¹.map (h : K →ₐ[R₁] K') = (I.map h)⁻¹ := by rw [inv_eq, map_div, map_one, inv_eq]
#align fractional_ideal.map_inv FractionalIdeal.map_inv

open Submodule Submodule.IsPrincipal

@[simp]
theorem spanSingleton_inv (x : K) : (spanSingleton R₁⁰ x)⁻¹ = spanSingleton _ x⁻¹ :=
  one_div_spanSingleton x
#align fractional_ideal.span_singleton_inv FractionalIdeal.spanSingleton_inv

-- @[simp] -- Porting note: not in simpNF form
theorem spanSingleton_div_spanSingleton (x y : K) :
    spanSingleton R₁⁰ x / spanSingleton R₁⁰ y = spanSingleton R₁⁰ (x / y) := by
  rw [div_spanSingleton, mul_comm, spanSingleton_mul_spanSingleton, div_eq_mul_inv]
#align fractional_ideal.span_singleton_div_span_singleton FractionalIdeal.spanSingleton_div_spanSingleton

theorem spanSingleton_div_self {x : K} (hx : x ≠ 0) :
    spanSingleton R₁⁰ x / spanSingleton R₁⁰ x = 1 := by
  rw [spanSingleton_div_spanSingleton, div_self hx, spanSingleton_one]
#align fractional_ideal.span_singleton_div_self FractionalIdeal.spanSingleton_div_self

theorem coe_ideal_span_singleton_div_self {x : R₁} (hx : x ≠ 0) :
    (Ideal.span ({x} : Set R₁) : FractionalIdeal R₁⁰ K) / Ideal.span ({x} : Set R₁) = 1 := by
  rw [coeIdeal_span_singleton,
    spanSingleton_div_self K <|
      (map_ne_zero_iff _ <| NoZeroSMulDivisors.algebraMap_injective R₁ K).mpr hx]
#align fractional_ideal.coe_ideal_span_singleton_div_self FractionalIdeal.coe_ideal_span_singleton_div_self

theorem spanSingleton_mul_inv {x : K} (hx : x ≠ 0) :
    spanSingleton R₁⁰ x * (spanSingleton R₁⁰ x)⁻¹ = 1 := by
  rw [spanSingleton_inv, spanSingleton_mul_spanSingleton, mul_inv_cancel hx, spanSingleton_one]
#align fractional_ideal.span_singleton_mul_inv FractionalIdeal.spanSingleton_mul_inv

theorem coe_ideal_span_singleton_mul_inv {x : R₁} (hx : x ≠ 0) :
    (Ideal.span ({x} : Set R₁) : FractionalIdeal R₁⁰ K) *
    (Ideal.span ({x} : Set R₁) : FractionalIdeal R₁⁰ K)⁻¹ = 1 := by
  rw [coeIdeal_span_singleton,
    spanSingleton_mul_inv K <|
      (map_ne_zero_iff _ <| NoZeroSMulDivisors.algebraMap_injective R₁ K).mpr hx]
#align fractional_ideal.coe_ideal_span_singleton_mul_inv FractionalIdeal.coe_ideal_span_singleton_mul_inv

theorem spanSingleton_inv_mul {x : K} (hx : x ≠ 0) :
    (spanSingleton R₁⁰ x)⁻¹ * spanSingleton R₁⁰ x = 1 := by
  rw [mul_comm, spanSingleton_mul_inv K hx]
#align fractional_ideal.span_singleton_inv_mul FractionalIdeal.spanSingleton_inv_mul

theorem coe_ideal_span_singleton_inv_mul {x : R₁} (hx : x ≠ 0) :
    (Ideal.span ({x} : Set R₁) : FractionalIdeal R₁⁰ K)⁻¹ * Ideal.span ({x} : Set R₁) = 1 := by
  rw [mul_comm, coe_ideal_span_singleton_mul_inv K hx]
#align fractional_ideal.coe_ideal_span_singleton_inv_mul FractionalIdeal.coe_ideal_span_singleton_inv_mul

theorem mul_generator_self_inv {R₁ : Type*} [CommRing R₁] [Algebra R₁ K] [IsLocalization R₁⁰ K]
    (I : FractionalIdeal R₁⁰ K) [Submodule.IsPrincipal (I : Submodule R₁ K)] (h : I ≠ 0) :
    I * spanSingleton _ (generator (I : Submodule R₁ K))⁻¹ = 1 := by
  -- Rewrite only the `I` that appears alone.
  conv_lhs => congr; rw [eq_spanSingleton_of_principal I]
  rw [spanSingleton_mul_spanSingleton, mul_inv_cancel, spanSingleton_one]
  intro generator_I_eq_zero
  apply h
  rw [eq_spanSingleton_of_principal I, generator_I_eq_zero, spanSingleton_zero]
#align fractional_ideal.mul_generator_self_inv FractionalIdeal.mul_generator_self_inv

theorem invertible_of_principal (I : FractionalIdeal R₁⁰ K)
    [Submodule.IsPrincipal (I : Submodule R₁ K)] (h : I ≠ 0) : I * I⁻¹ = 1 :=
  mul_div_self_cancel_iff.mpr
    ⟨spanSingleton _ (generator (I : Submodule R₁ K))⁻¹, mul_generator_self_inv _ I h⟩
#align fractional_ideal.invertible_of_principal FractionalIdeal.invertible_of_principal

theorem invertible_iff_generator_nonzero (I : FractionalIdeal R₁⁰ K)
    [Submodule.IsPrincipal (I : Submodule R₁ K)] :
    I * I⁻¹ = 1 ↔ generator (I : Submodule R₁ K) ≠ 0 := by
  constructor
  · intro hI hg
    apply ne_zero_of_mul_eq_one _ _ hI
    rw [eq_spanSingleton_of_principal I, hg, spanSingleton_zero]
  · intro hg
    apply invertible_of_principal
    rw [eq_spanSingleton_of_principal I]
    intro hI
    have := mem_spanSingleton_self R₁⁰ (generator (I : Submodule R₁ K))
    rw [hI, mem_zero_iff] at this
    contradiction
#align fractional_ideal.invertible_iff_generator_nonzero FractionalIdeal.invertible_iff_generator_nonzero

theorem isPrincipal_inv (I : FractionalIdeal R₁⁰ K) [Submodule.IsPrincipal (I : Submodule R₁ K)]
    (h : I ≠ 0) : Submodule.IsPrincipal I⁻¹.1 := by
  rw [val_eq_coe, isPrincipal_iff]
  use (generator (I : Submodule R₁ K))⁻¹
  have hI : I * spanSingleton _ (generator (I : Submodule R₁ K))⁻¹ = 1
  apply mul_generator_self_inv _ I h
  exact (right_inverse_eq _ I (spanSingleton _ (generator (I : Submodule R₁ K))⁻¹) hI).symm
#align fractional_ideal.is_principal_inv FractionalIdeal.isPrincipal_inv

noncomputable instance : InvOneClass (FractionalIdeal R₁⁰ K) := { inv_one := div_one }

end FractionalIdeal

/-- A Dedekind domain is an integral domain such that every fractional ideal has an inverse.

This is equivalent to `IsDedekindDomain`.
In particular we provide a `fractional_ideal.comm_group_with_zero` instance,
assuming `IsDedekindDomain A`, which implies `IsDedekindDomainInv`. For **integral** ideals,
`IsDedekindDomain`(`_inv`) implies only `Ideal.cancelCommMonoidWithZero`.
-/
def IsDedekindDomainInv : Prop :=
  ∀ I ≠ (⊥ : FractionalIdeal A⁰ (FractionRing A)), I * I⁻¹ = 1
#align is_dedekind_domain_inv IsDedekindDomainInv

open FractionalIdeal

variable {R A K}

theorem isDedekindDomainInv_iff [Algebra A K] [IsFractionRing A K] :
    IsDedekindDomainInv A ↔ ∀ I ≠ (⊥ : FractionalIdeal A⁰ K), I * I⁻¹ = 1 := by
  let h : FractionalIdeal A⁰ (FractionRing A) ≃+* FractionalIdeal A⁰ K :=
    FractionalIdeal.mapEquiv (FractionRing.algEquiv A K)
  refine h.toEquiv.forall_congr (fun {x} => ?_)
  rw [← h.toEquiv.apply_eq_iff_eq]
  simp [IsDedekindDomainInv]
#align is_dedekind_domain_inv_iff isDedekindDomainInv_iff

theorem FractionalIdeal.adjoinIntegral_eq_one_of_isUnit [Algebra A K] [IsFractionRing A K] (x : K)
    (hx : IsIntegral A x) (hI : IsUnit (adjoinIntegral A⁰ x hx)) : adjoinIntegral A⁰ x hx = 1 := by
  set I := adjoinIntegral A⁰ x hx
  have mul_self : I * I = I := by apply coeToSubmodule_injective; simp
  convert congr_arg (· * I⁻¹) mul_self <;>
    simp only [(mul_inv_cancel_iff_isUnit K).mpr hI, mul_assoc, mul_one]
#align fractional_ideal.adjoin_integral_eq_one_of_is_unit FractionalIdeal.adjoinIntegral_eq_one_of_isUnit

namespace IsDedekindDomainInv

variable [Algebra A K] [IsFractionRing A K] (h : IsDedekindDomainInv A)

theorem mul_inv_eq_one {I : FractionalIdeal A⁰ K} (hI : I ≠ 0) : I * I⁻¹ = 1 :=
  isDedekindDomainInv_iff.mp h I hI
#align is_dedekind_domain_inv.mul_inv_eq_one IsDedekindDomainInv.mul_inv_eq_one

theorem inv_mul_eq_one {I : FractionalIdeal A⁰ K} (hI : I ≠ 0) : I⁻¹ * I = 1 :=
  (mul_comm _ _).trans (h.mul_inv_eq_one hI)
#align is_dedekind_domain_inv.inv_mul_eq_one IsDedekindDomainInv.inv_mul_eq_one

protected theorem isUnit {I : FractionalIdeal A⁰ K} (hI : I ≠ 0) : IsUnit I :=
  isUnit_of_mul_eq_one _ _ (h.mul_inv_eq_one hI)
#align is_dedekind_domain_inv.is_unit IsDedekindDomainInv.isUnit

theorem isNoetherianRing : IsNoetherianRing A := by
  refine' isNoetherianRing_iff.mpr ⟨fun I : Ideal A => _⟩
  by_cases hI : I = ⊥
  · rw [hI]; apply Submodule.fg_bot
  have hI : (I : FractionalIdeal A⁰ (FractionRing A)) ≠ 0 := coeIdeal_ne_zero.mpr hI
  exact I.fg_of_isUnit (IsFractionRing.injective A (FractionRing A)) (h.isUnit hI)
#align is_dedekind_domain_inv.is_noetherian_ring IsDedekindDomainInv.isNoetherianRing

theorem integrallyClosed : IsIntegrallyClosed A := by
  -- It suffices to show that for integral `x`,
  -- `A[x]` (which is a fractional ideal) is in fact equal to `A`.
  refine ⟨fun {x hx} => ?_⟩
  rw [← Set.mem_range, ← Algebra.mem_bot, ← Subalgebra.mem_toSubmodule, Algebra.toSubmodule_bot,
    Submodule.one_eq_span, ← coe_spanSingleton A⁰ (1 : FractionRing A), spanSingleton_one, ←
    FractionalIdeal.adjoinIntegral_eq_one_of_isUnit x hx (h.isUnit _)]
  · exact mem_adjoinIntegral_self A⁰ x hx
  · exact fun h => one_ne_zero (eq_zero_iff.mp h 1 (Algebra.adjoin A {x}).one_mem)
#align is_dedekind_domain_inv.integrally_closed IsDedekindDomainInv.integrallyClosed

open Ring

theorem dimensionLEOne : DimensionLEOne A := ⟨by
  -- We're going to show that `P` is maximal because any (maximal) ideal `M`
  -- that is strictly larger would be `⊤`.
  rintro P P_ne hP
  refine Ideal.isMaximal_def.mpr ⟨hP.ne_top, fun M hM => ?_⟩
  -- We may assume `P` and `M` (as fractional ideals) are nonzero.
  have P'_ne : (P : FractionalIdeal A⁰ (FractionRing A)) ≠ 0 := coeIdeal_ne_zero.mpr P_ne
  have M'_ne : (M : FractionalIdeal A⁰ (FractionRing A)) ≠ 0 := coeIdeal_ne_zero.mpr hM.ne_bot
  -- In particular, we'll show `M⁻¹ * P ≤ P`
  suffices (M⁻¹ : FractionalIdeal A⁰ (FractionRing A)) * P ≤ P by
    rw [eq_top_iff, ← coeIdeal_le_coeIdeal (FractionRing A), coeIdeal_top]
    calc
      (1 : FractionalIdeal A⁰ (FractionRing A)) = _ * _ * _ := ?_
      _ ≤ _ * _ := mul_right_mono
        ((P : FractionalIdeal A⁰ (FractionRing A))⁻¹ * M : FractionalIdeal A⁰ (FractionRing A)) this
      _ = M := ?_
    · rw [mul_assoc, ← mul_assoc (P : FractionalIdeal A⁰ (FractionRing A)), h.mul_inv_eq_one P'_ne,
      one_mul, h.inv_mul_eq_one M'_ne]
    · rw [← mul_assoc (P : FractionalIdeal A⁰ (FractionRing A)), h.mul_inv_eq_one P'_ne, one_mul]
  -- Suppose we have `x ∈ M⁻¹ * P`, then in fact `x = algebraMap _ _ y` for some `y`.
  intro x hx
  have le_one : (M⁻¹ : FractionalIdeal A⁰ (FractionRing A)) * P ≤ 1 := by
    rw [← h.inv_mul_eq_one M'_ne]
    exact mul_left_mono _ ((coeIdeal_le_coeIdeal (FractionRing A)).mpr hM.le)
  obtain ⟨y, _hy, rfl⟩ := (mem_coeIdeal _).mp (le_one hx)
  -- Since `M` is strictly greater than `P`, let `z ∈ M \ P`.
  obtain ⟨z, hzM, hzp⟩ := SetLike.exists_of_lt hM
  -- We have `z * y ∈ M * (M⁻¹ * P) = P`.
  have zy_mem := mul_mem_mul (mem_coeIdeal_of_mem A⁰ hzM) hx
  rw [← RingHom.map_mul, ← mul_assoc, h.mul_inv_eq_one M'_ne, one_mul] at zy_mem
  obtain ⟨zy, hzy, zy_eq⟩ := (mem_coeIdeal A⁰).mp zy_mem
  rw [IsFractionRing.injective A (FractionRing A) zy_eq] at hzy
  -- But `P` is a prime ideal, so `z ∉ P` implies `y ∈ P`, as desired.
  exact mem_coeIdeal_of_mem A⁰ (Or.resolve_left (hP.mem_or_mem hzy) hzp)⟩
#align is_dedekind_domain_inv.dimension_le_one IsDedekindDomainInv.dimensionLEOne

/-- Showing one side of the equivalence between the definitions
`IsDedekindDomainInv` and `IsDedekindDomain` of Dedekind domains. -/
theorem isDedekindDomain : IsDedekindDomain A :=
  { h.isNoetherianRing, h.dimensionLEOne, h.integrallyClosed with }
#align is_dedekind_domain_inv.is_dedekind_domain IsDedekindDomainInv.isDedekindDomain

end IsDedekindDomainInv

variable [Algebra A K] [IsFractionRing A K]

/-- Specialization of `exists_primeSpectrum_prod_le_and_ne_bot_of_domain` to Dedekind domains:
Let `I : Ideal A` be a nonzero ideal, where `A` is a Dedekind domain that is not a field.
Then `exists_primeSpectrum_prod_le_and_ne_bot_of_domain` states we can find a product of prime
ideals that is contained within `I`. This lemma extends that result by making the product minimal:
let `M` be a maximal ideal that contains `I`, then the product including `M` is contained within `I`
and the product excluding `M` is not contained within `I`. -/
theorem exists_multiset_prod_cons_le_and_prod_not_le [IsDedekindDomain A] (hNF : ¬IsField A)
    {I M : Ideal A} (hI0 : I ≠ ⊥) (hIM : I ≤ M) [hM : M.IsMaximal] :
    ∃ Z : Multiset (PrimeSpectrum A),
      (M ::ₘ Z.map PrimeSpectrum.asIdeal).prod ≤ I ∧
        ¬Multiset.prod (Z.map PrimeSpectrum.asIdeal) ≤ I := by
  -- Let `Z` be a minimal set of prime ideals such that their product is contained in `J`.
  obtain ⟨Z₀, hZ₀⟩ := PrimeSpectrum.exists_primeSpectrum_prod_le_and_ne_bot_of_domain hNF hI0
  obtain ⟨Z, ⟨hZI, hprodZ⟩, h_eraseZ⟩ :=
    wellFounded_lt.has_min
      {Z | (Z.map PrimeSpectrum.asIdeal).prod ≤ I ∧ (Z.map PrimeSpectrum.asIdeal).prod ≠ ⊥}
      ⟨Z₀, hZ₀.1, hZ₀.2⟩
  obtain ⟨_, hPZ', hPM⟩ := hM.isPrime.multiset_prod_le.mp (hZI.trans hIM)
  -- Then in fact there is a `P ∈ Z` with `P ≤ M`.
  obtain ⟨P, hPZ, rfl⟩ := Multiset.mem_map.mp hPZ'
  classical
    have := Multiset.map_erase PrimeSpectrum.asIdeal PrimeSpectrum.ext P Z
    obtain ⟨hP0, hZP0⟩ : P.asIdeal ≠ ⊥ ∧ ((Z.erase P).map PrimeSpectrum.asIdeal).prod ≠ ⊥ := by
      rwa [Ne.def, ← Multiset.cons_erase hPZ', Multiset.prod_cons, Ideal.mul_eq_bot, not_or, ←
        this] at hprodZ
    -- By maximality of `P` and `M`, we have that `P ≤ M` implies `P = M`.
    have hPM' := (P.IsPrime.isMaximal hP0).eq_of_le hM.ne_top hPM
    subst hPM'
    -- By minimality of `Z`, erasing `P` from `Z` is exactly what we need.
    refine ⟨Z.erase P, ?_, ?_⟩
    · convert hZI
      rw [this, Multiset.cons_erase hPZ']
    · refine fun h => h_eraseZ (Z.erase P) ⟨h, ?_⟩ (Multiset.erase_lt.mpr hPZ)
      exact hZP0
#align exists_multiset_prod_cons_le_and_prod_not_le exists_multiset_prod_cons_le_and_prod_not_le

namespace FractionalIdeal

open Ideal

lemma not_inv_le_one_of_ne_bot [IsDedekindDomain A] {I : Ideal A}
    (hI0 : I ≠ ⊥) (hI1 : I ≠ ⊤) : ¬(I⁻¹ : FractionalIdeal A⁰ K) ≤ 1 := by
  have hNF : ¬IsField A := fun h ↦ letI := h.toField; (eq_bot_or_eq_top I).elim hI0 hI1
  wlog hM : I.IsMaximal generalizing I
  · rcases I.exists_le_maximal hI1 with ⟨M, hmax, hIM⟩
    have hMbot : M ≠ ⊥ := (M.bot_lt_of_maximal hNF).ne'
    refine mt (le_trans <| inv_anti_mono ?_ ?_ ?_) (this hMbot hmax.ne_top hmax) <;>
      simpa only [coeIdeal_ne_zero, coeIdeal_le_coeIdeal]
  have hI0 : ⊥ < I := I.bot_lt_of_maximal hNF
  obtain ⟨⟨a, haI⟩, ha0⟩ := Submodule.nonzero_mem_of_bot_lt hI0
  replace ha0 : a ≠ 0 := Subtype.coe_injective.ne ha0
  let J : Ideal A := Ideal.span {a}
  have hJ0 : J ≠ ⊥ := mt Ideal.span_singleton_eq_bot.mp ha0
  have hJI : J ≤ I := I.span_singleton_le_iff_mem.2 haI
  -- Then we can find a product of prime (hence maximal) ideals contained in `J`,
  -- such that removing element `M` from the product is not contained in `J`.
  obtain ⟨Z, hle, hnle⟩ := exists_multiset_prod_cons_le_and_prod_not_le hNF hJ0 hJI
  -- Choose an element `b` of the product that is not in `J`.
  obtain ⟨b, hbZ, hbJ⟩ := SetLike.not_le_iff_exists.mp hnle
  have hnz_fa : algebraMap A K a ≠ 0 :=
    mt ((injective_iff_map_eq_zero _).mp (IsFractionRing.injective A K) a) ha0
  -- Then `b a⁻¹ : K` is in `M⁻¹` but not in `1`.
  refine Set.not_subset.2 ⟨algebraMap A K b * (algebraMap A K a)⁻¹, (mem_inv_iff ?_).mpr ?_, ?_⟩
  · exact coeIdeal_ne_zero.mpr hI0.ne'
  · rintro y₀ hy₀
    obtain ⟨y, h_Iy, rfl⟩ := (mem_coeIdeal _).mp hy₀
    rw [mul_comm, ← mul_assoc, ← RingHom.map_mul]
    have h_yb : y * b ∈ J := by
      apply hle
      rw [Multiset.prod_cons]
      exact Submodule.smul_mem_smul h_Iy hbZ
    rw [Ideal.mem_span_singleton'] at h_yb
    rcases h_yb with ⟨c, hc⟩
    rw [← hc, RingHom.map_mul, mul_assoc, mul_inv_cancel hnz_fa, mul_one]
    apply coe_mem_one
  · refine' mt (mem_one_iff _).mp _
    rintro ⟨x', h₂_abs⟩
    rw [← div_eq_mul_inv, eq_div_iff_mul_eq hnz_fa, ← RingHom.map_mul] at h₂_abs
    have := Ideal.mem_span_singleton'.mpr ⟨x', IsFractionRing.injective A K h₂_abs⟩
    contradiction

theorem exists_not_mem_one_of_ne_bot [IsDedekindDomain A] {I : Ideal A} (hI0 : I ≠ ⊥)
    (hI1 : I ≠ ⊤) : ∃ x ∈ (I⁻¹ : FractionalIdeal A⁰ K), x ∉ (1 : FractionalIdeal A⁰ K) :=
  Set.not_subset.1 <| not_inv_le_one_of_ne_bot hI0 hI1
#align fractional_ideal.exists_not_mem_one_of_ne_bot FractionalIdeal.exists_not_mem_one_of_ne_bot

theorem one_mem_inv_coe_ideal {I : Ideal A} (hI : I ≠ ⊥) :
    (1 : K) ∈ (I : FractionalIdeal A⁰ K)⁻¹ := by
  rw [mem_inv_iff (coeIdeal_ne_zero.mpr hI)]
  intro y hy
  rw [one_mul]
  exact coeIdeal_le_one hy
#align fractional_ideal.one_mem_inv_coe_ideal FractionalIdeal.one_mem_inv_coe_ideal

theorem mul_inv_cancel_of_le_one [h : IsDedekindDomain A] {I : Ideal A} (hI0 : I ≠ ⊥)
    (hI : (I * (I : FractionalIdeal A⁰ K)⁻¹)⁻¹ ≤ 1) : I * (I : FractionalIdeal A⁰ K)⁻¹ = 1 := by
  -- We'll show a contradiction with `exists_not_mem_one_of_ne_bot`:
  -- `J⁻¹ = (I * I⁻¹)⁻¹` cannot have an element `x ∉ 1`, so it must equal `1`.
  obtain ⟨J, hJ⟩ : ∃ J : Ideal A, (J : FractionalIdeal A⁰ K) = I * (I : FractionalIdeal A⁰ K)⁻¹ :=
    le_one_iff_exists_coeIdeal.mp mul_one_div_le_one
  by_cases hJ0 : J = ⊥
  · subst hJ0
    refine' absurd _ hI0
    rw [eq_bot_iff, ← coeIdeal_le_coeIdeal K, hJ]
    exact coe_ideal_le_self_mul_inv K I
  by_cases hJ1 : J = ⊤
  · rw [← hJ, hJ1, coeIdeal_top]
  exact (not_inv_le_one_of_ne_bot (K := K) hJ0 hJ1 (hJ ▸ hI)).elim
#align fractional_ideal.mul_inv_cancel_of_le_one FractionalIdeal.mul_inv_cancel_of_le_one

/-- Nonzero integral ideals in a Dedekind domain are invertible.

We will use this to show that nonzero fractional ideals are invertible,
and finally conclude that fractional ideals in a Dedekind domain form a group with zero.
-/
theorem coe_ideal_mul_inv [h : IsDedekindDomain A] (I : Ideal A) (hI0 : I ≠ ⊥) :
    I * (I : FractionalIdeal A⁰ K)⁻¹ = 1 := by
  -- We'll show `1 ≤ J⁻¹ = (I * I⁻¹)⁻¹ ≤ 1`.
  apply mul_inv_cancel_of_le_one hI0
  by_cases hJ0 : I * (I : FractionalIdeal A⁰ K)⁻¹ = 0
  · rw [hJ0, inv_zero']; exact zero_le _
  intro x hx
  -- In particular, we'll show all `x ∈ J⁻¹` are integral.
  suffices x ∈ integralClosure A K by
    rwa [IsIntegrallyClosed.integralClosure_eq_bot, Algebra.mem_bot, Set.mem_range,
      ← mem_one_iff] at this
  -- For that, we'll find a subalgebra that is f.g. as a module and contains `x`.
  -- `A` is a noetherian ring, so we just need to find a subalgebra between `{x}` and `I⁻¹`.
  rw [mem_integralClosure_iff_mem_fg]
  have x_mul_mem : ∀ b ∈ (I⁻¹ : FractionalIdeal A⁰ K), x * b ∈ (I⁻¹ : FractionalIdeal A⁰ K) := by
    intro b hb
    rw [mem_inv_iff (coeIdeal_ne_zero.mpr hI0)]
    dsimp only at hx
    rw [val_eq_coe, mem_coe, mem_inv_iff hJ0] at hx
    simp only [mul_assoc, mul_comm b] at hx ⊢
    intro y hy
    exact hx _ (mul_mem_mul hy hb)
  -- It turns out the subalgebra consisting of all `p(x)` for `p : A[X]` works.
  refine ⟨AlgHom.range (Polynomial.aeval x : A[X] →ₐ[A] K),
    isNoetherian_submodule.mp (isNoetherian (I : FractionalIdeal A⁰ K)⁻¹) _ fun y hy => ?_,
    ⟨Polynomial.X, Polynomial.aeval_X x⟩⟩
  obtain ⟨p, rfl⟩ := (AlgHom.mem_range _).mp hy
  rw [Polynomial.aeval_eq_sum_range]
  refine Submodule.sum_mem _ fun i hi => Submodule.smul_mem _ _ ?_
  clear hi
  induction' i with i ih
  · rw [pow_zero]; exact one_mem_inv_coe_ideal hI0
  · show x ^ i.succ ∈ (I⁻¹ : FractionalIdeal A⁰ K)
    rw [pow_succ]; exact x_mul_mem _ ih
#align fractional_ideal.coe_ideal_mul_inv FractionalIdeal.coe_ideal_mul_inv

/-- Nonzero fractional ideals in a Dedekind domain are units.

This is also available as `_root_.mul_inv_cancel`, using the
`Semifield` instance defined below.
-/
protected theorem mul_inv_cancel [IsDedekindDomain A] {I : FractionalIdeal A⁰ K} (hne : I ≠ 0) :
    I * I⁻¹ = 1 := by
  obtain ⟨a, J, ha, hJ⟩ :
    ∃ (a : A) (aI : Ideal A), a ≠ 0 ∧ I = spanSingleton A⁰ (algebraMap A K a)⁻¹ * aI :=
    exists_eq_spanSingleton_mul I
  suffices h₂ : I * (spanSingleton A⁰ (algebraMap _ _ a) * (J : FractionalIdeal A⁰ K)⁻¹) = 1
  · rw [mul_inv_cancel_iff]
    exact ⟨spanSingleton A⁰ (algebraMap _ _ a) * (J : FractionalIdeal A⁰ K)⁻¹, h₂⟩
  subst hJ
  rw [mul_assoc, mul_left_comm (J : FractionalIdeal A⁰ K), coe_ideal_mul_inv, mul_one,
    spanSingleton_mul_spanSingleton, inv_mul_cancel, spanSingleton_one]
  · exact mt ((injective_iff_map_eq_zero (algebraMap A K)).mp (IsFractionRing.injective A K) _) ha
  · exact coeIdeal_ne_zero.mp (right_ne_zero_of_mul hne)
#align fractional_ideal.mul_inv_cancel FractionalIdeal.mul_inv_cancel

theorem mul_right_le_iff [IsDedekindDomain A] {J : FractionalIdeal A⁰ K} (hJ : J ≠ 0) :
    ∀ {I I'}, I * J ≤ I' * J ↔ I ≤ I' := by
  intro I I'
  constructor
  · intro h
    convert mul_right_mono J⁻¹ h <;> dsimp only <;>
    rw [mul_assoc, FractionalIdeal.mul_inv_cancel hJ, mul_one]
  · exact fun h => mul_right_mono J h
#align fractional_ideal.mul_right_le_iff FractionalIdeal.mul_right_le_iff

theorem mul_left_le_iff [IsDedekindDomain A] {J : FractionalIdeal A⁰ K} (hJ : J ≠ 0) {I I'} :
    J * I ≤ J * I' ↔ I ≤ I' := by convert mul_right_le_iff hJ using 1; simp only [mul_comm]
#align fractional_ideal.mul_left_le_iff FractionalIdeal.mul_left_le_iff

theorem mul_right_strictMono [IsDedekindDomain A] {I : FractionalIdeal A⁰ K} (hI : I ≠ 0) :
    StrictMono (· * I) :=
  strictMono_of_le_iff_le fun _ _ => (mul_right_le_iff hI).symm
#align fractional_ideal.mul_right_strict_mono FractionalIdeal.mul_right_strictMono

theorem mul_left_strictMono [IsDedekindDomain A] {I : FractionalIdeal A⁰ K} (hI : I ≠ 0) :
    StrictMono (I * ·) :=
  strictMono_of_le_iff_le fun _ _ => (mul_left_le_iff hI).symm
#align fractional_ideal.mul_left_strict_mono FractionalIdeal.mul_left_strictMono

/-- This is also available as `_root_.div_eq_mul_inv`, using the
`Semifield` instance defined below.
-/
protected theorem div_eq_mul_inv [IsDedekindDomain A] (I J : FractionalIdeal A⁰ K) :
    I / J = I * J⁻¹ := by
  by_cases hJ : J = 0
  · rw [hJ, div_zero, inv_zero', mul_zero]
  refine' le_antisymm ((mul_right_le_iff hJ).mp _) ((le_div_iff_mul_le hJ).mpr _)
  · rw [mul_assoc, mul_comm J⁻¹, FractionalIdeal.mul_inv_cancel hJ, mul_one, mul_le]
    intro x hx y hy
    rw [mem_div_iff_of_nonzero hJ] at hx
    exact hx y hy
  rw [mul_assoc, mul_comm J⁻¹, FractionalIdeal.mul_inv_cancel hJ, mul_one]
#align fractional_ideal.div_eq_mul_inv FractionalIdeal.div_eq_mul_inv

end FractionalIdeal

/-- `IsDedekindDomain` and `IsDedekindDomainInv` are equivalent ways
to express that an integral domain is a Dedekind domain. -/
theorem isDedekindDomain_iff_isDedekindDomainInv : IsDedekindDomain A ↔ IsDedekindDomainInv A :=
  ⟨fun _h _I hI => FractionalIdeal.mul_inv_cancel hI, fun h => h.isDedekindDomain⟩
#align is_dedekind_domain_iff_is_dedekind_domain_inv isDedekindDomain_iff_isDedekindDomainInv

end Inverse

section IsDedekindDomain

variable {R A}

variable [IsDedekindDomain A] [Algebra A K] [IsFractionRing A K]

open FractionalIdeal

open Ideal

noncomputable instance FractionalIdeal.semifield : Semifield (FractionalIdeal A⁰ K) :=
  { coeIdeal_injective.nontrivial with
    inv := fun I => I⁻¹
    inv_zero := inv_zero' _
    div := (· / ·)
    div_eq_mul_inv := FractionalIdeal.div_eq_mul_inv
    mul_inv_cancel := fun I => FractionalIdeal.mul_inv_cancel }
#align fractional_ideal.semifield FractionalIdeal.semifield

/-- Fractional ideals have cancellative multiplication in a Dedekind domain.

Although this instance is a direct consequence of the instance
`FractionalIdeal.semifield`, we define this instance to provide
a computable alternative.
-/
-- Porting note: added noncomputable because otherwise it fails, so it seems that the goal
<<<<<<< HEAD
-- is not achieved... Proof attempt was
  -- { @FractionalIdeal.commSemiring A _ A⁰ K _ _,  -- Project out the computable fields first.
  --   (by infer_instance : CancelCommMonoidWithZero (FractionalIdeal A⁰ K)) with }
=======
-- is not achieved... Previous attempt was
-- { @FractionalIdeal.commSemiring A _ A⁰ K _ _,  -- Project out the computable fields first.
--   (by infer_instance : CancelCommMonoidWithZero (FractionalIdeal A⁰ K)) with }
>>>>>>> 894a8976
noncomputable instance FractionalIdeal.cancelCommMonoidWithZero :
    CancelCommMonoidWithZero (FractionalIdeal A⁰ K) := inferInstance
#align fractional_ideal.cancel_comm_monoid_with_zero FractionalIdeal.cancelCommMonoidWithZero

instance Ideal.cancelCommMonoidWithZero : CancelCommMonoidWithZero (Ideal A) :=
  { Function.Injective.cancelCommMonoidWithZero (coeIdealHom A⁰ (FractionRing A)) coeIdeal_injective
    (RingHom.map_zero _) (RingHom.map_one _) (RingHom.map_mul _) (RingHom.map_pow _) with }
#align ideal.cancel_comm_monoid_with_zero Ideal.cancelCommMonoidWithZero

-- Porting note: Lean can infer all it needs by itself
instance Ideal.isDomain : IsDomain (Ideal A) := { }
#align ideal.is_domain Ideal.isDomain

/-- For ideals in a Dedekind domain, to divide is to contain. -/
theorem Ideal.dvd_iff_le {I J : Ideal A} : I ∣ J ↔ J ≤ I :=
  ⟨Ideal.le_of_dvd, fun h => by
    by_cases hI : I = ⊥
    · have hJ : J = ⊥ := by rwa [hI, ← eq_bot_iff] at h
      rw [hI, hJ]
    have hI' : (I : FractionalIdeal A⁰ (FractionRing A)) ≠ 0 := coeIdeal_ne_zero.mpr hI
    have : (I : FractionalIdeal A⁰ (FractionRing A))⁻¹ * J ≤ 1 :=
      le_trans (mul_left_mono (↑I)⁻¹ ((coeIdeal_le_coeIdeal _).mpr h))
        (le_of_eq (inv_mul_cancel hI'))
    obtain ⟨H, hH⟩ := le_one_iff_exists_coeIdeal.mp this
    use H
    refine coeIdeal_injective (show (J : FractionalIdeal A⁰ (FractionRing A)) = ↑(I * H) from ?_)
    rw [coeIdeal_mul, hH, ← mul_assoc, mul_inv_cancel hI', one_mul]⟩
#align ideal.dvd_iff_le Ideal.dvd_iff_le

theorem Ideal.dvdNotUnit_iff_lt {I J : Ideal A} : DvdNotUnit I J ↔ J < I :=
  ⟨fun ⟨hI, H, hunit, hmul⟩ =>
    lt_of_le_of_ne (Ideal.dvd_iff_le.mp ⟨H, hmul⟩)
      (mt
        (fun h =>
          have : H = 1 := mul_left_cancel₀ hI (by rw [← hmul, h, mul_one])
          show IsUnit H from this.symm ▸ isUnit_one)
        hunit),
    fun h =>
    dvdNotUnit_of_dvd_of_not_dvd (Ideal.dvd_iff_le.mpr (le_of_lt h))
      (mt Ideal.dvd_iff_le.mp (not_le_of_lt h))⟩
#align ideal.dvd_not_unit_iff_lt Ideal.dvdNotUnit_iff_lt

instance : WfDvdMonoid (Ideal A) where
  wellFounded_dvdNotUnit := by
    have : WellFounded ((· > ·) : Ideal A → Ideal A → Prop) :=
      isNoetherian_iff_wellFounded.mp (isNoetherianRing_iff.mp IsDedekindRing.toIsNoetherian)
    convert this
    ext
    rw [Ideal.dvdNotUnit_iff_lt]

instance Ideal.uniqueFactorizationMonoid : UniqueFactorizationMonoid (Ideal A) :=
  { irreducible_iff_prime := by
      intro P
      exact ⟨fun hirr => ⟨hirr.ne_zero, hirr.not_unit, fun I J => by
        have : P.IsMaximal := by
          refine ⟨⟨mt Ideal.isUnit_iff.mpr hirr.not_unit, ?_⟩⟩
          intro J hJ
          obtain ⟨_J_ne, H, hunit, P_eq⟩ := Ideal.dvdNotUnit_iff_lt.mpr hJ
          exact Ideal.isUnit_iff.mp ((hirr.isUnit_or_isUnit P_eq).resolve_right hunit)
        rw [Ideal.dvd_iff_le, Ideal.dvd_iff_le, Ideal.dvd_iff_le, SetLike.le_def, SetLike.le_def,
          SetLike.le_def]
        contrapose!
        rintro ⟨⟨x, x_mem, x_not_mem⟩, ⟨y, y_mem, y_not_mem⟩⟩
        exact
          ⟨x * y, Ideal.mul_mem_mul x_mem y_mem,
            mt this.isPrime.mem_or_mem (not_or_of_not x_not_mem y_not_mem)⟩⟩, Prime.irreducible⟩ }
#align ideal.unique_factorization_monoid Ideal.uniqueFactorizationMonoid

instance Ideal.normalizationMonoid : NormalizationMonoid (Ideal A) :=
  normalizationMonoidOfUniqueUnits
#align ideal.normalization_monoid Ideal.normalizationMonoid

@[simp]
theorem Ideal.dvd_span_singleton {I : Ideal A} {x : A} : I ∣ Ideal.span {x} ↔ x ∈ I :=
  Ideal.dvd_iff_le.trans (Ideal.span_le.trans Set.singleton_subset_iff)
#align ideal.dvd_span_singleton Ideal.dvd_span_singleton

theorem Ideal.isPrime_of_prime {P : Ideal A} (h : Prime P) : IsPrime P := by
  refine ⟨?_, fun hxy => ?_⟩
  · rintro rfl
    rw [← Ideal.one_eq_top] at h
    exact h.not_unit isUnit_one
  · simp only [← Ideal.dvd_span_singleton, ← Ideal.span_singleton_mul_span_singleton] at hxy ⊢
    exact h.dvd_or_dvd hxy
#align ideal.is_prime_of_prime Ideal.isPrime_of_prime

theorem Ideal.prime_of_isPrime {P : Ideal A} (hP : P ≠ ⊥) (h : IsPrime P) : Prime P := by
  refine ⟨hP, mt Ideal.isUnit_iff.mp h.ne_top, fun I J hIJ => ?_⟩
  simpa only [Ideal.dvd_iff_le] using h.mul_le.mp (Ideal.le_of_dvd hIJ)
#align ideal.prime_of_is_prime Ideal.prime_of_isPrime

/-- In a Dedekind domain, the (nonzero) prime elements of the monoid with zero `Ideal A`
are exactly the prime ideals. -/
theorem Ideal.prime_iff_isPrime {P : Ideal A} (hP : P ≠ ⊥) : Prime P ↔ IsPrime P :=
  ⟨Ideal.isPrime_of_prime, Ideal.prime_of_isPrime hP⟩
#align ideal.prime_iff_is_prime Ideal.prime_iff_isPrime

/-- In a Dedekind domain, the prime ideals are the zero ideal together with the prime elements
of the monoid with zero `Ideal A`. -/
theorem Ideal.isPrime_iff_bot_or_prime {P : Ideal A} : IsPrime P ↔ P = ⊥ ∨ Prime P :=
  ⟨fun hp => (eq_or_ne P ⊥).imp_right fun hp0 => Ideal.prime_of_isPrime hp0 hp, fun hp =>
    hp.elim (fun h => h.symm ▸ Ideal.bot_prime) Ideal.isPrime_of_prime⟩
#align ideal.is_prime_iff_bot_or_prime Ideal.isPrime_iff_bot_or_prime

@[simp]
theorem Ideal.prime_span_singleton_iff {a : A} : Prime (Ideal.span {a}) ↔ Prime a := by
  rcases eq_or_ne a 0 with rfl | ha
  · rw [Set.singleton_zero, span_zero, ← Ideal.zero_eq_bot, ← not_iff_not]
    simp only [not_prime_zero, not_false_eq_true]
  · have ha' : span {a} ≠ ⊥ := by simpa only [ne_eq, span_singleton_eq_bot] using ha
    rw [Ideal.prime_iff_isPrime ha', Ideal.span_singleton_prime ha]

open Submodule.IsPrincipal in
theorem Ideal.prime_generator_of_prime {P : Ideal A} (h : Prime P) [P.IsPrincipal] :
    Prime (generator P) :=
  have : Ideal.IsPrime P := Ideal.isPrime_of_prime h
  prime_generator_of_isPrime _ h.ne_zero

open UniqueFactorizationMonoid in
nonrec theorem Ideal.mem_normalizedFactors_iff [DecidableEq (Ideal A)]
    {p I : Ideal A} (hI : I ≠ ⊥) :
    p ∈ normalizedFactors I ↔ p.IsPrime ∧ I ≤ p := by
  rw [← Ideal.dvd_iff_le]
  by_cases hp : p = 0
  · rw [← zero_eq_bot] at hI
    simp only [hp, zero_not_mem_normalizedFactors, zero_dvd_iff, hI, false_iff, not_and,
      not_false_eq_true, implies_true]
  · rwa [mem_normalizedFactors_iff hI, prime_iff_isPrime]

theorem Ideal.pow_right_strictAnti (I : Ideal A) (hI0 : I ≠ ⊥) (hI1 : I ≠ ⊤) :
    StrictAnti (I ^ · : ℕ → Ideal A) :=
  strictAnti_nat_of_succ_lt fun e =>
    Ideal.dvdNotUnit_iff_lt.mp ⟨pow_ne_zero _ hI0, I, mt isUnit_iff.mp hI1, pow_succ' I e⟩
#align ideal.strict_anti_pow Ideal.pow_right_strictAnti

theorem Ideal.pow_lt_self (I : Ideal A) (hI0 : I ≠ ⊥) (hI1 : I ≠ ⊤) (e : ℕ) (he : 2 ≤ e) :
    I ^ e < I := by
  convert I.pow_right_strictAnti hI0 hI1 he
  dsimp only
  rw [pow_one]
#align ideal.pow_lt_self Ideal.pow_lt_self

theorem Ideal.exists_mem_pow_not_mem_pow_succ (I : Ideal A) (hI0 : I ≠ ⊥) (hI1 : I ≠ ⊤) (e : ℕ) :
    ∃ x ∈ I ^ e, x ∉ I ^ (e + 1) :=
  SetLike.exists_of_lt (I.pow_right_strictAnti hI0 hI1 e.lt_succ_self)
#align ideal.exists_mem_pow_not_mem_pow_succ Ideal.exists_mem_pow_not_mem_pow_succ

open UniqueFactorizationMonoid

theorem Ideal.eq_prime_pow_of_succ_lt_of_le {P I : Ideal A} [P_prime : P.IsPrime] (hP : P ≠ ⊥)
    {i : ℕ} (hlt : P ^ (i + 1) < I) (hle : I ≤ P ^ i) : I = P ^ i := by
  have := Classical.decEq (Ideal A)
  refine le_antisymm hle ?_
  have P_prime' := Ideal.prime_of_isPrime hP P_prime
  have h1 : I ≠ ⊥ := (lt_of_le_of_lt bot_le hlt).ne'
  have := pow_ne_zero i hP
  have h3 := pow_ne_zero (i + 1) hP
  rw [← Ideal.dvdNotUnit_iff_lt, dvdNotUnit_iff_normalizedFactors_lt_normalizedFactors h1 h3,
    normalizedFactors_pow, normalizedFactors_irreducible P_prime'.irreducible,
    Multiset.nsmul_singleton, Multiset.lt_replicate_succ] at hlt
  rw [← Ideal.dvd_iff_le, dvd_iff_normalizedFactors_le_normalizedFactors, normalizedFactors_pow,
    normalizedFactors_irreducible P_prime'.irreducible, Multiset.nsmul_singleton]
  all_goals assumption
#align ideal.eq_prime_pow_of_succ_lt_of_le Ideal.eq_prime_pow_of_succ_lt_of_le

theorem Ideal.pow_succ_lt_pow {P : Ideal A} [P_prime : P.IsPrime] (hP : P ≠ ⊥) (i : ℕ) :
    P ^ (i + 1) < P ^ i :=
  lt_of_le_of_ne (Ideal.pow_le_pow_right (Nat.le_succ _))
    (mt (pow_eq_pow_iff hP (mt Ideal.isUnit_iff.mp P_prime.ne_top)).mp i.succ_ne_self)
#align ideal.pow_succ_lt_pow Ideal.pow_succ_lt_pow

theorem Associates.le_singleton_iff (x : A) (n : ℕ) (I : Ideal A) :
    Associates.mk I ^ n ≤ Associates.mk (Ideal.span {x}) ↔ x ∈ I ^ n := by
  simp_rw [← Associates.dvd_eq_le, ← Associates.mk_pow, Associates.mk_dvd_mk,
    Ideal.dvd_span_singleton]
#align associates.le_singleton_iff Associates.le_singleton_iff

variable {K}

lemma FractionalIdeal.le_inv_comm {I J : FractionalIdeal A⁰ K} (hI : I ≠ 0) (hJ : J ≠ 0) :
    I ≤ J⁻¹ ↔ J ≤ I⁻¹ := by
  rw [inv_eq, inv_eq, le_div_iff_mul_le hI, le_div_iff_mul_le hJ, mul_comm]

lemma FractionalIdeal.inv_le_comm {I J : FractionalIdeal A⁰ K} (hI : I ≠ 0) (hJ : J ≠ 0) :
    I⁻¹ ≤ J ↔ J⁻¹ ≤ I := by
  simpa using le_inv_comm (A := A) (K := K) (inv_ne_zero hI) (inv_ne_zero hJ)

open FractionalIdeal


/-- Strengthening of `IsLocalization.exist_integer_multiples`:
Let `J ≠ ⊤` be an ideal in a Dedekind domain `A`, and `f ≠ 0` a finite collection
of elements of `K = Frac(A)`, then we can multiply the elements of `f` by some `a : K`
to find a collection of elements of `A` that is not completely contained in `J`. -/
theorem Ideal.exist_integer_multiples_not_mem {J : Ideal A} (hJ : J ≠ ⊤) {ι : Type*} (s : Finset ι)
    (f : ι → K) {j} (hjs : j ∈ s) (hjf : f j ≠ 0) :
    ∃ a : K,
      (∀ i ∈ s, IsLocalization.IsInteger A (a * f i)) ∧
        ∃ i ∈ s, a * f i ∉ (J : FractionalIdeal A⁰ K) := by
  -- Consider the fractional ideal `I` spanned by the `f`s.
  let I : FractionalIdeal A⁰ K := spanFinset A s f
  have hI0 : I ≠ 0 := spanFinset_ne_zero.mpr ⟨j, hjs, hjf⟩
  -- We claim the multiplier `a` we're looking for is in `I⁻¹ \ (J / I)`.
  suffices ↑J / I < I⁻¹ by
    obtain ⟨_, a, hI, hpI⟩ := SetLike.lt_iff_le_and_exists.mp this
    rw [mem_inv_iff hI0] at hI
    refine' ⟨a, fun i hi => _, _⟩
    -- By definition, `a ∈ I⁻¹` multiplies elements of `I` into elements of `1`,
    -- in other words, `a * f i` is an integer.
    · exact (mem_one_iff _).mp (hI (f i) (Submodule.subset_span (Set.mem_image_of_mem f hi)))
    · contrapose! hpI
      -- And if all `a`-multiples of `I` are an element of `J`,
      -- then `a` is actually an element of `J / I`, contradiction.
      refine' (mem_div_iff_of_nonzero hI0).mpr fun y hy => Submodule.span_induction hy _ _ _ _
      · rintro _ ⟨i, hi, rfl⟩; exact hpI i hi
      · rw [mul_zero]; exact Submodule.zero_mem _
      · intro x y hx hy; rw [mul_add]; exact Submodule.add_mem _ hx hy
      · intro b x hx; rw [mul_smul_comm]; exact Submodule.smul_mem _ b hx
  -- To show the inclusion of `J / I` into `I⁻¹ = 1 / I`, note that `J < I`.
  calc
    ↑J / I = ↑J * I⁻¹ := div_eq_mul_inv (↑J) I
    _ < 1 * I⁻¹ := (mul_right_strictMono (inv_ne_zero hI0) ?_)
    _ = I⁻¹ := one_mul _
  · rw [← coeIdeal_top]
    -- And multiplying by `I⁻¹` is indeed strictly monotone.
    exact
      strictMono_of_le_iff_le (fun _ _ => (coeIdeal_le_coeIdeal K).symm)
        (lt_top_iff_ne_top.mpr hJ)
#align ideal.exist_integer_multiples_not_mem Ideal.exist_integer_multiples_not_mem

section Gcd

namespace Ideal

/-! ### GCD and LCM of ideals in a Dedekind domain

We show that the gcd of two ideals in a Dedekind domain is just their supremum,
and the lcm is their infimum, and use this to instantiate `NormalizedGCDMonoid (Ideal A)`.
-/


@[simp]
theorem sup_mul_inf (I J : Ideal A) : (I ⊔ J) * (I ⊓ J) = I * J := by
  letI := Classical.decEq (Ideal A)
  letI := Classical.decEq (Associates (Ideal A))
  letI := UniqueFactorizationMonoid.toNormalizedGCDMonoid (Ideal A)
  have hgcd : gcd I J = I ⊔ J := by
    rw [gcd_eq_normalize _ _, normalize_eq]
    · rw [dvd_iff_le, sup_le_iff, ← dvd_iff_le, ← dvd_iff_le]
      exact ⟨gcd_dvd_left _ _, gcd_dvd_right _ _⟩
    · rw [dvd_gcd_iff, dvd_iff_le, dvd_iff_le]
      simp
  have hlcm : lcm I J = I ⊓ J := by
    rw [lcm_eq_normalize _ _, normalize_eq]
    · rw [lcm_dvd_iff, dvd_iff_le, dvd_iff_le]
      simp
    · rw [dvd_iff_le, le_inf_iff, ← dvd_iff_le, ← dvd_iff_le]
      exact ⟨dvd_lcm_left _ _, dvd_lcm_right _ _⟩
  rw [← hgcd, ← hlcm, associated_iff_eq.mp (gcd_mul_lcm _ _)]
#align ideal.sup_mul_inf Ideal.sup_mul_inf

/-- Ideals in a Dedekind domain have gcd and lcm operators that (trivially) are compatible with
the normalization operator. -/
instance : NormalizedGCDMonoid (Ideal A) :=
  { Ideal.normalizationMonoid with
    gcd := (· ⊔ ·)
    gcd_dvd_left := fun _ _ => by simpa only [dvd_iff_le] using le_sup_left
    gcd_dvd_right := fun _ _ => by simpa only [dvd_iff_le] using le_sup_right
    dvd_gcd := by
      simp only [dvd_iff_le]
      exact fun h1 h2 => @sup_le (Ideal A) _ _ _ _ h1 h2
    lcm := (· ⊓ ·)
    lcm_zero_left := fun _ => by simp only [zero_eq_bot, bot_inf_eq]
    lcm_zero_right := fun _ => by simp only [zero_eq_bot, inf_bot_eq]
    gcd_mul_lcm := fun _ _ => by rw [associated_iff_eq, sup_mul_inf]
    normalize_gcd := fun _ _ => normalize_eq _
    normalize_lcm := fun _ _ => normalize_eq _ }

-- In fact, any lawful gcd and lcm would equal sup and inf respectively.
@[simp]
theorem gcd_eq_sup (I J : Ideal A) : gcd I J = I ⊔ J := rfl
#align ideal.gcd_eq_sup Ideal.gcd_eq_sup

@[simp]
theorem lcm_eq_inf (I J : Ideal A) : lcm I J = I ⊓ J := rfl
#align ideal.lcm_eq_inf Ideal.lcm_eq_inf

theorem inf_eq_mul_of_coprime {I J : Ideal A} (coprime : IsCoprime I J) : I ⊓ J = I * J := by
  rw [← associated_iff_eq.mp (gcd_mul_lcm I J), lcm_eq_inf I J, gcd_eq_sup, coprime.sup_eq, top_mul]
#align ideal.inf_eq_mul_of_coprime Ideal.inf_eq_mul_of_coprime

theorem isCoprime_iff_gcd {I J : Ideal A} : IsCoprime I J ↔ gcd I J = 1 := by
  rw [Ideal.isCoprime_iff_codisjoint, codisjoint_iff, one_eq_top, gcd_eq_sup]

theorem factors_span_eq [DecidableEq K[X]] [DecidableEq (Ideal K[X])] {p : K[X]} :
    factors (span {p}) = (factors p).map (fun q ↦ span {q}) := by
  rcases eq_or_ne p 0 with rfl | hp; · simpa [Set.singleton_zero] using normalizedFactors_zero
  have : ∀ q ∈ (factors p).map (fun q ↦ span {q}), Prime q := fun q hq ↦ by
    obtain ⟨r, hr, rfl⟩ := Multiset.mem_map.mp hq
    exact prime_span_singleton_iff.mpr <| prime_of_factor r hr
  rw [← span_singleton_eq_span_singleton.mpr (factors_prod hp), ← multiset_prod_span_singleton,
    factors_eq_normalizedFactors, normalizedFactors_prod_of_prime this]

end Ideal

end Gcd

end IsDedekindDomain

section IsDedekindDomain

variable {T : Type*} [CommRing T] [IsDomain T] [IsDedekindDomain T] {I J : Ideal T}

open scoped Classical

open Multiset UniqueFactorizationMonoid Ideal

theorem prod_normalizedFactors_eq_self (hI : I ≠ ⊥) : (normalizedFactors I).prod = I :=
  associated_iff_eq.1 (normalizedFactors_prod hI)
#align prod_normalized_factors_eq_self prod_normalizedFactors_eq_self

theorem count_le_of_ideal_ge {I J : Ideal T} (h : I ≤ J) (hI : I ≠ ⊥) (K : Ideal T) :
    count K (normalizedFactors J) ≤ count K (normalizedFactors I) :=
  le_iff_count.1 ((dvd_iff_normalizedFactors_le_normalizedFactors (ne_bot_of_le_ne_bot hI h) hI).1
    (dvd_iff_le.2 h))
    _
#align count_le_of_ideal_ge count_le_of_ideal_ge

theorem sup_eq_prod_inf_factors (hI : I ≠ ⊥) (hJ : J ≠ ⊥) :
    I ⊔ J = (normalizedFactors I ∩ normalizedFactors J).prod := by
  have H : normalizedFactors (normalizedFactors I ∩ normalizedFactors J).prod =
      normalizedFactors I ∩ normalizedFactors J := by
    apply normalizedFactors_prod_of_prime
    intro p hp
    rw [mem_inter] at hp
    exact prime_of_normalized_factor p hp.left
  have := Multiset.prod_ne_zero_of_prime (normalizedFactors I ∩ normalizedFactors J) fun _ h =>
      prime_of_normalized_factor _ (Multiset.mem_inter.1 h).1
  apply le_antisymm
  · rw [sup_le_iff, ← dvd_iff_le, ← dvd_iff_le]
    constructor
    · rw [dvd_iff_normalizedFactors_le_normalizedFactors this hI, H]
      exact inf_le_left
    · rw [dvd_iff_normalizedFactors_le_normalizedFactors this hJ, H]
      exact inf_le_right
  · rw [← dvd_iff_le, dvd_iff_normalizedFactors_le_normalizedFactors,
      normalizedFactors_prod_of_prime, le_iff_count]
    · intro a
      rw [Multiset.count_inter]
      exact le_min (count_le_of_ideal_ge le_sup_left hI a) (count_le_of_ideal_ge le_sup_right hJ a)
    · intro p hp
      rw [mem_inter] at hp
      exact prime_of_normalized_factor p hp.left
    · exact ne_bot_of_le_ne_bot hI le_sup_left
    · exact this
#align sup_eq_prod_inf_factors sup_eq_prod_inf_factors

theorem irreducible_pow_sup (hI : I ≠ ⊥) (hJ : Irreducible J) (n : ℕ) :
    J ^ n ⊔ I = J ^ min ((normalizedFactors I).count J) n := by
  rw [sup_eq_prod_inf_factors (pow_ne_zero n hJ.ne_zero) hI, min_comm,
    normalizedFactors_of_irreducible_pow hJ, normalize_eq J, replicate_inter, prod_replicate]
#align irreducible_pow_sup irreducible_pow_sup

theorem irreducible_pow_sup_of_le (hJ : Irreducible J) (n : ℕ) (hn : ↑n ≤ multiplicity J I) :
    J ^ n ⊔ I = J ^ n := by
  by_cases hI : I = ⊥
  · simp_all
  rw [irreducible_pow_sup hI hJ, min_eq_right]
  rwa [multiplicity_eq_count_normalizedFactors hJ hI, PartENat.coe_le_coe, normalize_eq J] at hn
#align irreducible_pow_sup_of_le irreducible_pow_sup_of_le

theorem irreducible_pow_sup_of_ge (hI : I ≠ ⊥) (hJ : Irreducible J) (n : ℕ)
    (hn : multiplicity J I ≤ n) :
    J ^ n ⊔ I = J ^ (multiplicity J I).get (PartENat.dom_of_le_natCast hn) := by
  rw [irreducible_pow_sup hI hJ, min_eq_left]
  congr
  · rw [← PartENat.natCast_inj, PartENat.natCast_get,
      multiplicity_eq_count_normalizedFactors hJ hI, normalize_eq J]
  · rwa [multiplicity_eq_count_normalizedFactors hJ hI, PartENat.coe_le_coe, normalize_eq J] at hn
#align irreducible_pow_sup_of_ge irreducible_pow_sup_of_ge

end IsDedekindDomain

/-!
### Height one spectrum of a Dedekind domain
If `R` is a Dedekind domain of Krull dimension 1, the maximal ideals of `R` are exactly its nonzero
prime ideals.
We define `HeightOneSpectrum` and provide lemmas to recover the facts that prime ideals of height
one are prime and irreducible.
-/


namespace IsDedekindDomain

variable [IsDomain R] [IsDedekindDomain R]

/-- The height one prime spectrum of a Dedekind domain `R` is the type of nonzero prime ideals of
`R`. Note that this equals the maximal spectrum if `R` has Krull dimension 1. -/
-- Porting note: removed `has_nonempty_instance`, linter doesn't exist yet
@[ext, nolint unusedArguments]
structure HeightOneSpectrum where
  asIdeal : Ideal R
  isPrime : asIdeal.IsPrime
  ne_bot : asIdeal ≠ ⊥
#align is_dedekind_domain.height_one_spectrum IsDedekindDomain.HeightOneSpectrum

attribute [instance] HeightOneSpectrum.isPrime

variable (v : HeightOneSpectrum R) {R}

namespace HeightOneSpectrum

instance isMaximal : v.asIdeal.IsMaximal := v.isPrime.isMaximal v.ne_bot
#align is_dedekind_domain.height_one_spectrum.is_maximal IsDedekindDomain.HeightOneSpectrum.isMaximal

theorem prime : Prime v.asIdeal := Ideal.prime_of_isPrime v.ne_bot v.isPrime
#align is_dedekind_domain.height_one_spectrum.prime IsDedekindDomain.HeightOneSpectrum.prime

theorem irreducible : Irreducible v.asIdeal :=
  UniqueFactorizationMonoid.irreducible_iff_prime.mpr v.prime
#align is_dedekind_domain.height_one_spectrum.irreducible IsDedekindDomain.HeightOneSpectrum.irreducible

theorem associates_irreducible : Irreducible <| Associates.mk v.asIdeal :=
  (Associates.irreducible_mk _).mpr v.irreducible
#align is_dedekind_domain.height_one_spectrum.associates_irreducible IsDedekindDomain.HeightOneSpectrum.associates_irreducible

/-- An equivalence between the height one and maximal spectra for rings of Krull dimension 1. -/
def equivMaximalSpectrum (hR : ¬IsField R) : HeightOneSpectrum R ≃ MaximalSpectrum R where
  toFun v := ⟨v.asIdeal, v.isPrime.isMaximal v.ne_bot⟩
  invFun v :=
    ⟨v.asIdeal, v.IsMaximal.isPrime, Ring.ne_bot_of_isMaximal_of_not_isField v.IsMaximal hR⟩
  left_inv := fun ⟨_, _, _⟩ => rfl
  right_inv := fun ⟨_, _⟩ => rfl
#align is_dedekind_domain.height_one_spectrum.equiv_maximal_spectrum IsDedekindDomain.HeightOneSpectrum.equivMaximalSpectrum

variable (R)

/-- A Dedekind domain is equal to the intersection of its localizations at all its height one
non-zero prime ideals viewed as subalgebras of its field of fractions. -/
theorem iInf_localization_eq_bot [Algebra R K] [hK : IsFractionRing R K] :
    (⨅ v : HeightOneSpectrum R,
        Localization.subalgebra.ofField K _ v.asIdeal.primeCompl_le_nonZeroDivisors) = ⊥ := by
  ext x
  rw [Algebra.mem_iInf]
  constructor
  by_cases hR : IsField R
  · rcases Function.bijective_iff_has_inverse.mp
      (IsField.localization_map_bijective (Rₘ := K) (flip nonZeroDivisors.ne_zero rfl : 0 ∉ R⁰) hR)
      with ⟨algebra_map_inv, _, algebra_map_right_inv⟩
    exact fun _ => Algebra.mem_bot.mpr ⟨algebra_map_inv x, algebra_map_right_inv x⟩
  all_goals rw [← MaximalSpectrum.iInf_localization_eq_bot, Algebra.mem_iInf]
  · exact fun hx ⟨v, hv⟩ => hx ((equivMaximalSpectrum hR).symm ⟨v, hv⟩)
  · exact fun hx ⟨v, hv, hbot⟩ => hx ⟨v, hv.isMaximal hbot⟩
#align is_dedekind_domain.height_one_spectrum.infi_localization_eq_bot IsDedekindDomain.HeightOneSpectrum.iInf_localization_eq_bot

end HeightOneSpectrum

end IsDedekindDomain

section

open Ideal

variable {R A}

variable [IsDedekindDomain A] {I : Ideal R} {J : Ideal A}

/-- The map from ideals of `R` dividing `I` to the ideals of `A` dividing `J` induced by
  a homomorphism `f : R/I →+* A/J` -/
@[simps] -- Porting note: use `Subtype` instead of `Set` to make linter happy
def idealFactorsFunOfQuotHom {f : R ⧸ I →+* A ⧸ J} (hf : Function.Surjective f) :
    {p : Ideal R // p ∣ I} →o {p : Ideal A // p ∣ J} where
  toFun X := ⟨comap (Ideal.Quotient.mk J) (map f (map (Ideal.Quotient.mk I) X)), by
    have : RingHom.ker (Ideal.Quotient.mk J) ≤
        comap (Ideal.Quotient.mk J) (map f (map (Ideal.Quotient.mk I) X)) :=
      ker_le_comap (Ideal.Quotient.mk J)
    rw [mk_ker] at this
    exact dvd_iff_le.mpr this⟩
  monotone' := by
    rintro ⟨X, hX⟩ ⟨Y, hY⟩ h
    rw [← Subtype.coe_le_coe, Subtype.coe_mk, Subtype.coe_mk] at h ⊢
    rw [Subtype.coe_mk, comap_le_comap_iff_of_surjective (Ideal.Quotient.mk J)
      Quotient.mk_surjective, map_le_iff_le_comap, Subtype.coe_mk, comap_map_of_surjective _ hf
      (map (Ideal.Quotient.mk I) Y)]
    suffices map (Ideal.Quotient.mk I) X ≤ map (Ideal.Quotient.mk I) Y by
      exact le_sup_of_le_left this
    rwa [map_le_iff_le_comap, comap_map_of_surjective (Ideal.Quotient.mk I)
      Quotient.mk_surjective, ← RingHom.ker_eq_comap_bot, mk_ker, sup_eq_left.mpr <| le_of_dvd hY]
#align ideal_factors_fun_of_quot_hom idealFactorsFunOfQuotHom
#align ideal_factors_fun_of_quot_hom_coe_coe idealFactorsFunOfQuotHom_coe_coe

@[simp]
theorem idealFactorsFunOfQuotHom_id :
    idealFactorsFunOfQuotHom (RingHom.id (A ⧸ J)).surjective = OrderHom.id :=
  OrderHom.ext _ _
    (funext fun X => by
      simp only [idealFactorsFunOfQuotHom, map_id, OrderHom.coe_mk, OrderHom.id_coe, id.def,
        comap_map_of_surjective (Ideal.Quotient.mk J) Quotient.mk_surjective, ←
        RingHom.ker_eq_comap_bot (Ideal.Quotient.mk J), mk_ker,
        sup_eq_left.mpr (dvd_iff_le.mp X.prop), Subtype.coe_eta])
#align ideal_factors_fun_of_quot_hom_id idealFactorsFunOfQuotHom_id

variable {B : Type*} [CommRing B] [IsDomain B] [IsDedekindDomain B] {L : Ideal B}

theorem idealFactorsFunOfQuotHom_comp {f : R ⧸ I →+* A ⧸ J} {g : A ⧸ J →+* B ⧸ L}
    (hf : Function.Surjective f) (hg : Function.Surjective g) :
    (idealFactorsFunOfQuotHom hg).comp (idealFactorsFunOfQuotHom hf) =
      idealFactorsFunOfQuotHom (show Function.Surjective (g.comp f) from hg.comp hf) := by
  refine OrderHom.ext _ _ (funext fun x => ?_)
  rw [idealFactorsFunOfQuotHom, idealFactorsFunOfQuotHom, OrderHom.comp_coe, OrderHom.coe_mk,
    OrderHom.coe_mk, Function.comp_apply, idealFactorsFunOfQuotHom, OrderHom.coe_mk,
    Subtype.mk_eq_mk, Subtype.coe_mk, map_comap_of_surjective (Ideal.Quotient.mk J)
    Quotient.mk_surjective, map_map]
#align ideal_factors_fun_of_quot_hom_comp idealFactorsFunOfQuotHom_comp

variable [IsDomain R] [IsDedekindDomain R] (f : R ⧸ I ≃+* A ⧸ J)

/-- The bijection between ideals of `R` dividing `I` and the ideals of `A` dividing `J` induced by
  an isomorphism `f : R/I ≅ A/J`. -/
-- @[simps] -- Porting note: simpNF complains about the lemmas generated by simps
def idealFactorsEquivOfQuotEquiv : { p : Ideal R | p ∣ I } ≃o { p : Ideal A | p ∣ J } := by
  have f_surj : Function.Surjective (f : R ⧸ I →+* A ⧸ J) := f.surjective
  have fsym_surj : Function.Surjective (f.symm : A ⧸ J →+* R ⧸ I) := f.symm.surjective
  refine OrderIso.ofHomInv (idealFactorsFunOfQuotHom f_surj) (idealFactorsFunOfQuotHom fsym_surj)
    ?_ ?_
  · have := idealFactorsFunOfQuotHom_comp fsym_surj f_surj
    simp only [RingEquiv.comp_symm, idealFactorsFunOfQuotHom_id] at this
    rw [← this, OrderHom.coe_eq, OrderHom.coe_eq]
  · have := idealFactorsFunOfQuotHom_comp f_surj fsym_surj
    simp only [RingEquiv.symm_comp, idealFactorsFunOfQuotHom_id] at this
    rw [← this, OrderHom.coe_eq, OrderHom.coe_eq]
#align ideal_factors_equiv_of_quot_equiv idealFactorsEquivOfQuotEquiv

theorem idealFactorsEquivOfQuotEquiv_symm :
    (idealFactorsEquivOfQuotEquiv f).symm = idealFactorsEquivOfQuotEquiv f.symm := rfl
#align ideal_factors_equiv_of_quot_equiv_symm idealFactorsEquivOfQuotEquiv_symm

theorem idealFactorsEquivOfQuotEquiv_is_dvd_iso {L M : Ideal R} (hL : L ∣ I) (hM : M ∣ I) :
    (idealFactorsEquivOfQuotEquiv f ⟨L, hL⟩ : Ideal A) ∣ idealFactorsEquivOfQuotEquiv f ⟨M, hM⟩ ↔
      L ∣ M := by
  suffices
    idealFactorsEquivOfQuotEquiv f ⟨M, hM⟩ ≤ idealFactorsEquivOfQuotEquiv f ⟨L, hL⟩ ↔
      (⟨M, hM⟩ : { p : Ideal R | p ∣ I }) ≤ ⟨L, hL⟩
    by rw [dvd_iff_le, dvd_iff_le, Subtype.coe_le_coe, this, Subtype.mk_le_mk]
  exact (idealFactorsEquivOfQuotEquiv f).le_iff_le
#align ideal_factors_equiv_of_quot_equiv_is_dvd_iso idealFactorsEquivOfQuotEquiv_is_dvd_iso

open UniqueFactorizationMonoid

variable [DecidableEq (Ideal R)] [DecidableEq (Ideal A)]

theorem idealFactorsEquivOfQuotEquiv_mem_normalizedFactors_of_mem_normalizedFactors (hJ : J ≠ ⊥)
    {L : Ideal R} (hL : L ∈ normalizedFactors I) :
    ↑(idealFactorsEquivOfQuotEquiv f ⟨L, dvd_of_mem_normalizedFactors hL⟩)
      ∈ normalizedFactors J := by
  have hI : I ≠ ⊥
  · intro hI
    rw [hI, bot_eq_zero, normalizedFactors_zero, ← Multiset.empty_eq_zero] at hL
    exact Finset.not_mem_empty _ hL
  refine mem_normalizedFactors_factor_dvd_iso_of_mem_normalizedFactors hI hJ hL
    (d := (idealFactorsEquivOfQuotEquiv f).toEquiv) ?_
  rintro ⟨l, hl⟩ ⟨l', hl'⟩
  rw [Subtype.coe_mk, Subtype.coe_mk]
  apply idealFactorsEquivOfQuotEquiv_is_dvd_iso f
#align ideal_factors_equiv_of_quot_equiv_mem_normalized_factors_of_mem_normalized_factors idealFactorsEquivOfQuotEquiv_mem_normalizedFactors_of_mem_normalizedFactors

/-- The bijection between the sets of normalized factors of I and J induced by a ring
    isomorphism `f : R/I ≅ A/J`. -/
-- @[simps apply] -- Porting note: simpNF complains about the lemmas generated by simps
def normalizedFactorsEquivOfQuotEquiv (hI : I ≠ ⊥) (hJ : J ≠ ⊥) :
    { L : Ideal R | L ∈ normalizedFactors I } ≃ { M : Ideal A | M ∈ normalizedFactors J } where
  toFun j :=
    ⟨idealFactorsEquivOfQuotEquiv f ⟨↑j, dvd_of_mem_normalizedFactors j.prop⟩,
      idealFactorsEquivOfQuotEquiv_mem_normalizedFactors_of_mem_normalizedFactors f hJ j.prop⟩
  invFun j :=
    ⟨(idealFactorsEquivOfQuotEquiv f).symm ⟨↑j, dvd_of_mem_normalizedFactors j.prop⟩, by
      rw [idealFactorsEquivOfQuotEquiv_symm]
      exact
        idealFactorsEquivOfQuotEquiv_mem_normalizedFactors_of_mem_normalizedFactors f.symm hI
          j.prop⟩
  left_inv := fun ⟨j, hj⟩ => by simp
  right_inv := fun ⟨j, hj⟩ => by
    simp
    -- This used to be the end of the proof before leanprover/lean4#2644
    erw [OrderIso.apply_symm_apply]
#align normalized_factors_equiv_of_quot_equiv normalizedFactorsEquivOfQuotEquiv

@[simp]
theorem normalizedFactorsEquivOfQuotEquiv_symm (hI : I ≠ ⊥) (hJ : J ≠ ⊥) :
    (normalizedFactorsEquivOfQuotEquiv f hI hJ).symm =
      normalizedFactorsEquivOfQuotEquiv f.symm hJ hI := rfl
#align normalized_factors_equiv_of_quot_equiv_symm normalizedFactorsEquivOfQuotEquiv_symm

variable [DecidableRel ((· ∣ ·) : Ideal R → Ideal R → Prop)]

variable [DecidableRel ((· ∣ ·) : Ideal A → Ideal A → Prop)]

/-- The map `normalizedFactorsEquivOfQuotEquiv` preserves multiplicities. -/
theorem normalizedFactorsEquivOfQuotEquiv_multiplicity_eq_multiplicity (hI : I ≠ ⊥) (hJ : J ≠ ⊥)
    (L : Ideal R) (hL : L ∈ normalizedFactors I) :
    multiplicity (↑(normalizedFactorsEquivOfQuotEquiv f hI hJ ⟨L, hL⟩)) J = multiplicity L I := by
  rw [normalizedFactorsEquivOfQuotEquiv, Equiv.coe_fn_mk, Subtype.coe_mk]
  refine multiplicity_factor_dvd_iso_eq_multiplicity_of_mem_normalizedFactors hI hJ hL
    (d := (idealFactorsEquivOfQuotEquiv f).toEquiv) ?_
  exact fun ⟨l, hl⟩ ⟨l', hl'⟩ => idealFactorsEquivOfQuotEquiv_is_dvd_iso f hl hl'
#align normalized_factors_equiv_of_quot_equiv_multiplicity_eq_multiplicity normalizedFactorsEquivOfQuotEquiv_multiplicity_eq_multiplicity

end

section ChineseRemainder

open Ideal UniqueFactorizationMonoid

open scoped BigOperators

variable {R}

theorem Ring.DimensionLeOne.prime_le_prime_iff_eq [Ring.DimensionLEOne R] {P Q : Ideal R}
    [hP : P.IsPrime] [hQ : Q.IsPrime] (hP0 : P ≠ ⊥) : P ≤ Q ↔ P = Q :=
  ⟨(hP.isMaximal hP0).eq_of_le hQ.ne_top, Eq.le⟩
#align ring.dimension_le_one.prime_le_prime_iff_eq Ring.DimensionLeOne.prime_le_prime_iff_eq

theorem Ideal.coprime_of_no_prime_ge {I J : Ideal R} (h : ∀ P, I ≤ P → J ≤ P → ¬IsPrime P) :
    IsCoprime I J := by
  rw [isCoprime_iff_sup_eq]
  by_contra hIJ
  obtain ⟨P, hP, hIJ⟩ := Ideal.exists_le_maximal _ hIJ
  exact h P (le_trans le_sup_left hIJ) (le_trans le_sup_right hIJ) hP.isPrime
#align ideal.coprime_of_no_prime_ge Ideal.coprime_of_no_prime_ge

section DedekindDomain

variable [IsDomain R] [IsDedekindDomain R]

theorem Ideal.IsPrime.mul_mem_pow (I : Ideal R) [hI : I.IsPrime] {a b : R} {n : ℕ}
    (h : a * b ∈ I ^ n) : a ∈ I ∨ b ∈ I ^ n := by
  cases n; · simp
  by_cases hI0 : I = ⊥; · simpa [pow_succ, hI0] using h
  simp only [← Submodule.span_singleton_le_iff_mem, Ideal.submodule_span_eq, ← Ideal.dvd_iff_le, ←
    Ideal.span_singleton_mul_span_singleton] at h ⊢
  by_cases ha : I ∣ span {a}
  · exact Or.inl ha
  rw [mul_comm] at h
  exact Or.inr (Prime.pow_dvd_of_dvd_mul_right ((Ideal.prime_iff_isPrime hI0).mpr hI) _ ha h)
#align ideal.is_prime.mul_mem_pow Ideal.IsPrime.mul_mem_pow

section

open scoped Classical

theorem Ideal.count_normalizedFactors_eq {p x : Ideal R} [hp : p.IsPrime] {n : ℕ} (hle : x ≤ p ^ n)
    (hlt : ¬x ≤ p ^ (n + 1)) : (normalizedFactors x).count p = n :=
  count_normalizedFactors_eq' ((Ideal.isPrime_iff_bot_or_prime.mp hp).imp_right Prime.irreducible)
    (normalize_eq _) (Ideal.dvd_iff_le.mpr hle) (mt Ideal.le_of_dvd hlt)
  #align ideal.count_normalized_factors_eq Ideal.count_normalizedFactors_eq

end

theorem Ideal.le_mul_of_no_prime_factors {I J K : Ideal R}
    (coprime : ∀ P, J ≤ P → K ≤ P → ¬IsPrime P) (hJ : I ≤ J) (hK : I ≤ K) : I ≤ J * K := by
  simp only [← Ideal.dvd_iff_le] at coprime hJ hK ⊢
  by_cases hJ0 : J = 0
  · simpa only [hJ0, zero_mul] using hJ
  obtain ⟨I', rfl⟩ := hK
  rw [mul_comm]
  refine mul_dvd_mul_left K
    (UniqueFactorizationMonoid.dvd_of_dvd_mul_right_of_no_prime_factors (b := K) hJ0 ?_ hJ)
  exact fun hPJ hPK => mt Ideal.isPrime_of_prime (coprime _ hPJ hPK)
#align ideal.le_mul_of_no_prime_factors Ideal.le_mul_of_no_prime_factors

theorem Ideal.le_of_pow_le_prime {I P : Ideal R} [hP : P.IsPrime] {n : ℕ} (h : I ^ n ≤ P) :
    I ≤ P := by
  by_cases hP0 : P = ⊥
  · simp only [hP0, le_bot_iff] at h ⊢
    exact pow_eq_zero h
  rw [← Ideal.dvd_iff_le] at h ⊢
  exact ((Ideal.prime_iff_isPrime hP0).mpr hP).dvd_of_dvd_pow h
#align ideal.le_of_pow_le_prime Ideal.le_of_pow_le_prime

theorem Ideal.pow_le_prime_iff {I P : Ideal R} [_hP : P.IsPrime] {n : ℕ} (hn : n ≠ 0) :
    I ^ n ≤ P ↔ I ≤ P :=
  ⟨Ideal.le_of_pow_le_prime, fun h => _root_.trans (Ideal.pow_le_self hn) h⟩
#align ideal.pow_le_prime_iff Ideal.pow_le_prime_iff

theorem Ideal.prod_le_prime {ι : Type*} {s : Finset ι} {f : ι → Ideal R} {P : Ideal R}
    [hP : P.IsPrime] : ∏ i in s, f i ≤ P ↔ ∃ i ∈ s, f i ≤ P := by
  by_cases hP0 : P = ⊥
  · simp only [hP0, le_bot_iff]
    rw [← Ideal.zero_eq_bot, Finset.prod_eq_zero_iff]
  simp only [← Ideal.dvd_iff_le]
  exact ((Ideal.prime_iff_isPrime hP0).mpr hP).dvd_finset_prod_iff _
#align ideal.prod_le_prime Ideal.prod_le_prime

/-- The intersection of distinct prime powers in a Dedekind domain is the product of these
prime powers. -/
theorem IsDedekindDomain.inf_prime_pow_eq_prod {ι : Type*} (s : Finset ι) (f : ι → Ideal R)
    (e : ι → ℕ) (prime : ∀ i ∈ s, Prime (f i))
    (coprime : ∀ᵉ (i ∈ s) (j ∈ s), i ≠ j → f i ≠ f j) :
    (s.inf fun i => f i ^ e i) = ∏ i in s, f i ^ e i := by
  letI := Classical.decEq ι
  revert prime coprime
  refine s.induction ?_ ?_
  · simp
  intro a s ha ih prime coprime
  specialize
    ih (fun i hi => prime i (Finset.mem_insert_of_mem hi)) fun i hi j hj =>
      coprime i (Finset.mem_insert_of_mem hi) j (Finset.mem_insert_of_mem hj)
  rw [Finset.inf_insert, Finset.prod_insert ha, ih]
  refine' le_antisymm (Ideal.le_mul_of_no_prime_factors _ inf_le_left inf_le_right) Ideal.mul_le_inf
  intro P hPa hPs hPp
  obtain ⟨b, hb, hPb⟩ := Ideal.prod_le_prime.mp hPs
  haveI := Ideal.isPrime_of_prime (prime a (Finset.mem_insert_self a s))
  haveI := Ideal.isPrime_of_prime (prime b (Finset.mem_insert_of_mem hb))
  refine coprime a (Finset.mem_insert_self a s) b (Finset.mem_insert_of_mem hb) ?_ ?_
  · exact (ne_of_mem_of_not_mem hb ha).symm
  · refine ((Ring.DimensionLeOne.prime_le_prime_iff_eq ?_).mp
      (Ideal.le_of_pow_le_prime hPa)).trans
      ((Ring.DimensionLeOne.prime_le_prime_iff_eq ?_).mp
      (Ideal.le_of_pow_le_prime hPb)).symm
    · exact (prime a (Finset.mem_insert_self a s)).ne_zero
    · exact (prime b (Finset.mem_insert_of_mem hb)).ne_zero
#align is_dedekind_domain.inf_prime_pow_eq_prod IsDedekindDomain.inf_prime_pow_eq_prod

/-- **Chinese remainder theorem** for a Dedekind domain: if the ideal `I` factors as
`∏ i, P i ^ e i`, then `R ⧸ I` factors as `Π i, R ⧸ (P i ^ e i)`. -/
noncomputable def IsDedekindDomain.quotientEquivPiOfProdEq {ι : Type*} [Fintype ι] (I : Ideal R)
    (P : ι → Ideal R) (e : ι → ℕ) (prime : ∀ i, Prime (P i))
    (coprime : Pairwise fun i j => P i ≠ P j)
    (prod_eq : ∏ i, P i ^ e i = I) : R ⧸ I ≃+* ∀ i, R ⧸ P i ^ e i :=
  (Ideal.quotEquivOfEq
    (by
      simp only [← prod_eq, Finset.inf_eq_iInf, Finset.mem_univ, ciInf_pos,
        ← IsDedekindDomain.inf_prime_pow_eq_prod _ _ _ (fun i _ => prime i)
        (coprime.set_pairwise _)])).trans <|
    Ideal.quotientInfRingEquivPiQuotient _ fun i j hij => Ideal.coprime_of_no_prime_ge (by
      intro P hPi hPj hPp
      haveI := Ideal.isPrime_of_prime (prime i)
      haveI := Ideal.isPrime_of_prime (prime j)
      refine coprime hij ?_
      refine ((Ring.DimensionLeOne.prime_le_prime_iff_eq ?_).mp
        (Ideal.le_of_pow_le_prime hPi)).trans
        ((Ring.DimensionLeOne.prime_le_prime_iff_eq ?_).mp
          (Ideal.le_of_pow_le_prime hPj)).symm
      · exact (prime i).ne_zero
      · exact (prime j).ne_zero)
#align is_dedekind_domain.quotient_equiv_pi_of_prod_eq IsDedekindDomain.quotientEquivPiOfProdEq

open scoped Classical

/-- **Chinese remainder theorem** for a Dedekind domain: `R ⧸ I` factors as `Π i, R ⧸ (P i ^ e i)`,
where `P i` ranges over the prime factors of `I` and `e i` over the multiplicities. -/
noncomputable def IsDedekindDomain.quotientEquivPiFactors {I : Ideal R} (hI : I ≠ ⊥) :
    R ⧸ I ≃+* ∀ P : (factors I).toFinset, R ⧸ (P : Ideal R) ^ (Multiset.count ↑P (factors I)) :=
  IsDedekindDomain.quotientEquivPiOfProdEq _ _ _
    (fun P : (factors I).toFinset => prime_of_factor _ (Multiset.mem_toFinset.mp P.prop))
    (fun i j hij => Subtype.coe_injective.ne hij)
    (calc
      (∏ P : (factors I).toFinset, (P : Ideal R) ^ (factors I).count (P : Ideal R)) =
          ∏ P in (factors I).toFinset, P ^ (factors I).count P :=
        (factors I).toFinset.prod_coe_sort fun P => P ^ (factors I).count P
      _ = ((factors I).map fun P => P).prod := (Finset.prod_multiset_map_count (factors I) id).symm
      _ = (factors I).prod := by rw [Multiset.map_id']
      _ = I := (@associated_iff_eq (Ideal R) _ Ideal.uniqueUnits _ _).mp (factors_prod hI)
      )
#align is_dedekind_domain.quotient_equiv_pi_factors IsDedekindDomain.quotientEquivPiFactors

@[simp]
theorem IsDedekindDomain.quotientEquivPiFactors_mk {I : Ideal R} (hI : I ≠ ⊥) (x : R) :
    IsDedekindDomain.quotientEquivPiFactors hI (Ideal.Quotient.mk I x) = fun _P =>
      Ideal.Quotient.mk _ x := rfl
#align is_dedekind_domain.quotient_equiv_pi_factors_mk IsDedekindDomain.quotientEquivPiFactors_mk

/-- **Chinese remainder theorem**, specialized to two ideals. -/
noncomputable def Ideal.quotientMulEquivQuotientProd (I J : Ideal R) (coprime : IsCoprime I J) :
    R ⧸ I * J ≃+* (R ⧸ I) × R ⧸ J :=
  Ideal.quotEquivOfEq (inf_eq_mul_of_coprime coprime).symm |>.trans <|
    Ideal.quotientInfEquivQuotientProd I J coprime
#align ideal.quotient_mul_equiv_quotient_prod Ideal.quotientMulEquivQuotientProd

/-- **Chinese remainder theorem** for a Dedekind domain: if the ideal `I` factors as
`∏ i in s, P i ^ e i`, then `R ⧸ I` factors as `Π (i : s), R ⧸ (P i ^ e i)`.

This is a version of `IsDedekindDomain.quotientEquivPiOfProdEq` where we restrict
the product to a finite subset `s` of a potentially infinite indexing type `ι`.
-/
noncomputable def IsDedekindDomain.quotientEquivPiOfFinsetProdEq {ι : Type*} {s : Finset ι}
    (I : Ideal R) (P : ι → Ideal R) (e : ι → ℕ) (prime : ∀ i ∈ s, Prime (P i))
    (coprime : ∀ᵉ (i ∈ s) (j ∈ s), i ≠ j → P i ≠ P j)
    (prod_eq : ∏ i in s, P i ^ e i = I) : R ⧸ I ≃+* ∀ i : s, R ⧸ P i ^ e i :=
  IsDedekindDomain.quotientEquivPiOfProdEq I (fun i : s => P i) (fun i : s => e i)
    (fun i => prime i i.2) (fun i j h => coprime i i.2 j j.2 (Subtype.coe_injective.ne h))
    (_root_.trans (Finset.prod_coe_sort s fun i => P i ^ e i) prod_eq)
#align is_dedekind_domain.quotient_equiv_pi_of_finset_prod_eq IsDedekindDomain.quotientEquivPiOfFinsetProdEq

/-- Corollary of the Chinese remainder theorem: given elements `x i : R / P i ^ e i`,
we can choose a representative `y : R` such that `y ≡ x i (mod P i ^ e i)`.-/
theorem IsDedekindDomain.exists_representative_mod_finset {ι : Type*} {s : Finset ι}
    (P : ι → Ideal R) (e : ι → ℕ) (prime : ∀ i ∈ s, Prime (P i))
    (coprime : ∀ᵉ (i ∈ s) (j ∈ s), i ≠ j → P i ≠ P j) (x : ∀ i : s, R ⧸ P i ^ e i) :
    ∃ y, ∀ (i) (hi : i ∈ s), Ideal.Quotient.mk (P i ^ e i) y = x ⟨i, hi⟩ := by
  let f := IsDedekindDomain.quotientEquivPiOfFinsetProdEq _ P e prime coprime rfl
  obtain ⟨y, rfl⟩ := f.surjective x
  obtain ⟨z, rfl⟩ := Ideal.Quotient.mk_surjective y
  exact ⟨z, fun i _hi => rfl⟩
#align is_dedekind_domain.exists_representative_mod_finset IsDedekindDomain.exists_representative_mod_finset

/-- Corollary of the Chinese remainder theorem: given elements `x i : R`,
we can choose a representative `y : R` such that `y - x i ∈ P i ^ e i`.-/
theorem IsDedekindDomain.exists_forall_sub_mem_ideal {ι : Type*} {s : Finset ι} (P : ι → Ideal R)
    (e : ι → ℕ) (prime : ∀ i ∈ s, Prime (P i))
    (coprime : ∀ᵉ (i ∈ s) (j ∈ s), i ≠ j → P i ≠ P j) (x : s → R) :
    ∃ y, ∀ (i) (hi : i ∈ s), y - x ⟨i, hi⟩ ∈ P i ^ e i := by
  obtain ⟨y, hy⟩ :=
    IsDedekindDomain.exists_representative_mod_finset P e prime coprime fun i =>
      Ideal.Quotient.mk _ (x i)
  exact ⟨y, fun i hi => Ideal.Quotient.eq.mp (hy i hi)⟩
#align is_dedekind_domain.exists_forall_sub_mem_ideal IsDedekindDomain.exists_forall_sub_mem_ideal

end DedekindDomain

end ChineseRemainder

section PID

open multiplicity UniqueFactorizationMonoid Ideal

variable {R}

variable [IsDomain R] [IsPrincipalIdealRing R]

theorem span_singleton_dvd_span_singleton_iff_dvd {a b : R} :
    Ideal.span {a} ∣ Ideal.span ({b} : Set R) ↔ a ∣ b :=
  ⟨fun h => mem_span_singleton.mp (dvd_iff_le.mp h (mem_span_singleton.mpr (dvd_refl b))), fun h =>
    dvd_iff_le.mpr fun _d hd => mem_span_singleton.mpr (dvd_trans h (mem_span_singleton.mp hd))⟩
#align span_singleton_dvd_span_singleton_iff_dvd span_singleton_dvd_span_singleton_iff_dvd

@[simp]
theorem Ideal.squarefree_span_singleton {a : R} :
    Squarefree (span {a}) ↔ Squarefree a := by
  refine ⟨fun h x hx ↦ ?_, fun h I hI ↦ ?_⟩
  · rw [← span_singleton_dvd_span_singleton_iff_dvd, ← span_singleton_mul_span_singleton] at hx
    simpa using h _ hx
  · rw [← span_singleton_generator I, span_singleton_mul_span_singleton,
      span_singleton_dvd_span_singleton_iff_dvd] at hI
    exact isUnit_iff.mpr <| eq_top_of_isUnit_mem _ (Submodule.IsPrincipal.generator_mem I) (h _ hI)

theorem singleton_span_mem_normalizedFactors_of_mem_normalizedFactors [NormalizationMonoid R]
    [DecidableEq R] [DecidableEq (Ideal R)] {a b : R} (ha : a ∈ normalizedFactors b) :
    Ideal.span ({a} : Set R) ∈ normalizedFactors (Ideal.span ({b} : Set R)) := by
  by_cases hb : b = 0
  · rw [Ideal.span_singleton_eq_bot.mpr hb, bot_eq_zero, normalizedFactors_zero]
    rw [hb, normalizedFactors_zero] at ha
    exact absurd ha (Multiset.not_mem_zero a)
  · suffices Prime (Ideal.span ({a} : Set R)) by
      obtain ⟨c, hc, hc'⟩ := exists_mem_normalizedFactors_of_dvd ?_ this.irreducible
          (dvd_iff_le.mpr (span_singleton_le_span_singleton.mpr (dvd_of_mem_normalizedFactors ha)))
      rwa [associated_iff_eq.mp hc']
    · by_contra h
      exact hb (span_singleton_eq_bot.mp h)
    rw [prime_iff_isPrime]
    · exact (span_singleton_prime (prime_of_normalized_factor a ha).ne_zero).mpr
        (prime_of_normalized_factor a ha)
    · by_contra h
      exact (prime_of_normalized_factor a ha).ne_zero (span_singleton_eq_bot.mp h)
#align singleton_span_mem_normalized_factors_of_mem_normalized_factors singleton_span_mem_normalizedFactors_of_mem_normalizedFactors

theorem multiplicity_eq_multiplicity_span [DecidableRel ((· ∣ ·) : R → R → Prop)]
    [DecidableRel ((· ∣ ·) : Ideal R → Ideal R → Prop)] {a b : R} :
    multiplicity (Ideal.span {a}) (Ideal.span ({b} : Set R)) = multiplicity a b := by
  by_cases h : Finite a b
  · rw [← PartENat.natCast_get (finite_iff_dom.mp h)]
    refine (multiplicity.unique
      (show Ideal.span {a} ^ (multiplicity a b).get h ∣ Ideal.span {b} from ?_) ?_).symm <;>
      rw [Ideal.span_singleton_pow, span_singleton_dvd_span_singleton_iff_dvd]
    exact pow_multiplicity_dvd h
    · exact multiplicity.is_greatest
        ((PartENat.lt_coe_iff _ _).mpr (Exists.intro (finite_iff_dom.mp h) (Nat.lt_succ_self _)))
  · suffices ¬Finite (Ideal.span ({a} : Set R)) (Ideal.span ({b} : Set R)) by
      rw [finite_iff_dom, PartENat.not_dom_iff_eq_top] at h this
      rw [h, this]
    exact not_finite_iff_forall.mpr fun n => by
      rw [Ideal.span_singleton_pow, span_singleton_dvd_span_singleton_iff_dvd]
      exact not_finite_iff_forall.mp h n
#align multiplicity_eq_multiplicity_span multiplicity_eq_multiplicity_span

variable [DecidableEq R] [DecidableEq (Ideal R)] [NormalizationMonoid R]

/-- The bijection between the (normalized) prime factors of `r` and the (normalized) prime factors
    of `span {r}` -/
-- @[simps] -- Porting note: simpNF complains about the lemmas generated by simps
noncomputable def normalizedFactorsEquivSpanNormalizedFactors {r : R} (hr : r ≠ 0) :
    { d : R | d ∈ normalizedFactors r } ≃
      { I : Ideal R | I ∈ normalizedFactors (Ideal.span ({r} : Set R)) } := by
  refine Equiv.ofBijective ?_ ?_
  · exact fun d =>
      ⟨Ideal.span {↑d}, singleton_span_mem_normalizedFactors_of_mem_normalizedFactors d.prop⟩
  · refine ⟨?_, ?_⟩
    · rintro ⟨a, ha⟩ ⟨b, hb⟩ h
      rw [Subtype.mk_eq_mk, Ideal.span_singleton_eq_span_singleton, Subtype.coe_mk,
          Subtype.coe_mk] at h
      exact Subtype.mk_eq_mk.mpr (mem_normalizedFactors_eq_of_associated ha hb h)
    · rintro ⟨i, hi⟩
      have : i.IsPrime := isPrime_of_prime (prime_of_normalized_factor i hi)
      have := exists_mem_normalizedFactors_of_dvd hr
        (Submodule.IsPrincipal.prime_generator_of_isPrime i
        (prime_of_normalized_factor i hi).ne_zero).irreducible ?_
      · obtain ⟨a, ha, ha'⟩ := this
        use ⟨a, ha⟩
        simp only [Subtype.coe_mk, Subtype.mk_eq_mk, ← span_singleton_eq_span_singleton.mpr ha',
            Ideal.span_singleton_generator]
      · exact (Submodule.IsPrincipal.mem_iff_generator_dvd i).mp
          ((show Ideal.span {r} ≤ i from dvd_iff_le.mp (dvd_of_mem_normalizedFactors hi))
            (mem_span_singleton.mpr (dvd_refl r)))
#align normalized_factors_equiv_span_normalized_factors normalizedFactorsEquivSpanNormalizedFactors

variable [DecidableRel ((· ∣ ·) : R → R → Prop)] [DecidableRel ((· ∣ ·) : Ideal R → Ideal R → Prop)]

/-- The bijection `normalizedFactorsEquivSpanNormalizedFactors` between the set of prime
    factors of `r` and the set of prime factors of the ideal `⟨r⟩` preserves multiplicities. -/
theorem multiplicity_normalizedFactorsEquivSpanNormalizedFactors_eq_multiplicity {r d : R}
    (hr : r ≠ 0) (hd : d ∈ normalizedFactors r) :
    multiplicity d r =
      multiplicity (normalizedFactorsEquivSpanNormalizedFactors hr ⟨d, hd⟩ : Ideal R)
        (Ideal.span {r}) := by
  simp only [normalizedFactorsEquivSpanNormalizedFactors, multiplicity_eq_multiplicity_span,
    Subtype.coe_mk, Equiv.ofBijective_apply]
#align multiplicity_normalized_factors_equiv_span_normalized_factors_eq_multiplicity multiplicity_normalizedFactorsEquivSpanNormalizedFactors_eq_multiplicity

/-- The bijection `normalized_factors_equiv_span_normalized_factors.symm` between the set of prime
    factors of the ideal `⟨r⟩` and the set of prime factors of `r` preserves multiplicities. -/
theorem multiplicity_normalizedFactorsEquivSpanNormalizedFactors_symm_eq_multiplicity {r : R}
    (hr : r ≠ 0) (I : { I : Ideal R | I ∈ normalizedFactors (Ideal.span ({r} : Set R)) }) :
    multiplicity ((normalizedFactorsEquivSpanNormalizedFactors hr).symm I : R) r =
      multiplicity (I : Ideal R) (Ideal.span {r}) := by
  obtain ⟨x, hx⟩ := (normalizedFactorsEquivSpanNormalizedFactors hr).surjective I
  obtain ⟨a, ha⟩ := x
  rw [hx.symm, Equiv.symm_apply_apply, Subtype.coe_mk,
    multiplicity_normalizedFactorsEquivSpanNormalizedFactors_eq_multiplicity hr ha, hx]
#align multiplicity_normalized_factors_equiv_span_normalized_factors_symm_eq_multiplicity multiplicity_normalizedFactorsEquivSpanNormalizedFactors_symm_eq_multiplicity

end PID<|MERGE_RESOLUTION|>--- conflicted
+++ resolved
@@ -596,15 +596,9 @@
 a computable alternative.
 -/
 -- Porting note: added noncomputable because otherwise it fails, so it seems that the goal
-<<<<<<< HEAD
--- is not achieved... Proof attempt was
-  -- { @FractionalIdeal.commSemiring A _ A⁰ K _ _,  -- Project out the computable fields first.
-  --   (by infer_instance : CancelCommMonoidWithZero (FractionalIdeal A⁰ K)) with }
-=======
 -- is not achieved... Previous attempt was
 -- { @FractionalIdeal.commSemiring A _ A⁰ K _ _,  -- Project out the computable fields first.
 --   (by infer_instance : CancelCommMonoidWithZero (FractionalIdeal A⁰ K)) with }
->>>>>>> 894a8976
 noncomputable instance FractionalIdeal.cancelCommMonoidWithZero :
     CancelCommMonoidWithZero (FractionalIdeal A⁰ K) := inferInstance
 #align fractional_ideal.cancel_comm_monoid_with_zero FractionalIdeal.cancelCommMonoidWithZero
