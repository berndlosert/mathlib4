/-
Copyright (c) 2020 Anne Baanen. All rights reserved.
Released under Apache 2.0 license as described in the file LICENSE.
Authors: Anne Baanen, Filippo A. E. Nuccio
-/
import Mathlib.RingTheory.Localization.Integer
import Mathlib.RingTheory.Localization.Submodule

#align_import ring_theory.fractional_ideal from "leanprover-community/mathlib"@"ed90a7d327c3a5caf65a6faf7e8a0d63c4605df7"

/-!
# Fractional ideals

This file defines fractional ideals of an integral domain and proves basic facts about them.

## Main definitions
Let `S` be a submonoid of an integral domain `R` and `P` the localization of `R` at `S`.
 * `IsFractional` defines which `R`-submodules of `P` are fractional ideals
 * `FractionalIdeal S P` is the type of fractional ideals in `P`
 * a coercion `coeIdeal : Ideal R → FractionalIdeal S P`
 * `CommSemiring (FractionalIdeal S P)` instance:
   the typical ideal operations generalized to fractional ideals
 * `Lattice (FractionalIdeal S P)` instance

## Main statements

  * `mul_left_mono` and `mul_right_mono` state that ideal multiplication is monotone
  * `mul_div_self_cancel_iff` states that `1 / I` is the inverse of `I` if one exists

## Implementation notes

Fractional ideals are considered equal when they contain the same elements,
independent of the denominator `a : R` such that `a I ⊆ R`.
Thus, we define `FractionalIdeal` to be the subtype of the predicate `IsFractional`,
instead of having `FractionalIdeal` be a structure of which `a` is a field.

Most definitions in this file specialize operations from submodules to fractional ideals,
proving that the result of this operation is fractional if the input is fractional.
Exceptions to this rule are defining `(+) := (⊔)` and `⊥ := 0`,
in order to re-use their respective proof terms.
We can still use `simp` to show `↑I + ↑J = ↑(I + J)` and `↑⊥ = ↑0`.

Many results in fact do not need that `P` is a localization, only that `P` is an
`R`-algebra. We omit the `IsLocalization` parameter whenever this is practical.
Similarly, we don't assume that the localization is a field until we need it to
define ideal quotients. When this assumption is needed, we replace `S` with `R⁰`,
making the localization a field.

## References

  * https://en.wikipedia.org/wiki/Fractional_ideal

## Tags

fractional ideal, fractional ideals, invertible ideal
-/


open IsLocalization Pointwise nonZeroDivisors

section Defs

variable {R : Type*} [CommRing R] {S : Submonoid R} {P : Type*} [CommRing P]

variable [Algebra R P]

variable (S)

/-- A submodule `I` is a fractional ideal if `a I ⊆ R` for some `a ≠ 0`. -/
def IsFractional (I : Submodule R P) :=
  ∃ a ∈ S, ∀ b ∈ I, IsInteger R (a • b)
#align is_fractional IsFractional

variable (P)

/-- The fractional ideals of a domain `R` are ideals of `R` divided by some `a ∈ R`.

More precisely, let `P` be a localization of `R` at some submonoid `S`,
then a fractional ideal `I ⊆ P` is an `R`-submodule of `P`,
such that there is a nonzero `a : R` with `a I ⊆ R`.
-/
def FractionalIdeal :=
  { I : Submodule R P // IsFractional S I }
#align fractional_ideal FractionalIdeal

end Defs

namespace FractionalIdeal

open Set Submodule

variable {R : Type*} [CommRing R] {S : Submonoid R} {P : Type*} [CommRing P]

variable [Algebra R P] [loc : IsLocalization S P]

/-- Map a fractional ideal `I` to a submodule by forgetting that `∃ a, a I ⊆ R`.

This implements the coercion `FractionalIdeal S P → Submodule R P`.
-/
@[coe]
def coeToSubmodule (I : FractionalIdeal S P) : Submodule R P :=
  I.val

/-- Map a fractional ideal `I` to a submodule by forgetting that `∃ a, a I ⊆ R`.

This coercion is typically called `coeToSubmodule` in lemma names
(or `coe` when the coercion is clear from the context),
not to be confused with `IsLocalization.coeSubmodule : Ideal R → Submodule R P`
(which we use to define `coe : Ideal R → FractionalIdeal S P`).
-/
instance : CoeOut (FractionalIdeal S P) (Submodule R P) :=
  ⟨coeToSubmodule⟩

protected theorem isFractional (I : FractionalIdeal S P) : IsFractional S (I : Submodule R P) :=
  I.prop
#align fractional_ideal.is_fractional FractionalIdeal.isFractional

/-- An element of `S` such that `I.den • I = I.num`, see `FractionalIdeal.num` and
`FractionalIdeal.den_mul_self_eq_num`. -/
noncomputable def den (I : FractionalIdeal S P) : S :=
  ⟨I.2.choose, I.2.choose_spec.1⟩

/-- An ideal of `R` such that `I.den • I = I.num`, see `FractionalIdeal.den` and
`FractionalIdeal.den_mul_self_eq_num`. -/
noncomputable def num (I : FractionalIdeal S P) : Ideal R :=
  (I.den • (I : Submodule R P)).comap (Algebra.linearMap R P)

theorem den_mul_self_eq_num (I : FractionalIdeal S P) :
    I.den • (I : Submodule R P) = Submodule.map (Algebra.linearMap R P) I.num := by
  rw [den, num, Submodule.map_comap_eq]
  refine (inf_of_le_right ?_).symm
  rintro _ ⟨a, ha, rfl⟩
  exact I.2.choose_spec.2 a ha

/-- The linear equivalence between the fractional ideal `I` and the integral ideal `I.num`
defined by mapping `x` to `den I • x`. -/
noncomputable def equivNum [Nontrivial P] [NoZeroSMulDivisors R P]
    {I : FractionalIdeal S P} (h_nz : (I.den : R) ≠ 0) : I ≃ₗ[R] I.num := by
  refine LinearEquiv.trans
    (LinearEquiv.ofBijective ((DistribMulAction.toLinearMap R P I.den).restrict fun _ hx ↦ ?_)
      ⟨fun _ _ hxy ↦ ?_, fun ⟨y, hy⟩ ↦ ?_⟩)
    (Submodule.equivMapOfInjective (Algebra.linearMap R P)
      (NoZeroSMulDivisors.algebraMap_injective R P) (num I)).symm
  · rw [← den_mul_self_eq_num]
    exact Submodule.smul_mem_pointwise_smul _ _ _ hx
  · simp_rw [LinearMap.restrict_apply, DistribMulAction.toLinearMap_apply, Subtype.mk.injEq] at hxy
    rwa [Submonoid.smul_def, Submonoid.smul_def, smul_right_inj h_nz, SetCoe.ext_iff] at hxy
  · rw [← den_mul_self_eq_num] at hy
    obtain ⟨x, hx, hxy⟩ := hy
    exact ⟨⟨x, hx⟩, by simp_rw [LinearMap.restrict_apply, Subtype.ext_iff, ← hxy]; rfl⟩

section SetLike

instance : SetLike (FractionalIdeal S P) P where
  coe I := ↑(I : Submodule R P)
  coe_injective' := SetLike.coe_injective.comp Subtype.coe_injective

@[simp]
theorem mem_coe {I : FractionalIdeal S P} {x : P} : x ∈ (I : Submodule R P) ↔ x ∈ I :=
  Iff.rfl
#align fractional_ideal.mem_coe FractionalIdeal.mem_coe

@[ext]
theorem ext {I J : FractionalIdeal S P} : (∀ x, x ∈ I ↔ x ∈ J) → I = J :=
  SetLike.ext
#align fractional_ideal.ext FractionalIdeal.ext

@[simp]
 theorem equivNum_apply [Nontrivial P] [NoZeroSMulDivisors R P] {I : FractionalIdeal S P}
    (h_nz : (I.den : R) ≠ 0) (x : I) :
    algebraMap R P (equivNum h_nz x) = I.den • x := by
  change Algebra.linearMap R P _ = _
  rw [equivNum, LinearEquiv.trans_apply, LinearEquiv.ofBijective_apply, LinearMap.restrict_apply,
    Submodule.map_equivMapOfInjective_symm_apply, Subtype.coe_mk,
    DistribMulAction.toLinearMap_apply]

/-- Copy of a `FractionalIdeal` with a new underlying set equal to the old one.
Useful to fix definitional equalities. -/
protected def copy (p : FractionalIdeal S P) (s : Set P) (hs : s = ↑p) : FractionalIdeal S P :=
  ⟨Submodule.copy p s hs, by
    convert p.isFractional
    ext
    simp only [hs]
    rfl⟩
#align fractional_ideal.copy FractionalIdeal.copy

@[simp]
theorem coe_copy (p : FractionalIdeal S P) (s : Set P) (hs : s = ↑p) : ↑(p.copy s hs) = s :=
  rfl
#align fractional_ideal.coe_copy FractionalIdeal.coe_copy

theorem coe_eq (p : FractionalIdeal S P) (s : Set P) (hs : s = ↑p) : p.copy s hs = p :=
  SetLike.coe_injective hs
#align fractional_ideal.coe_eq FractionalIdeal.coe_eq

end SetLike

-- Porting note: this seems to be needed a lot more than in Lean 3
@[simp]
theorem val_eq_coe (I : FractionalIdeal S P) : I.val = I :=
  rfl
#align fractional_ideal.val_eq_coe FractionalIdeal.val_eq_coe

-- Porting note: had to rephrase this to make it clear to `simp` what was going on.
@[simp, norm_cast]
theorem coe_mk (I : Submodule R P) (hI : IsFractional S I) :
    coeToSubmodule ⟨I, hI⟩ = I :=
  rfl
#align fractional_ideal.coe_mk FractionalIdeal.coe_mk

-- Porting note: added this lemma because Lean can't see through the composition of coercions.
theorem coeToSet_coeToSubmodule (I : FractionalIdeal S P) :
    ((I : Submodule R P) : Set P) = I :=
  rfl

/-! Transfer instances from `Submodule R P` to `FractionalIdeal S P`. -/

instance (I : FractionalIdeal S P) : Module R I :=
  Submodule.module (I : Submodule R P)

theorem coeToSubmodule_injective :
    Function.Injective (fun (I : FractionalIdeal S P) ↦ (I : Submodule R P)) :=
  Subtype.coe_injective
#align fractional_ideal.coe_to_submodule_injective FractionalIdeal.coeToSubmodule_injective

theorem coeToSubmodule_inj {I J : FractionalIdeal S P} : (I : Submodule R P) = J ↔ I = J :=
  coeToSubmodule_injective.eq_iff
#align fractional_ideal.coe_to_submodule_inj FractionalIdeal.coeToSubmodule_inj

theorem isFractional_of_le_one (I : Submodule R P) (h : I ≤ 1) : IsFractional S I := by
  use 1, S.one_mem
  intro b hb
  rw [one_smul]
  obtain ⟨b', b'_mem, rfl⟩ := h hb
  exact Set.mem_range_self b'
#align fractional_ideal.is_fractional_of_le_one FractionalIdeal.isFractional_of_le_one

theorem isFractional_of_le {I : Submodule R P} {J : FractionalIdeal S P} (hIJ : I ≤ J) :
    IsFractional S I := by
  obtain ⟨a, a_mem, ha⟩ := J.isFractional
  use a, a_mem
  intro b b_mem
  exact ha b (hIJ b_mem)
#align fractional_ideal.is_fractional_of_le FractionalIdeal.isFractional_of_le

/-- Map an ideal `I` to a fractional ideal by forgetting `I` is integral.

This is the function that implements the coercion `Ideal R → FractionalIdeal S P`. -/
@[coe]
def coeIdeal (I : Ideal R) : FractionalIdeal S P :=
  ⟨coeSubmodule P I,
   isFractional_of_le_one _ <| by simpa using coeSubmodule_mono P (le_top : I ≤ ⊤)⟩

-- Is a `CoeTC` rather than `Coe` to speed up failing inference, see library note [use has_coe_t]
/-- Map an ideal `I` to a fractional ideal by forgetting `I` is integral.

This is a bundled version of `IsLocalization.coeSubmodule : Ideal R → Submodule R P`,
which is not to be confused with the `coe : FractionalIdeal S P → Submodule R P`,
also called `coeToSubmodule` in theorem names.

This map is available as a ring hom, called `FractionalIdeal.coeIdealHom`.
-/
instance : CoeTC (Ideal R) (FractionalIdeal S P) :=
  ⟨fun I => coeIdeal I⟩

@[simp, norm_cast]
theorem coe_coeIdeal (I : Ideal R) :
    ((I : FractionalIdeal S P) : Submodule R P) = coeSubmodule P I :=
  rfl
#align fractional_ideal.coe_coe_ideal FractionalIdeal.coe_coeIdeal

variable (S)

@[simp]
theorem mem_coeIdeal {x : P} {I : Ideal R} :
    x ∈ (I : FractionalIdeal S P) ↔ ∃ x', x' ∈ I ∧ algebraMap R P x' = x :=
  mem_coeSubmodule _ _
#align fractional_ideal.mem_coe_ideal FractionalIdeal.mem_coeIdeal

theorem mem_coeIdeal_of_mem {x : R} {I : Ideal R} (hx : x ∈ I) :
    algebraMap R P x ∈ (I : FractionalIdeal S P) :=
  (mem_coeIdeal S).mpr ⟨x, hx, rfl⟩
#align fractional_ideal.mem_coe_ideal_of_mem FractionalIdeal.mem_coeIdeal_of_mem

theorem coeIdeal_le_coeIdeal' [IsLocalization S P] (h : S ≤ nonZeroDivisors R) {I J : Ideal R} :
    (I : FractionalIdeal S P) ≤ J ↔ I ≤ J :=
  coeSubmodule_le_coeSubmodule h
#align fractional_ideal.coe_ideal_le_coe_ideal' FractionalIdeal.coeIdeal_le_coeIdeal'

@[simp]
theorem coeIdeal_le_coeIdeal (K : Type*) [CommRing K] [Algebra R K] [IsFractionRing R K]
    {I J : Ideal R} : (I : FractionalIdeal R⁰ K) ≤ J ↔ I ≤ J :=
  IsFractionRing.coeSubmodule_le_coeSubmodule
#align fractional_ideal.coe_ideal_le_coe_ideal FractionalIdeal.coeIdeal_le_coeIdeal

instance : Zero (FractionalIdeal S P) :=
  ⟨(0 : Ideal R)⟩

@[simp]
theorem mem_zero_iff {x : P} : x ∈ (0 : FractionalIdeal S P) ↔ x = 0 :=
  ⟨fun ⟨x', x'_mem_zero, x'_eq_x⟩ => by
    have x'_eq_zero : x' = 0 := x'_mem_zero
    simp [x'_eq_x.symm, x'_eq_zero], fun hx => ⟨0, rfl, by simp [hx]⟩⟩
#align fractional_ideal.mem_zero_iff FractionalIdeal.mem_zero_iff

variable {S}

@[simp, norm_cast]
theorem coe_zero : ↑(0 : FractionalIdeal S P) = (⊥ : Submodule R P) :=
  Submodule.ext fun _ => mem_zero_iff S
#align fractional_ideal.coe_zero FractionalIdeal.coe_zero

@[simp, norm_cast]
theorem coeIdeal_bot : ((⊥ : Ideal R) : FractionalIdeal S P) = 0 :=
  rfl
#align fractional_ideal.coe_ideal_bot FractionalIdeal.coeIdeal_bot

variable (P)

@[simp]
theorem exists_mem_algebraMap_eq {x : R} {I : Ideal R} (h : S ≤ nonZeroDivisors R) :
    (∃ x', x' ∈ I ∧ algebraMap R P x' = algebraMap R P x) ↔ x ∈ I :=
  ⟨fun ⟨_, hx', Eq⟩ => IsLocalization.injective _ h Eq ▸ hx', fun h => ⟨x, h, rfl⟩⟩
#align fractional_ideal.exists_mem_to_map_eq FractionalIdeal.exists_mem_algebraMap_eq

variable {P}

theorem coeIdeal_injective' (h : S ≤ nonZeroDivisors R) :
    Function.Injective (fun (I : Ideal R) ↦ (I : FractionalIdeal S P)) := fun _ _ h' =>
  ((coeIdeal_le_coeIdeal' S h).mp h'.le).antisymm ((coeIdeal_le_coeIdeal' S h).mp
    h'.ge)
#align fractional_ideal.coe_ideal_injective' FractionalIdeal.coeIdeal_injective'

theorem coeIdeal_inj' (h : S ≤ nonZeroDivisors R) {I J : Ideal R} :
    (I : FractionalIdeal S P) = J ↔ I = J :=
  (coeIdeal_injective' h).eq_iff
#align fractional_ideal.coe_ideal_inj' FractionalIdeal.coeIdeal_inj'

-- Porting note: doesn't need to be @[simp] because it can be proved by coeIdeal_eq_zero
theorem coeIdeal_eq_zero' {I : Ideal R} (h : S ≤ nonZeroDivisors R) :
    (I : FractionalIdeal S P) = 0 ↔ I = (⊥ : Ideal R) :=
  coeIdeal_inj' h
#align fractional_ideal.coe_ideal_eq_zero' FractionalIdeal.coeIdeal_eq_zero'

theorem coeIdeal_ne_zero' {I : Ideal R} (h : S ≤ nonZeroDivisors R) :
    (I : FractionalIdeal S P) ≠ 0 ↔ I ≠ (⊥ : Ideal R) :=
  not_iff_not.mpr <| coeIdeal_eq_zero' h
#align fractional_ideal.coe_ideal_ne_zero' FractionalIdeal.coeIdeal_ne_zero'

theorem coeToSubmodule_eq_bot {I : FractionalIdeal S P} : (I : Submodule R P) = ⊥ ↔ I = 0 :=
  ⟨fun h => coeToSubmodule_injective (by simp [h]), fun h => by simp [h]⟩
#align fractional_ideal.coe_to_submodule_eq_bot FractionalIdeal.coeToSubmodule_eq_bot

theorem coeToSubmodule_ne_bot {I : FractionalIdeal S P} : ↑I ≠ (⊥ : Submodule R P) ↔ I ≠ 0 :=
  not_iff_not.mpr coeToSubmodule_eq_bot
#align fractional_ideal.coe_to_submodule_ne_bot FractionalIdeal.coeToSubmodule_ne_bot

instance : Inhabited (FractionalIdeal S P) :=
  ⟨0⟩

instance : One (FractionalIdeal S P) :=
  ⟨(⊤ : Ideal R)⟩

theorem zero_of_num_eq_bot [NoZeroSMulDivisors R P] (hS : 0 ∉ S) {I : FractionalIdeal S P}
    (hI : I.num = ⊥) : I = 0 := by
  rw [← coeToSubmodule_eq_bot, eq_bot_iff]
  intro x hx
  suffices (den I : R) • x = 0 from
    (smul_eq_zero.mp this).resolve_left (ne_of_mem_of_not_mem (SetLike.coe_mem _) hS)
  have h_eq : I.den • (I : Submodule R P) = ⊥ := by rw [den_mul_self_eq_num, hI, Submodule.map_bot]
  exact (Submodule.eq_bot_iff _).mp h_eq (den I • x) ⟨x, hx, rfl⟩

theorem num_zero_eq (h_inj : Function.Injective (algebraMap R P)) :
    num (0 : FractionalIdeal S P) = 0 := by
  simpa [num, LinearMap.ker_eq_bot] using h_inj

variable (S)

@[simp, norm_cast]
theorem coeIdeal_top : ((⊤ : Ideal R) : FractionalIdeal S P) = 1 :=
  rfl
#align fractional_ideal.coe_ideal_top FractionalIdeal.coeIdeal_top

theorem mem_one_iff {x : P} : x ∈ (1 : FractionalIdeal S P) ↔ ∃ x' : R, algebraMap R P x' = x :=
  Iff.intro (fun ⟨x', _, h⟩ => ⟨x', h⟩) fun ⟨x', h⟩ => ⟨x', ⟨⟩, h⟩
#align fractional_ideal.mem_one_iff FractionalIdeal.mem_one_iff

theorem coe_mem_one (x : R) : algebraMap R P x ∈ (1 : FractionalIdeal S P) :=
  (mem_one_iff S).mpr ⟨x, rfl⟩
#align fractional_ideal.coe_mem_one FractionalIdeal.coe_mem_one

theorem one_mem_one : (1 : P) ∈ (1 : FractionalIdeal S P) :=
  (mem_one_iff S).mpr ⟨1, RingHom.map_one _⟩
#align fractional_ideal.one_mem_one FractionalIdeal.one_mem_one

variable {S}

/-- `(1 : FractionalIdeal S P)` is defined as the R-submodule `f(R) ≤ P`.

However, this is not definitionally equal to `1 : Submodule R P`,
which is proved in the actual `simp` lemma `coe_one`. -/
theorem coe_one_eq_coeSubmodule_top : ↑(1 : FractionalIdeal S P) = coeSubmodule P (⊤ : Ideal R) :=
  rfl
#align fractional_ideal.coe_one_eq_coe_submodule_top FractionalIdeal.coe_one_eq_coeSubmodule_top

@[simp, norm_cast]
theorem coe_one : (↑(1 : FractionalIdeal S P) : Submodule R P) = 1 := by
  rw [coe_one_eq_coeSubmodule_top, coeSubmodule_top]
#align fractional_ideal.coe_one FractionalIdeal.coe_one

section Lattice

/-!
### `Lattice` section

Defines the order on fractional ideals as inclusion of their underlying sets,
and ports the lattice structure on submodules to fractional ideals.
-/


@[simp]
theorem coe_le_coe {I J : FractionalIdeal S P} :
    (I : Submodule R P) ≤ (J : Submodule R P) ↔ I ≤ J :=
  Iff.rfl
#align fractional_ideal.coe_le_coe FractionalIdeal.coe_le_coe

theorem zero_le (I : FractionalIdeal S P) : 0 ≤ I := by
  intro x hx
  -- Porting note: changed the proof from convert; simp into rw; exact
  rw [(mem_zero_iff _).mp hx]
  exact zero_mem (I : Submodule R P)
#align fractional_ideal.zero_le FractionalIdeal.zero_le

instance orderBot : OrderBot (FractionalIdeal S P) where
  bot := 0
  bot_le := zero_le
#align fractional_ideal.order_bot FractionalIdeal.orderBot

@[simp]
theorem bot_eq_zero : (⊥ : FractionalIdeal S P) = 0 :=
  rfl
#align fractional_ideal.bot_eq_zero FractionalIdeal.bot_eq_zero

@[simp]
theorem le_zero_iff {I : FractionalIdeal S P} : I ≤ 0 ↔ I = 0 :=
  le_bot_iff
#align fractional_ideal.le_zero_iff FractionalIdeal.le_zero_iff

theorem eq_zero_iff {I : FractionalIdeal S P} : I = 0 ↔ ∀ x ∈ I, x = (0 : P) :=
  ⟨fun h x hx => by simpa [h, mem_zero_iff] using hx, fun h =>
    le_bot_iff.mp fun x hx => (mem_zero_iff S).mpr (h x hx)⟩
#align fractional_ideal.eq_zero_iff FractionalIdeal.eq_zero_iff

theorem _root_.IsFractional.sup {I J : Submodule R P} :
    IsFractional S I → IsFractional S J → IsFractional S (I ⊔ J)
  | ⟨aI, haI, hI⟩, ⟨aJ, haJ, hJ⟩ =>
    ⟨aI * aJ, S.mul_mem haI haJ, fun b hb => by
      rcases mem_sup.mp hb with ⟨bI, hbI, bJ, hbJ, rfl⟩
      rw [smul_add]
      apply isInteger_add
      · rw [mul_smul, smul_comm]
        exact isInteger_smul (hI bI hbI)
      · rw [mul_smul]
        exact isInteger_smul (hJ bJ hbJ)⟩
#align is_fractional.sup IsFractional.sup

theorem _root_.IsFractional.inf_right {I : Submodule R P} :
    IsFractional S I → ∀ J, IsFractional S (I ⊓ J)
  | ⟨aI, haI, hI⟩, J =>
    ⟨aI, haI, fun b hb => by
      rcases mem_inf.mp hb with ⟨hbI, _⟩
      exact hI b hbI⟩
#align is_fractional.inf_right IsFractional.inf_right

instance : Inf (FractionalIdeal S P) :=
  ⟨fun I J => ⟨I ⊓ J, I.isFractional.inf_right J⟩⟩

@[simp, norm_cast]
theorem coe_inf (I J : FractionalIdeal S P) : ↑(I ⊓ J) = (I ⊓ J : Submodule R P) :=
  rfl
#align fractional_ideal.coe_inf FractionalIdeal.coe_inf

instance : Sup (FractionalIdeal S P) :=
  ⟨fun I J => ⟨I ⊔ J, I.isFractional.sup J.isFractional⟩⟩

@[norm_cast]
theorem coe_sup (I J : FractionalIdeal S P) : ↑(I ⊔ J) = (I ⊔ J : Submodule R P) :=
  rfl
#align fractional_ideal.coe_sup FractionalIdeal.coe_sup

instance lattice : Lattice (FractionalIdeal S P) :=
  Function.Injective.lattice _ Subtype.coe_injective coe_sup coe_inf
#align fractional_ideal.lattice FractionalIdeal.lattice

instance : SemilatticeSup (FractionalIdeal S P) :=
  { FractionalIdeal.lattice with }

end Lattice

section Semiring

instance : Add (FractionalIdeal S P) :=
  ⟨(· ⊔ ·)⟩

@[simp]
theorem sup_eq_add (I J : FractionalIdeal S P) : I ⊔ J = I + J :=
  rfl
#align fractional_ideal.sup_eq_add FractionalIdeal.sup_eq_add

@[simp, norm_cast]
theorem coe_add (I J : FractionalIdeal S P) : (↑(I + J) : Submodule R P) = I + J :=
  rfl
#align fractional_ideal.coe_add FractionalIdeal.coe_add

@[simp, norm_cast]
theorem coeIdeal_sup (I J : Ideal R) : ↑(I ⊔ J) = (I + J : FractionalIdeal S P) :=
  coeToSubmodule_injective <| coeSubmodule_sup _ _ _
#align fractional_ideal.coe_ideal_sup FractionalIdeal.coeIdeal_sup

theorem _root_.IsFractional.nsmul {I : Submodule R P} :
    ∀ n : ℕ, IsFractional S I → IsFractional S (n • I : Submodule R P)
  | 0, _ => by
    rw [zero_smul]
    convert ((0 : Ideal R) : FractionalIdeal S P).isFractional
    simp
  | n + 1, h => by
    rw [succ_nsmul]
    exact h.sup (IsFractional.nsmul n h)
#align is_fractional.nsmul IsFractional.nsmul

instance : SMul ℕ (FractionalIdeal S P) where smul n I := ⟨n • ↑I, I.isFractional.nsmul n⟩

@[norm_cast]
theorem coe_nsmul (n : ℕ) (I : FractionalIdeal S P) :
    (↑(n • I) : Submodule R P) = n • (I : Submodule R P) :=
  rfl
#align fractional_ideal.coe_nsmul FractionalIdeal.coe_nsmul

theorem _root_.IsFractional.mul {I J : Submodule R P} :
    IsFractional S I → IsFractional S J → IsFractional S (I * J : Submodule R P)
  | ⟨aI, haI, hI⟩, ⟨aJ, haJ, hJ⟩ =>
    ⟨aI * aJ, S.mul_mem haI haJ, fun b hb => by
      refine Submodule.mul_induction_on hb ?_ ?_
      · intro m hm n hn
        obtain ⟨n', hn'⟩ := hJ n hn
        rw [mul_smul, mul_comm m, ← smul_mul_assoc, ← hn', ← Algebra.smul_def]
        apply hI
        exact Submodule.smul_mem _ _ hm
      · intro x y hx hy
        rw [smul_add]
        apply isInteger_add hx hy⟩
#align is_fractional.mul IsFractional.mul

theorem _root_.IsFractional.pow {I : Submodule R P} (h : IsFractional S I) :
    ∀ n : ℕ, IsFractional S (I ^ n : Submodule R P)
  | 0 => isFractional_of_le_one _ (pow_zero _).le
  | n + 1 => (pow_succ I n).symm ▸ h.mul (IsFractional.pow h n)
#align is_fractional.pow IsFractional.pow

/-- `FractionalIdeal.mul` is the product of two fractional ideals,
used to define the `Mul` instance.

This is only an auxiliary definition: the preferred way of writing `I.mul J` is `I * J`.

Elaborated terms involving `FractionalIdeal` tend to grow quite large,
so by making definitions irreducible, we hope to avoid deep unfolds.
-/
irreducible_def mul (lemma := mul_def') (I J : FractionalIdeal S P) : FractionalIdeal S P :=
  ⟨I * J, I.isFractional.mul J.isFractional⟩
#align fractional_ideal.mul FractionalIdeal.mul

-- local attribute [semireducible] mul
instance : Mul (FractionalIdeal S P) :=
  ⟨fun I J => mul I J⟩

@[simp]
theorem mul_eq_mul (I J : FractionalIdeal S P) : mul I J = I * J :=
  rfl
#align fractional_ideal.mul_eq_mul FractionalIdeal.mul_eq_mul

theorem mul_def (I J : FractionalIdeal S P) : I * J = ⟨I * J, I.isFractional.mul J.isFractional⟩ :=
  by simp only [← mul_eq_mul, mul]
#align fractional_ideal.mul_def FractionalIdeal.mul_def

@[simp, norm_cast]
theorem coe_mul (I J : FractionalIdeal S P) : (↑(I * J) : Submodule R P) = I * J := by
  simp only [mul_def, coe_mk]
#align fractional_ideal.coe_mul FractionalIdeal.coe_mul

@[simp, norm_cast]
theorem coeIdeal_mul (I J : Ideal R) : (↑(I * J) : FractionalIdeal S P) = I * J := by
  simp only [mul_def]
  exact coeToSubmodule_injective (coeSubmodule_mul _ _ _)
#align fractional_ideal.coe_ideal_mul FractionalIdeal.coeIdeal_mul

theorem mul_left_mono (I : FractionalIdeal S P) : Monotone (I * ·) := by
  intro J J' h
  simp only [mul_def]
  exact mul_le.mpr fun x hx y hy => mul_mem_mul hx (h hy)
#align fractional_ideal.mul_left_mono FractionalIdeal.mul_left_mono

theorem mul_right_mono (I : FractionalIdeal S P) : Monotone fun J => J * I := by
  intro J J' h
  simp only [mul_def]
  exact mul_le.mpr fun x hx y hy => mul_mem_mul (h hx) hy
#align fractional_ideal.mul_right_mono FractionalIdeal.mul_right_mono

theorem mul_mem_mul {I J : FractionalIdeal S P} {i j : P} (hi : i ∈ I) (hj : j ∈ J) :
    i * j ∈ I * J := by
  simp only [mul_def]
  exact Submodule.mul_mem_mul hi hj
#align fractional_ideal.mul_mem_mul FractionalIdeal.mul_mem_mul

theorem mul_le {I J K : FractionalIdeal S P} : I * J ≤ K ↔ ∀ i ∈ I, ∀ j ∈ J, i * j ∈ K := by
  simp only [mul_def]
  exact Submodule.mul_le
#align fractional_ideal.mul_le FractionalIdeal.mul_le

instance : Pow (FractionalIdeal S P) ℕ :=
  ⟨fun I n => ⟨(I : Submodule R P) ^ n, I.isFractional.pow n⟩⟩

@[simp, norm_cast]
theorem coe_pow (I : FractionalIdeal S P) (n : ℕ) : ↑(I ^ n) = (I : Submodule R P) ^ n :=
  rfl
#align fractional_ideal.coe_pow FractionalIdeal.coe_pow

@[elab_as_elim]
protected theorem mul_induction_on {I J : FractionalIdeal S P} {C : P → Prop} {r : P}
    (hr : r ∈ I * J) (hm : ∀ i ∈ I, ∀ j ∈ J, C (i * j)) (ha : ∀ x y, C x → C y → C (x + y)) :
    C r := by
  simp only [mul_def] at hr
  exact Submodule.mul_induction_on hr hm ha
#align fractional_ideal.mul_induction_on FractionalIdeal.mul_induction_on

instance : NatCast (FractionalIdeal S P) :=
  ⟨Nat.unaryCast⟩

theorem coe_nat_cast (n : ℕ) : ((n : FractionalIdeal S P) : Submodule R P) = n :=
  show ((n.unaryCast : FractionalIdeal S P) : Submodule R P) = n
  by induction n <;> simp [*, Nat.unaryCast]
#align fractional_ideal.coe_nat_cast FractionalIdeal.coe_nat_cast

instance commSemiring : CommSemiring (FractionalIdeal S P) :=
  Function.Injective.commSemiring _ Subtype.coe_injective coe_zero coe_one coe_add coe_mul
    (fun _ _ => coe_nsmul _ _) coe_pow coe_nat_cast

end Semiring

variable (S P)

/-- `FractionalIdeal.coeToSubmodule` as a bundled `RingHom`. -/
@[simps]
def coeSubmoduleHom : FractionalIdeal S P →+* Submodule R P where
  toFun := coeToSubmodule
  map_one' := coe_one
  map_mul' := coe_mul
  map_zero' := coe_zero (S := S)
  map_add' := coe_add
#align fractional_ideal.coe_submodule_hom FractionalIdeal.coeSubmoduleHom

variable {S P}

section Order

theorem add_le_add_left {I J : FractionalIdeal S P} (hIJ : I ≤ J) (J' : FractionalIdeal S P) :
    J' + I ≤ J' + J :=
  sup_le_sup_left hIJ J'
#align fractional_ideal.add_le_add_left FractionalIdeal.add_le_add_left

theorem mul_le_mul_left {I J : FractionalIdeal S P} (hIJ : I ≤ J) (J' : FractionalIdeal S P) :
    J' * I ≤ J' * J :=
  mul_le.mpr fun _ hk _ hj => mul_mem_mul hk (hIJ hj)
#align fractional_ideal.mul_le_mul_left FractionalIdeal.mul_le_mul_left

theorem le_self_mul_self {I : FractionalIdeal S P} (hI : 1 ≤ I) : I ≤ I * I := by
  convert mul_left_mono I hI
  exact (mul_one I).symm
#align fractional_ideal.le_self_mul_self FractionalIdeal.le_self_mul_self

theorem mul_self_le_self {I : FractionalIdeal S P} (hI : I ≤ 1) : I * I ≤ I := by
  convert mul_left_mono I hI
  exact (mul_one I).symm
#align fractional_ideal.mul_self_le_self FractionalIdeal.mul_self_le_self

theorem coeIdeal_le_one {I : Ideal R} : (I : FractionalIdeal S P) ≤ 1 := fun _ hx =>
  let ⟨y, _, hy⟩ := (mem_coeIdeal S).mp hx
  (mem_one_iff S).mpr ⟨y, hy⟩
#align fractional_ideal.coe_ideal_le_one FractionalIdeal.coeIdeal_le_one

theorem le_one_iff_exists_coeIdeal {J : FractionalIdeal S P} :
    J ≤ (1 : FractionalIdeal S P) ↔ ∃ I : Ideal R, ↑I = J := by
  constructor
  · intro hJ
    refine' ⟨⟨⟨⟨{ x : R | algebraMap R P x ∈ J }, _⟩, _⟩, _⟩, _⟩
    · intro a b ha hb
      rw [mem_setOf, RingHom.map_add]
      exact J.val.add_mem ha hb
    · rw [mem_setOf, RingHom.map_zero]
      exact J.val.zero_mem
    · intro c x hx
      rw [smul_eq_mul, mem_setOf, RingHom.map_mul, ← Algebra.smul_def]
      exact J.val.smul_mem c hx
    · ext x
      constructor
      · rintro ⟨y, hy, eq_y⟩
        rwa [← eq_y]
      · intro hx
        obtain ⟨y, rfl⟩ := (mem_one_iff S).mp (hJ hx)
        exact mem_setOf.mpr ⟨y, hx, rfl⟩
  · rintro ⟨I, hI⟩
    rw [← hI]
    apply coeIdeal_le_one
#align fractional_ideal.le_one_iff_exists_coe_ideal FractionalIdeal.le_one_iff_exists_coeIdeal

@[simp]
theorem one_le {I : FractionalIdeal S P} : 1 ≤ I ↔ (1 : P) ∈ I := by
  rw [← coe_le_coe, coe_one, Submodule.one_le, mem_coe]
#align fractional_ideal.one_le FractionalIdeal.one_le

variable (S P)

/-- `coeIdealHom (S : Submonoid R) P` is `(↑) : Ideal R → FractionalIdeal S P` as a ring hom -/
@[simps]
def coeIdealHom : Ideal R →+* FractionalIdeal S P where
  toFun := coeIdeal
  map_add' := coeIdeal_sup
  map_mul' := coeIdeal_mul
  map_one' := by rw [Ideal.one_eq_top, coeIdeal_top]
  map_zero' := coeIdeal_bot
#align fractional_ideal.coe_ideal_hom FractionalIdeal.coeIdealHom

theorem coeIdeal_pow (I : Ideal R) (n : ℕ) : ↑(I ^ n) = (I : FractionalIdeal S P) ^ n :=
  (coeIdealHom S P).map_pow _ n
#align fractional_ideal.coe_ideal_pow FractionalIdeal.coeIdeal_pow

open BigOperators

theorem coeIdeal_finprod [IsLocalization S P] {α : Sort*} {f : α → Ideal R}
    (hS : S ≤ nonZeroDivisors R) :
    ((∏ᶠ a : α, f a : Ideal R) : FractionalIdeal S P) = ∏ᶠ a : α, (f a : FractionalIdeal S P) :=
  MonoidHom.map_finprod_of_injective (coeIdealHom S P).toMonoidHom (coeIdeal_injective' hS) f
#align fractional_ideal.coe_ideal_finprod FractionalIdeal.coeIdeal_finprod

end Order

<<<<<<< HEAD
variable {P' : Type*} [CommRing P'] [Algebra R P'] [loc' : IsLocalization S P']

variable {P'' : Type*} [CommRing P''] [Algebra R P''] [loc'' : IsLocalization S P'']

theorem _root_.IsFractional.map (g : P →ₐ[R] P') {I : Submodule R P} :
    IsFractional S I → IsFractional S (Submodule.map g.toLinearMap I)
  | ⟨a, a_nonzero, hI⟩ =>
    ⟨a, a_nonzero, fun b hb => by
      obtain ⟨b', b'_mem, hb'⟩ := Submodule.mem_map.mp hb
      rw [AlgHom.toLinearMap_apply] at hb'
      obtain ⟨x, hx⟩ := hI b' b'_mem
      use x
      rw [← g.commutes, hx, g.map_smul, hb']⟩
#align is_fractional.map IsFractional.map

/-- `I.map g` is the pushforward of the fractional ideal `I` along the algebra morphism `g` -/
def map (g : P →ₐ[R] P') : FractionalIdeal S P → FractionalIdeal S P' := fun I =>
  ⟨Submodule.map g.toLinearMap I, I.isFractional.map g⟩
#align fractional_ideal.map FractionalIdeal.map

@[simp, norm_cast]
theorem coe_map (g : P →ₐ[R] P') (I : FractionalIdeal S P) :
    ↑(map g I) = Submodule.map g.toLinearMap I :=
  rfl
#align fractional_ideal.coe_map FractionalIdeal.coe_map

@[simp]
theorem mem_map {I : FractionalIdeal S P} {g : P →ₐ[R] P'} {y : P'} :
    y ∈ I.map g ↔ ∃ x, x ∈ I ∧ g x = y :=
  Submodule.mem_map
#align fractional_ideal.mem_map FractionalIdeal.mem_map

variable (I J : FractionalIdeal S P) (g : P →ₐ[R] P')

@[simp]
theorem map_id : I.map (AlgHom.id _ _) = I :=
  coeToSubmodule_injective (Submodule.map_id (I : Submodule R P))
#align fractional_ideal.map_id FractionalIdeal.map_id

@[simp]
theorem map_comp (g' : P' →ₐ[R] P'') : I.map (g'.comp g) = (I.map g).map g' :=
  coeToSubmodule_injective (Submodule.map_comp g.toLinearMap g'.toLinearMap I)
#align fractional_ideal.map_comp FractionalIdeal.map_comp

@[simp, norm_cast]
theorem map_coeIdeal (I : Ideal R) : (I : FractionalIdeal S P).map g = I := by
  ext x
  simp only [mem_coeIdeal]
  constructor
  · rintro ⟨_, ⟨y, hy, rfl⟩, rfl⟩
    exact ⟨y, hy, (g.commutes y).symm⟩
  · rintro ⟨y, hy, rfl⟩
    exact ⟨_, ⟨y, hy, rfl⟩, g.commutes y⟩
#align fractional_ideal.map_coe_ideal FractionalIdeal.map_coeIdeal

@[simp]
theorem map_one : (1 : FractionalIdeal S P).map g = 1 :=
  map_coeIdeal g ⊤
#align fractional_ideal.map_one FractionalIdeal.map_one

@[simp]
theorem map_zero : (0 : FractionalIdeal S P).map g = 0 :=
  map_coeIdeal g 0
#align fractional_ideal.map_zero FractionalIdeal.map_zero

@[simp]
theorem map_add : (I + J).map g = I.map g + J.map g :=
  coeToSubmodule_injective (Submodule.map_sup _ _ _)
#align fractional_ideal.map_add FractionalIdeal.map_add

@[simp]
theorem map_mul : (I * J).map g = I.map g * J.map g := by
  simp only [mul_def]
  exact coeToSubmodule_injective (Submodule.map_mul _ _ _)
#align fractional_ideal.map_mul FractionalIdeal.map_mul

@[simp]
theorem map_map_symm (g : P ≃ₐ[R] P') : (I.map (g : P →ₐ[R] P')).map (g.symm : P' →ₐ[R] P) = I := by
  rw [← map_comp, g.symm_comp, map_id]
#align fractional_ideal.map_map_symm FractionalIdeal.map_map_symm

@[simp]
theorem map_symm_map (I : FractionalIdeal S P') (g : P ≃ₐ[R] P') :
    (I.map (g.symm : P' →ₐ[R] P)).map (g : P →ₐ[R] P') = I := by
  rw [← map_comp, g.comp_symm, map_id]
#align fractional_ideal.map_symm_map FractionalIdeal.map_symm_map

theorem map_mem_map {f : P →ₐ[R] P'} (h : Function.Injective f) {x : P} {I : FractionalIdeal S P} :
    f x ∈ map f I ↔ x ∈ I :=
  mem_map.trans ⟨fun ⟨_, hx', x'_eq⟩ => h x'_eq ▸ hx', fun h => ⟨x, h, rfl⟩⟩
#align fractional_ideal.map_mem_map FractionalIdeal.map_mem_map

theorem map_injective (f : P →ₐ[R] P') (h : Function.Injective f) :
    Function.Injective (map f : FractionalIdeal S P → FractionalIdeal S P') := fun _ _ hIJ =>
  ext fun _ => (map_mem_map h).symm.trans (hIJ.symm ▸ map_mem_map h)
#align fractional_ideal.map_injective FractionalIdeal.map_injective

/-- If `g` is an equivalence, `map g` is an isomorphism -/
def mapEquiv (g : P ≃ₐ[R] P') : FractionalIdeal S P ≃+* FractionalIdeal S P' where
  toFun := map g
  invFun := map g.symm
  map_add' I J := map_add I J _
  map_mul' I J := map_mul I J _
  left_inv I := by rw [← map_comp, AlgEquiv.symm_comp, map_id]
  right_inv I := by rw [← map_comp, AlgEquiv.comp_symm, map_id]
#align fractional_ideal.map_equiv FractionalIdeal.mapEquiv

@[simp]
theorem coeFun_mapEquiv (g : P ≃ₐ[R] P') :
    (mapEquiv g : FractionalIdeal S P → FractionalIdeal S P') = map g :=
  rfl
#align fractional_ideal.coe_fun_map_equiv FractionalIdeal.coeFun_mapEquiv

@[simp]
theorem mapEquiv_apply (g : P ≃ₐ[R] P') (I : FractionalIdeal S P) : mapEquiv g I = map (↑g) I :=
  rfl
#align fractional_ideal.map_equiv_apply FractionalIdeal.mapEquiv_apply

@[simp]
theorem mapEquiv_symm (g : P ≃ₐ[R] P') :
    ((mapEquiv g).symm : FractionalIdeal S P' ≃+* _) = mapEquiv g.symm :=
  rfl
#align fractional_ideal.map_equiv_symm FractionalIdeal.mapEquiv_symm

@[simp]
theorem mapEquiv_refl : mapEquiv AlgEquiv.refl = RingEquiv.refl (FractionalIdeal S P) :=
  RingEquiv.ext fun x => by simp
#align fractional_ideal.map_equiv_refl FractionalIdeal.mapEquiv_refl

theorem isFractional_span_iff {s : Set P} :
    IsFractional S (span R s) ↔ ∃ a ∈ S, ∀ b : P, b ∈ s → IsInteger R (a • b) :=
  ⟨fun ⟨a, a_mem, h⟩ => ⟨a, a_mem, fun b hb => h b (subset_span hb)⟩, fun ⟨a, a_mem, h⟩ =>
    ⟨a, a_mem, fun b hb =>
      span_induction hb h
        (by
          rw [smul_zero]
          exact isInteger_zero)
        (fun x y hx hy => by
          rw [smul_add]
          exact isInteger_add hx hy)
        fun s x hx => by
        rw [smul_comm]
        exact isInteger_smul hx⟩⟩
#align fractional_ideal.is_fractional_span_iff FractionalIdeal.isFractional_span_iff

theorem isFractional_of_fg {I : Submodule R P} (hI : I.FG) : IsFractional S I := by
  rcases hI with ⟨I, rfl⟩
  rcases exist_integer_multiples_of_finset S I with ⟨⟨s, hs1⟩, hs⟩
  rw [isFractional_span_iff]
  exact ⟨s, hs1, hs⟩
#align fractional_ideal.is_fractional_of_fg FractionalIdeal.isFractional_of_fg

theorem mem_span_mul_finite_of_mem_mul {I J : FractionalIdeal S P} {x : P} (hx : x ∈ I * J) :
    ∃ T T' : Finset P, (T : Set P) ⊆ I ∧ (T' : Set P) ⊆ J ∧ x ∈ span R (T * T' : Set P) :=
  Submodule.mem_span_mul_finite_of_mem_mul (by simpa using mem_coe.mpr hx)
#align fractional_ideal.mem_span_mul_finite_of_mem_mul FractionalIdeal.mem_span_mul_finite_of_mem_mul

variable (S)

theorem coeIdeal_fg (inj : Function.Injective (algebraMap R P)) (I : Ideal R) :
    FG ((I : FractionalIdeal S P) : Submodule R P) ↔ I.FG :=
  coeSubmodule_fg _ inj _
#align fractional_ideal.coe_ideal_fg FractionalIdeal.coeIdeal_fg

variable {S}

theorem fg_unit (I : (FractionalIdeal S P)ˣ) : FG (I : Submodule R P) :=
  Submodule.fg_unit <| Units.map (coeSubmoduleHom S P).toMonoidHom I
#align fractional_ideal.fg_unit FractionalIdeal.fg_unit

theorem fg_of_isUnit (I : FractionalIdeal S P) (h : IsUnit I) : FG (I : Submodule R P) :=
  fg_unit h.unit
#align fractional_ideal.fg_of_is_unit FractionalIdeal.fg_of_isUnit

theorem _root_.Ideal.fg_of_isUnit (inj : Function.Injective (algebraMap R P)) (I : Ideal R)
    (h : IsUnit (I : FractionalIdeal S P)) : I.FG := by
  rw [← coeIdeal_fg S inj I]
  exact FractionalIdeal.fg_of_isUnit I h
#align ideal.fg_of_is_unit Ideal.fg_of_isUnit

variable (S P P')

/-- `canonicalEquiv f f'` is the canonical equivalence between the fractional
ideals in `P` and in `P'`, which are both localizations of `R` at `S`. -/
noncomputable irreducible_def canonicalEquiv : FractionalIdeal S P ≃+* FractionalIdeal S P' :=
  mapEquiv
    { ringEquivOfRingEquiv P P' (RingEquiv.refl R)
        (show S.map _ = S by rw [RingEquiv.toMonoidHom_refl, Submonoid.map_id]) with
      commutes' := fun r => ringEquivOfRingEquiv_eq _ _ }
#align fractional_ideal.canonical_equiv FractionalIdeal.canonicalEquiv

@[simp]
theorem mem_canonicalEquiv_apply {I : FractionalIdeal S P} {x : P'} :
    x ∈ canonicalEquiv S P P' I ↔
      ∃ y ∈ I,
        IsLocalization.map P' (RingHom.id R) (fun y (hy : y ∈ S) => show RingHom.id R y ∈ S from hy)
            (y : P) =
          x := by
  rw [canonicalEquiv, mapEquiv_apply, mem_map]
  exact ⟨fun ⟨y, mem, Eq⟩ => ⟨y, mem, Eq⟩, fun ⟨y, mem, Eq⟩ => ⟨y, mem, Eq⟩⟩
#align fractional_ideal.mem_canonical_equiv_apply FractionalIdeal.mem_canonicalEquiv_apply

@[simp]
theorem canonicalEquiv_symm : (canonicalEquiv S P P').symm = canonicalEquiv S P' P :=
  RingEquiv.ext fun I =>
    SetLike.ext_iff.mpr fun x => by
      rw [mem_canonicalEquiv_apply, canonicalEquiv, mapEquiv_symm, mapEquiv_apply,
        mem_map]
      exact ⟨fun ⟨y, mem, Eq⟩ => ⟨y, mem, Eq⟩, fun ⟨y, mem, Eq⟩ => ⟨y, mem, Eq⟩⟩
#align fractional_ideal.canonical_equiv_symm FractionalIdeal.canonicalEquiv_symm

theorem canonicalEquiv_flip (I) : canonicalEquiv S P P' (canonicalEquiv S P' P I) = I := by
  rw [← canonicalEquiv_symm]; erw [RingEquiv.apply_symm_apply]
#align fractional_ideal.canonical_equiv_flip FractionalIdeal.canonicalEquiv_flip

@[simp]
theorem canonicalEquiv_canonicalEquiv (P'' : Type*) [CommRing P''] [Algebra R P'']
    [IsLocalization S P''] (I : FractionalIdeal S P) :
    canonicalEquiv S P' P'' (canonicalEquiv S P P' I) = canonicalEquiv S P P'' I := by
  ext
  simp only [IsLocalization.map_map, RingHomInvPair.comp_eq₂, mem_canonicalEquiv_apply,
    exists_prop, exists_exists_and_eq_and]
#align fractional_ideal.canonical_equiv_canonical_equiv FractionalIdeal.canonicalEquiv_canonicalEquiv

theorem canonicalEquiv_trans_canonicalEquiv (P'' : Type*) [CommRing P''] [Algebra R P'']
    [IsLocalization S P''] :
    (canonicalEquiv S P P').trans (canonicalEquiv S P' P'') = canonicalEquiv S P P'' :=
  RingEquiv.ext (canonicalEquiv_canonicalEquiv S P P' P'')
#align fractional_ideal.canonical_equiv_trans_canonical_equiv FractionalIdeal.canonicalEquiv_trans_canonicalEquiv

@[simp]
theorem canonicalEquiv_coeIdeal (I : Ideal R) : canonicalEquiv S P P' I = I := by
  ext
  simp [IsLocalization.map_eq]
#align fractional_ideal.canonical_equiv_coe_ideal FractionalIdeal.canonicalEquiv_coeIdeal

@[simp]
theorem canonicalEquiv_self : canonicalEquiv S P P = RingEquiv.refl _ := by
  rw [← canonicalEquiv_trans_canonicalEquiv S P P]
  convert (canonicalEquiv S P P).symm_trans_self
  exact (canonicalEquiv_symm S P P).symm
#align fractional_ideal.canonical_equiv_self FractionalIdeal.canonicalEquiv_self

end Semiring

section IsFractionRing

/-!
### `IsFractionRing` section

This section concerns fractional ideals in the field of fractions,
i.e. the type `FractionalIdeal R⁰ K` where `IsFractionRing R K`.
-/


variable {K K' : Type*} [Field K] [Field K']

variable [Algebra R K] [IsFractionRing R K] [Algebra R K'] [IsFractionRing R K']

variable {I J : FractionalIdeal R⁰ K} (h : K →ₐ[R] K')

/-- Nonzero fractional ideals contain a nonzero integer. -/
theorem exists_ne_zero_mem_isInteger [Nontrivial R] (hI : I ≠ 0) :
    ∃ x, x ≠ 0 ∧ algebraMap R K x ∈ I := by
  obtain ⟨y : K, y_mem, y_not_mem⟩ :=
    SetLike.exists_of_lt (by simpa only using bot_lt_iff_ne_bot.mpr hI)
  have y_ne_zero : y ≠ 0 := by simpa using y_not_mem
  obtain ⟨z, ⟨x, hx⟩⟩ := exists_integer_multiple R⁰ y
  refine' ⟨x, _, _⟩
  · rw [Ne.def, ← @IsFractionRing.to_map_eq_zero_iff R _ K, hx, Algebra.smul_def]
    exact mul_ne_zero (IsFractionRing.to_map_ne_zero_of_mem_nonZeroDivisors z.2) y_ne_zero
  · rw [hx]
    exact smul_mem _ _ y_mem
#align fractional_ideal.exists_ne_zero_mem_is_integer FractionalIdeal.exists_ne_zero_mem_isInteger

theorem map_ne_zero [Nontrivial R] (hI : I ≠ 0) : I.map h ≠ 0 := by
  obtain ⟨x, x_ne_zero, hx⟩ := exists_ne_zero_mem_isInteger hI
  contrapose! x_ne_zero with map_eq_zero
  refine' IsFractionRing.to_map_eq_zero_iff.mp (eq_zero_iff.mp map_eq_zero _ (mem_map.mpr _))
  exact ⟨algebraMap R K x, hx, h.commutes x⟩
#align fractional_ideal.map_ne_zero FractionalIdeal.map_ne_zero

@[simp]
theorem map_eq_zero_iff [Nontrivial R] : I.map h = 0 ↔ I = 0 :=
  ⟨not_imp_not.mp (map_ne_zero _), fun hI => hI.symm ▸ map_zero h⟩
#align fractional_ideal.map_eq_zero_iff FractionalIdeal.map_eq_zero_iff

theorem coeIdeal_injective : Function.Injective (fun (I : Ideal R) ↦ (I : FractionalIdeal R⁰ K)) :=
  coeIdeal_injective' le_rfl
#align fractional_ideal.coe_ideal_injective FractionalIdeal.coeIdeal_injective

theorem coeIdeal_inj {I J : Ideal R} :
    (I : FractionalIdeal R⁰ K) = (J : FractionalIdeal R⁰ K) ↔ I = J :=
  coeIdeal_inj' le_rfl
#align fractional_ideal.coe_ideal_inj FractionalIdeal.coeIdeal_inj

@[simp]
theorem coeIdeal_eq_zero {I : Ideal R} : (I : FractionalIdeal R⁰ K) = 0 ↔ I = ⊥ :=
  coeIdeal_eq_zero' le_rfl
#align fractional_ideal.coe_ideal_eq_zero FractionalIdeal.coeIdeal_eq_zero

theorem coeIdeal_ne_zero {I : Ideal R} : (I : FractionalIdeal R⁰ K) ≠ 0 ↔ I ≠ ⊥ :=
  coeIdeal_ne_zero' le_rfl
#align fractional_ideal.coe_ideal_ne_zero FractionalIdeal.coeIdeal_ne_zero

@[simp]
theorem coeIdeal_eq_one {I : Ideal R} : (I : FractionalIdeal R⁰ K) = 1 ↔ I = 1 := by
  simpa only [Ideal.one_eq_top] using coeIdeal_inj
#align fractional_ideal.coe_ideal_eq_one FractionalIdeal.coeIdeal_eq_one

theorem coeIdeal_ne_one {I : Ideal R} : (I : FractionalIdeal R⁰ K) ≠ 1 ↔ I ≠ 1 :=
  not_iff_not.mpr coeIdeal_eq_one
#align fractional_ideal.coe_ideal_ne_one FractionalIdeal.coeIdeal_ne_one

end IsFractionRing

section Quotient

/-!
### `quotient` section

This section defines the ideal quotient of fractional ideals.

In this section we need that each non-zero `y : R` has an inverse in
the localization, i.e. that the localization is a field. We satisfy this
assumption by taking `S = nonZeroDivisors R`, `R`'s localization at which
is a field because `R` is a domain.
-/


open Classical

variable {R₁ : Type*} [CommRing R₁] {K : Type*} [Field K]

variable [Algebra R₁ K] [frac : IsFractionRing R₁ K]

instance : Nontrivial (FractionalIdeal R₁⁰ K) :=
  ⟨⟨0, 1, fun h =>
      have this : (1 : K) ∈ (0 : FractionalIdeal R₁⁰ K) := by
        rw [← (algebraMap R₁ K).map_one]
        simpa only [h] using coe_mem_one R₁⁰ 1
      one_ne_zero ((mem_zero_iff _).mp this)⟩⟩

theorem ne_zero_of_mul_eq_one (I J : FractionalIdeal R₁⁰ K) (h : I * J = 1) : I ≠ 0 := fun hI =>
  zero_ne_one' (FractionalIdeal R₁⁰ K)
    (by
      convert h
      simp [hI])
#align fractional_ideal.ne_zero_of_mul_eq_one FractionalIdeal.ne_zero_of_mul_eq_one

variable [IsDomain R₁]

theorem _root_.IsFractional.div_of_nonzero {I J : Submodule R₁ K} :
    IsFractional R₁⁰ I → IsFractional R₁⁰ J → J ≠ 0 → IsFractional R₁⁰ (I / J)
  | ⟨aI, haI, hI⟩, ⟨aJ, haJ, hJ⟩, h => by
    obtain ⟨y, mem_J, not_mem_zero⟩ :=
      SetLike.exists_of_lt (show 0 < J by simpa only using bot_lt_iff_ne_bot.mpr h)
    obtain ⟨y', hy'⟩ := hJ y mem_J
    use aI * y'
    constructor
    · apply (nonZeroDivisors R₁).mul_mem haI (mem_nonZeroDivisors_iff_ne_zero.mpr _)
      intro y'_eq_zero
      have : algebraMap R₁ K aJ * y = 0 := by
        rw [← Algebra.smul_def, ← hy', y'_eq_zero, RingHom.map_zero]
      have y_zero :=
        (mul_eq_zero.mp this).resolve_left
          (mt ((injective_iff_map_eq_zero (algebraMap R₁ K)).1 (IsFractionRing.injective _ _) _)
            (mem_nonZeroDivisors_iff_ne_zero.mp haJ))
      apply not_mem_zero
      simpa
    intro b hb
    convert hI _ (hb _ (Submodule.smul_mem _ aJ mem_J)) using 1
    rw [← hy', mul_comm b, ← Algebra.smul_def, mul_smul]
#align is_fractional.div_of_nonzero IsFractional.div_of_nonzero

theorem fractional_div_of_nonzero {I J : FractionalIdeal R₁⁰ K} (h : J ≠ 0) :
    IsFractional R₁⁰ (I / J : Submodule R₁ K) :=
  I.isFractional.div_of_nonzero J.isFractional fun H =>
    h <| coeToSubmodule_injective <| H.trans coe_zero.symm
#align fractional_ideal.fractional_div_of_nonzero FractionalIdeal.fractional_div_of_nonzero

noncomputable instance : Div (FractionalIdeal R₁⁰ K) :=
  ⟨fun I J => if h : J = 0 then 0 else ⟨I / J, fractional_div_of_nonzero h⟩⟩

variable {I J : FractionalIdeal R₁⁰ K}

@[simp]
theorem div_zero {I : FractionalIdeal R₁⁰ K} : I / 0 = 0 :=
  dif_pos rfl
#align fractional_ideal.div_zero FractionalIdeal.div_zero

theorem div_nonzero {I J : FractionalIdeal R₁⁰ K} (h : J ≠ 0) :
    I / J = ⟨I / J, fractional_div_of_nonzero h⟩ :=
  dif_neg h
#align fractional_ideal.div_nonzero FractionalIdeal.div_nonzero

@[simp]
theorem coe_div {I J : FractionalIdeal R₁⁰ K} (hJ : J ≠ 0) :
    (↑(I / J) : Submodule R₁ K) = ↑I / (↑J : Submodule R₁ K) :=
  congr_arg _ (dif_neg hJ)
#align fractional_ideal.coe_div FractionalIdeal.coe_div

theorem mem_div_iff_of_nonzero {I J : FractionalIdeal R₁⁰ K} (h : J ≠ 0) {x} :
    x ∈ I / J ↔ ∀ y ∈ J, x * y ∈ I := by
  rw [div_nonzero h]
  exact Submodule.mem_div_iff_forall_mul_mem
#align fractional_ideal.mem_div_iff_of_nonzero FractionalIdeal.mem_div_iff_of_nonzero

theorem mul_one_div_le_one {I : FractionalIdeal R₁⁰ K} : I * (1 / I) ≤ 1 := by
  by_cases hI : I = 0
  · rw [hI, div_zero, mul_zero]
    exact zero_le 1
  · rw [← coe_le_coe, coe_mul, coe_div hI, coe_one]
    apply Submodule.mul_one_div_le_one
#align fractional_ideal.mul_one_div_le_one FractionalIdeal.mul_one_div_le_one

theorem le_self_mul_one_div {I : FractionalIdeal R₁⁰ K} (hI : I ≤ (1 : FractionalIdeal R₁⁰ K)) :
    I ≤ I * (1 / I) := by
  by_cases hI_nz : I = 0
  · rw [hI_nz, div_zero, mul_zero]
  · rw [← coe_le_coe, coe_mul, coe_div hI_nz, coe_one]
    rw [← coe_le_coe, coe_one] at hI
    exact Submodule.le_self_mul_one_div hI
#align fractional_ideal.le_self_mul_one_div FractionalIdeal.le_self_mul_one_div

theorem le_div_iff_of_nonzero {I J J' : FractionalIdeal R₁⁰ K} (hJ' : J' ≠ 0) :
    I ≤ J / J' ↔ ∀ x ∈ I, ∀ y ∈ J', x * y ∈ J :=
  ⟨fun h _ hx => (mem_div_iff_of_nonzero hJ').mp (h hx), fun h x hx =>
    (mem_div_iff_of_nonzero hJ').mpr (h x hx)⟩
#align fractional_ideal.le_div_iff_of_nonzero FractionalIdeal.le_div_iff_of_nonzero

theorem le_div_iff_mul_le {I J J' : FractionalIdeal R₁⁰ K} (hJ' : J' ≠ 0) :
    I ≤ J / J' ↔ I * J' ≤ J := by
  rw [div_nonzero hJ']
  -- Porting note: this used to be { convert; rw }, flipped the order.
  rw [← coe_le_coe (I := I * J') (J := J), coe_mul]
  exact Submodule.le_div_iff_mul_le
#align fractional_ideal.le_div_iff_mul_le FractionalIdeal.le_div_iff_mul_le

@[simp]
theorem div_one {I : FractionalIdeal R₁⁰ K} : I / 1 = I := by
  rw [div_nonzero (one_ne_zero' (FractionalIdeal R₁⁰ K))]
  ext
  constructor <;> intro h
  · simpa using mem_div_iff_forall_mul_mem.mp h 1 ((algebraMap R₁ K).map_one ▸ coe_mem_one R₁⁰ 1)
  · apply mem_div_iff_forall_mul_mem.mpr
    rintro y ⟨y', _, rfl⟩
    -- Porting note: this used to be { convert; rw }, flipped the order.
    rw [mul_comm, Algebra.linearMap_apply, ← Algebra.smul_def]
    exact Submodule.smul_mem _ y' h
#align fractional_ideal.div_one FractionalIdeal.div_one

theorem eq_one_div_of_mul_eq_one_right (I J : FractionalIdeal R₁⁰ K) (h : I * J = 1) :
    J = 1 / I := by
  have hI : I ≠ 0 := ne_zero_of_mul_eq_one I J h
  suffices h' : I * (1 / I) = 1
  · exact
      congr_arg Units.inv <|
        @Units.ext _ _ (Units.mkOfMulEqOne _ _ h) (Units.mkOfMulEqOne _ _ h') rfl
  apply le_antisymm
  · apply mul_le.mpr _
    intro x hx y hy
    rw [mul_comm]
    exact (mem_div_iff_of_nonzero hI).mp hy x hx
  rw [← h]
  apply mul_left_mono I
  apply (le_div_iff_of_nonzero hI).mpr _
  intro y hy x hx
  rw [mul_comm]
  exact mul_mem_mul hx hy
#align fractional_ideal.eq_one_div_of_mul_eq_one_right FractionalIdeal.eq_one_div_of_mul_eq_one_right

theorem mul_div_self_cancel_iff {I : FractionalIdeal R₁⁰ K} : I * (1 / I) = 1 ↔ ∃ J, I * J = 1 :=
  ⟨fun h => ⟨1 / I, h⟩, fun ⟨J, hJ⟩ => by rwa [← eq_one_div_of_mul_eq_one_right I J hJ]⟩
#align fractional_ideal.mul_div_self_cancel_iff FractionalIdeal.mul_div_self_cancel_iff

variable {K' : Type*} [Field K'] [Algebra R₁ K'] [IsFractionRing R₁ K']

@[simp]
theorem map_div (I J : FractionalIdeal R₁⁰ K) (h : K ≃ₐ[R₁] K') :
    (I / J).map (h : K →ₐ[R₁] K') = I.map h / J.map h := by
  by_cases H : J = 0
  · rw [H, div_zero, map_zero, div_zero]
  · -- Porting note: `simp` wouldn't apply these lemmas so do them manually using `rw`
    rw [← coeToSubmodule_inj, div_nonzero H, div_nonzero (map_ne_zero _ H)]
    simp [Submodule.map_div]
#align fractional_ideal.map_div FractionalIdeal.map_div

-- Porting note: doesn't need to be @[simp] because this follows from `map_one` and `map_div`
theorem map_one_div (I : FractionalIdeal R₁⁰ K) (h : K ≃ₐ[R₁] K') :
    (1 / I).map (h : K →ₐ[R₁] K') = 1 / I.map h := by rw [map_div, map_one]
#align fractional_ideal.map_one_div FractionalIdeal.map_one_div

end Quotient

section Field

variable {R₁ K L : Type*} [CommRing R₁] [Field K] [Field L]

variable [Algebra R₁ K] [IsFractionRing R₁ K] [Algebra K L] [IsFractionRing K L]

theorem eq_zero_or_one (I : FractionalIdeal K⁰ L) : I = 0 ∨ I = 1 := by
  rw [or_iff_not_imp_left]
  intro hI
  simp_rw [@SetLike.ext_iff _ _ _ I 1, mem_one_iff]
  intro x
  constructor
  · intro x_mem
    obtain ⟨n, d, rfl⟩ := IsLocalization.mk'_surjective K⁰ x
    refine' ⟨n / d, _⟩
    rw [map_div₀, IsFractionRing.mk'_eq_div]
  · rintro ⟨x, rfl⟩
    obtain ⟨y, y_ne, y_mem⟩ := exists_ne_zero_mem_isInteger hI
    rw [← div_mul_cancel x y_ne, RingHom.map_mul, ← Algebra.smul_def]
    exact smul_mem (M := L) I (x / y) y_mem
#align fractional_ideal.eq_zero_or_one FractionalIdeal.eq_zero_or_one

theorem eq_zero_or_one_of_isField (hF : IsField R₁) (I : FractionalIdeal R₁⁰ K) : I = 0 ∨ I = 1 :=
  letI : Field R₁ := hF.toField
  eq_zero_or_one I
#align fractional_ideal.eq_zero_or_one_of_is_field FractionalIdeal.eq_zero_or_one_of_isField

end Field

section PrincipalIdealRing

variable {R₁ : Type*} [CommRing R₁] {K : Type*} [Field K]

variable [Algebra R₁ K] [IsFractionRing R₁ K]

open Classical

variable (R₁)

/-- `FractionalIdeal.span_finset R₁ s f` is the fractional ideal of `R₁` generated by `f '' s`. -/
-- Porting note: `@[simps]` generated a `Subtype.val` coercion instead of a
-- `FractionalIdeal.coeToSubmodule` coercion
def spanFinset {ι : Type*} (s : Finset ι) (f : ι → K) : FractionalIdeal R₁⁰ K :=
  ⟨Submodule.span R₁ (f '' s), by
    obtain ⟨a', ha'⟩ := IsLocalization.exist_integer_multiples R₁⁰ s f
    refine' ⟨a', a'.2, fun x hx => Submodule.span_induction hx _ _ _ _⟩
    · rintro _ ⟨i, hi, rfl⟩
      exact ha' i hi
    · rw [smul_zero]
      exact IsLocalization.isInteger_zero
    · intro x y hx hy
      rw [smul_add]
      exact IsLocalization.isInteger_add hx hy
    · intro c x hx
      rw [smul_comm]
      exact IsLocalization.isInteger_smul hx⟩
#align fractional_ideal.span_finset FractionalIdeal.spanFinset

@[simp] lemma spanFinset_coe {ι : Type*} (s : Finset ι) (f : ι → K) :
    (spanFinset R₁ s f : Submodule R₁ K) = Submodule.span R₁ (f '' s) :=
  rfl

variable {R₁}

@[simp]
theorem spanFinset_eq_zero {ι : Type*} {s : Finset ι} {f : ι → K} :
    spanFinset R₁ s f = 0 ↔ ∀ j ∈ s, f j = 0 := by
  simp only [← coeToSubmodule_inj, spanFinset_coe, coe_zero, Submodule.span_eq_bot,
    Set.mem_image, Finset.mem_coe, forall_exists_index, and_imp, forall_apply_eq_imp_iff₂]
#align fractional_ideal.span_finset_eq_zero FractionalIdeal.spanFinset_eq_zero

theorem spanFinset_ne_zero {ι : Type*} {s : Finset ι} {f : ι → K} :
    spanFinset R₁ s f ≠ 0 ↔ ∃ j ∈ s, f j ≠ 0 := by simp
#align fractional_ideal.span_finset_ne_zero FractionalIdeal.spanFinset_ne_zero

open Submodule.IsPrincipal

theorem isFractional_span_singleton (x : P) : IsFractional S (span R {x} : Submodule R P) :=
  let ⟨a, ha⟩ := exists_integer_multiple S x
  isFractional_span_iff.mpr ⟨a, a.2, fun _ hx' => (Set.mem_singleton_iff.mp hx').symm ▸ ha⟩
#align fractional_ideal.is_fractional_span_singleton FractionalIdeal.isFractional_span_singleton

variable (S)

/-- `spanSingleton x` is the fractional ideal generated by `x` if `0 ∉ S` -/
irreducible_def spanSingleton (x : P) : FractionalIdeal S P :=
  ⟨span R {x}, isFractional_span_singleton x⟩
#align fractional_ideal.span_singleton FractionalIdeal.spanSingleton

-- local attribute [semireducible] span_singleton
@[simp]
theorem coe_spanSingleton (x : P) : (spanSingleton S x : Submodule R P) = span R {x} := by
  rw [spanSingleton]
  rfl
#align fractional_ideal.coe_span_singleton FractionalIdeal.coe_spanSingleton

@[simp]
theorem mem_spanSingleton {x y : P} : x ∈ spanSingleton S y ↔ ∃ z : R, z • y = x := by
  rw [spanSingleton]
  exact Submodule.mem_span_singleton
#align fractional_ideal.mem_span_singleton FractionalIdeal.mem_spanSingleton

theorem mem_spanSingleton_self (x : P) : x ∈ spanSingleton S x :=
  (mem_spanSingleton S).mpr ⟨1, one_smul _ _⟩
#align fractional_ideal.mem_span_singleton_self FractionalIdeal.mem_spanSingleton_self

variable (P) in
/-- A version of `FractionalIdeal.den_mul_self_eq_num` in terms of fractional ideals. -/
theorem den_mul_self_eq_num' (I : FractionalIdeal S P) :
    spanSingleton S (algebraMap R P I.den) * I = I.num := by
  apply coeToSubmodule_injective
  dsimp only
  rw [coe_mul, ← smul_eq_mul, coe_spanSingleton, smul_eq_mul, Submodule.span_singleton_mul]
  convert I.den_mul_self_eq_num using 1
  ext
  erw [Set.mem_smul_set, Set.mem_smul_set]
  simp [Algebra.smul_def]

variable {S}

@[simp]
theorem spanSingleton_le_iff_mem {x : P} {I : FractionalIdeal S P} :
    spanSingleton S x ≤ I ↔ x ∈ I := by
  rw [← coe_le_coe, coe_spanSingleton, Submodule.span_singleton_le_iff_mem, mem_coe]
#align fractional_ideal.span_singleton_le_iff_mem FractionalIdeal.spanSingleton_le_iff_mem

theorem spanSingleton_eq_spanSingleton [NoZeroSMulDivisors R P] {x y : P} :
    spanSingleton S x = spanSingleton S y ↔ ∃ z : Rˣ, z • x = y := by
  rw [← Submodule.span_singleton_eq_span_singleton, spanSingleton, spanSingleton]
  exact Subtype.mk_eq_mk
#align fractional_ideal.span_singleton_eq_span_singleton FractionalIdeal.spanSingleton_eq_spanSingleton

theorem eq_spanSingleton_of_principal (I : FractionalIdeal S P) [IsPrincipal (I : Submodule R P)] :
    I = spanSingleton S (generator (I : Submodule R P)) := by
  -- Porting note: this used to be `coeToSubmodule_injective (span_singleton_generator ↑I).symm`
  -- but Lean 4 struggled to unify everything. Turned it into an explicit `rw`.
  rw [spanSingleton, ← coeToSubmodule_inj, coe_mk, span_singleton_generator]
#align fractional_ideal.eq_span_singleton_of_principal FractionalIdeal.eq_spanSingleton_of_principal

theorem isPrincipal_iff (I : FractionalIdeal S P) :
    IsPrincipal (I : Submodule R P) ↔ ∃ x, I = spanSingleton S x :=
  ⟨fun h => ⟨@generator _ _ _ _ _ (↑I) h, @eq_spanSingleton_of_principal _ _ _ _ _ _ _ I h⟩,
    fun ⟨x, hx⟩ => { principal' := ⟨x, Eq.trans (congr_arg _ hx) (coe_spanSingleton _ x)⟩ }⟩
#align fractional_ideal.is_principal_iff FractionalIdeal.isPrincipal_iff

@[simp]
theorem spanSingleton_zero : spanSingleton S (0 : P) = 0 := by
  ext
  simp [Submodule.mem_span_singleton, eq_comm]
#align fractional_ideal.span_singleton_zero FractionalIdeal.spanSingleton_zero

theorem spanSingleton_eq_zero_iff {y : P} : spanSingleton S y = 0 ↔ y = 0 :=
  ⟨fun h =>
    span_eq_bot.mp (by simpa using congr_arg Subtype.val h : span R {y} = ⊥) y (mem_singleton y),
    fun h => by simp [h]⟩
#align fractional_ideal.span_singleton_eq_zero_iff FractionalIdeal.spanSingleton_eq_zero_iff

theorem spanSingleton_ne_zero_iff {y : P} : spanSingleton S y ≠ 0 ↔ y ≠ 0 :=
  not_congr spanSingleton_eq_zero_iff
#align fractional_ideal.span_singleton_ne_zero_iff FractionalIdeal.spanSingleton_ne_zero_iff

@[simp]
theorem spanSingleton_one : spanSingleton S (1 : P) = 1 := by
  ext
  refine' (mem_spanSingleton S).trans ((exists_congr _).trans (mem_one_iff S).symm)
  intro x'
  rw [Algebra.smul_def, mul_one]
#align fractional_ideal.span_singleton_one FractionalIdeal.spanSingleton_one

@[simp]
theorem spanSingleton_mul_spanSingleton (x y : P) :
    spanSingleton S x * spanSingleton S y = spanSingleton S (x * y) := by
  apply coeToSubmodule_injective
  simp only [coe_mul, coe_spanSingleton, span_mul_span, singleton_mul_singleton]
#align fractional_ideal.span_singleton_mul_span_singleton FractionalIdeal.spanSingleton_mul_spanSingleton

@[simp]
theorem spanSingleton_pow (x : P) (n : ℕ) : spanSingleton S x ^ n = spanSingleton S (x ^ n) := by
  induction' n with n hn
  · rw [pow_zero, pow_zero, spanSingleton_one]
  · rw [pow_succ, hn, spanSingleton_mul_spanSingleton, pow_succ]
#align fractional_ideal.span_singleton_pow FractionalIdeal.spanSingleton_pow

@[simp]
theorem coeIdeal_span_singleton (x : R) :
    (↑(Ideal.span {x} : Ideal R) : FractionalIdeal S P) = spanSingleton S (algebraMap R P x) := by
  ext y
  refine' (mem_coeIdeal S).trans (Iff.trans _ (mem_spanSingleton S).symm)
  constructor
  · rintro ⟨y', hy', rfl⟩
    obtain ⟨x', rfl⟩ := Submodule.mem_span_singleton.mp hy'
    use x'
    rw [smul_eq_mul, RingHom.map_mul, Algebra.smul_def]
  · rintro ⟨y', rfl⟩
    refine' ⟨y' * x, Submodule.mem_span_singleton.mpr ⟨y', rfl⟩, _⟩
    rw [RingHom.map_mul, Algebra.smul_def]
#align fractional_ideal.coe_ideal_span_singleton FractionalIdeal.coeIdeal_span_singleton

@[simp]
theorem canonicalEquiv_spanSingleton {P'} [CommRing P'] [Algebra R P'] [IsLocalization S P']
    (x : P) :
    canonicalEquiv S P P' (spanSingleton S x) =
      spanSingleton S
        (IsLocalization.map P' (RingHom.id R)
          (fun y (hy : y ∈ S) => show RingHom.id R y ∈ S from hy) x) := by
  apply SetLike.ext_iff.mpr
  intro y
  constructor <;> intro h
  · rw [mem_spanSingleton]
    obtain ⟨x', hx', rfl⟩ := (mem_canonicalEquiv_apply _ _ _).mp h
    obtain ⟨z, rfl⟩ := (mem_spanSingleton _).mp hx'
    use z
    rw [IsLocalization.map_smul, RingHom.id_apply]
  · rw [mem_canonicalEquiv_apply]
    obtain ⟨z, rfl⟩ := (mem_spanSingleton _).mp h
    use z • x
    use (mem_spanSingleton _).mpr ⟨z, rfl⟩
    simp [IsLocalization.map_smul]
#align fractional_ideal.canonical_equiv_span_singleton FractionalIdeal.canonicalEquiv_spanSingleton

theorem mem_singleton_mul {x y : P} {I : FractionalIdeal S P} :
    y ∈ spanSingleton S x * I ↔ ∃ y' ∈ I, y = x * y' := by
  constructor
  · intro h
    refine FractionalIdeal.mul_induction_on h ?_ ?_
    · intro x' hx' y' hy'
      obtain ⟨a, ha⟩ := (mem_spanSingleton S).mp hx'
      use a • y', Submodule.smul_mem (I : Submodule R P) a hy'
      rw [← ha, Algebra.mul_smul_comm, Algebra.smul_mul_assoc]
    · rintro _ _ ⟨y, hy, rfl⟩ ⟨y', hy', rfl⟩
      exact ⟨y + y', Submodule.add_mem (I : Submodule R P) hy hy', (mul_add _ _ _).symm⟩
  · rintro ⟨y', hy', rfl⟩
    exact mul_mem_mul ((mem_spanSingleton S).mpr ⟨1, one_smul _ _⟩) hy'
#align fractional_ideal.mem_singleton_mul FractionalIdeal.mem_singleton_mul

variable (K)

theorem mk'_mul_coeIdeal_eq_coeIdeal {I J : Ideal R₁} {x y : R₁} (hy : y ∈ R₁⁰) :
    spanSingleton R₁⁰ (IsLocalization.mk' K x ⟨y, hy⟩) * I = (J : FractionalIdeal R₁⁰ K) ↔
      Ideal.span {x} * I = Ideal.span {y} * J := by
  have :
    spanSingleton R₁⁰ (IsLocalization.mk' _ (1 : R₁) ⟨y, hy⟩) *
        spanSingleton R₁⁰ (algebraMap R₁ K y) =
      1 := by
    rw [spanSingleton_mul_spanSingleton, mul_comm, ← IsLocalization.mk'_eq_mul_mk'_one,
      IsLocalization.mk'_self, spanSingleton_one]
  let y' : (FractionalIdeal R₁⁰ K)ˣ := Units.mkOfMulEqOne _ _ this
  have coe_y' : ↑y' = spanSingleton R₁⁰ (IsLocalization.mk' K (1 : R₁) ⟨y, hy⟩) := rfl
  refine' Iff.trans _ (y'.mul_right_inj.trans coeIdeal_inj)
  rw [coe_y', coeIdeal_mul, coeIdeal_span_singleton, coeIdeal_mul, coeIdeal_span_singleton, ←
    mul_assoc, spanSingleton_mul_spanSingleton, ← mul_assoc, spanSingleton_mul_spanSingleton,
    mul_comm (mk' _ _ _), ← IsLocalization.mk'_eq_mul_mk'_one, mul_comm (mk' _ _ _), ←
    IsLocalization.mk'_eq_mul_mk'_one, IsLocalization.mk'_self, spanSingleton_one, one_mul]
#align fractional_ideal.mk'_mul_coe_ideal_eq_coe_ideal FractionalIdeal.mk'_mul_coeIdeal_eq_coeIdeal

variable {K}

theorem spanSingleton_mul_coeIdeal_eq_coeIdeal {I J : Ideal R₁} {z : K} :
    spanSingleton R₁⁰ z * (I : FractionalIdeal R₁⁰ K) = J ↔
      Ideal.span {((IsLocalization.sec R₁⁰ z).1 : R₁)} * I =
        Ideal.span {((IsLocalization.sec R₁⁰ z).2 : R₁)} * J := by
  rw [← mk'_mul_coeIdeal_eq_coeIdeal K (IsLocalization.sec R₁⁰ z).2.prop,
    IsLocalization.mk'_sec K z]
#align fractional_ideal.span_singleton_mul_coe_ideal_eq_coe_ideal FractionalIdeal.spanSingleton_mul_coeIdeal_eq_coeIdeal

variable [IsDomain R₁]

theorem one_div_spanSingleton (x : K) : 1 / spanSingleton R₁⁰ x = spanSingleton R₁⁰ x⁻¹ :=
  if h : x = 0 then by simp [h] else (eq_one_div_of_mul_eq_one_right _ _ (by simp [h])).symm
#align fractional_ideal.one_div_span_singleton FractionalIdeal.one_div_spanSingleton

@[simp]
theorem div_spanSingleton (J : FractionalIdeal R₁⁰ K) (d : K) :
    J / spanSingleton R₁⁰ d = spanSingleton R₁⁰ d⁻¹ * J := by
  rw [← one_div_spanSingleton]
  by_cases hd : d = 0
  · simp only [hd, spanSingleton_zero, div_zero, zero_mul]
  have h_spand : spanSingleton R₁⁰ d ≠ 0 := mt spanSingleton_eq_zero_iff.mp hd
  apply le_antisymm
  · intro x hx
    dsimp only [val_eq_coe] at hx ⊢ -- Porting note: get rid of the partially applied `coe`s
    rw [coe_div h_spand, Submodule.mem_div_iff_forall_mul_mem] at hx
    specialize hx d (mem_spanSingleton_self R₁⁰ d)
    have h_xd : x = d⁻¹ * (x * d) := by field_simp
    rw [coe_mul, one_div_spanSingleton, h_xd]
    exact Submodule.mul_mem_mul (mem_spanSingleton_self R₁⁰ _) hx
  · rw [le_div_iff_mul_le h_spand, mul_assoc, mul_left_comm, one_div_spanSingleton,
      spanSingleton_mul_spanSingleton, inv_mul_cancel hd, spanSingleton_one, mul_one]
#align fractional_ideal.div_span_singleton FractionalIdeal.div_spanSingleton

theorem exists_eq_spanSingleton_mul (I : FractionalIdeal R₁⁰ K) :
    ∃ (a : R₁) (aI : Ideal R₁), a ≠ 0 ∧ I = spanSingleton R₁⁰ (algebraMap R₁ K a)⁻¹ * aI := by
  obtain ⟨a_inv, nonzero, ha⟩ := I.isFractional
  have nonzero := mem_nonZeroDivisors_iff_ne_zero.mp nonzero
  have map_a_nonzero : algebraMap R₁ K a_inv ≠ 0 :=
    mt IsFractionRing.to_map_eq_zero_iff.mp nonzero
  refine'
    ⟨a_inv,
      Submodule.comap (Algebra.linearMap R₁ K) ↑(spanSingleton R₁⁰ (algebraMap R₁ K a_inv) * I),
      nonzero, ext fun x => Iff.trans ⟨_, _⟩ mem_singleton_mul.symm⟩
  · intro hx
    obtain ⟨x', hx'⟩ := ha x hx
    rw [Algebra.smul_def] at hx'
    refine' ⟨algebraMap R₁ K x', (mem_coeIdeal _).mpr ⟨x', mem_singleton_mul.mpr _, rfl⟩, _⟩
    · exact ⟨x, hx, hx'⟩
    · rw [hx', ← mul_assoc, inv_mul_cancel map_a_nonzero, one_mul]
  · rintro ⟨y, hy, rfl⟩
    obtain ⟨x', hx', rfl⟩ := (mem_coeIdeal _).mp hy
    obtain ⟨y', hy', hx'⟩ := mem_singleton_mul.mp hx'
    rw [Algebra.linearMap_apply] at hx'
    rwa [hx', ← mul_assoc, inv_mul_cancel map_a_nonzero, one_mul]
#align fractional_ideal.exists_eq_span_singleton_mul FractionalIdeal.exists_eq_spanSingleton_mul

instance isPrincipal {R} [CommRing R] [IsDomain R] [IsPrincipalIdealRing R] [Algebra R K]
    [IsFractionRing R K] (I : FractionalIdeal R⁰ K) : (I : Submodule R K).IsPrincipal := by
  obtain ⟨a, aI, -, ha⟩ := exists_eq_spanSingleton_mul I
  use (algebraMap R K a)⁻¹ * algebraMap R K (generator aI)
  suffices I = spanSingleton R⁰ ((algebraMap R K a)⁻¹ * algebraMap R K (generator aI)) by
    rw [spanSingleton] at this
    exact congr_arg Subtype.val this
  conv_lhs => rw [ha, ← span_singleton_generator aI]
  rw [Ideal.submodule_span_eq, coeIdeal_span_singleton (generator aI),
    spanSingleton_mul_spanSingleton]
#align fractional_ideal.is_principal FractionalIdeal.isPrincipal

theorem le_spanSingleton_mul_iff {x : P} {I J : FractionalIdeal S P} :
    I ≤ spanSingleton S x * J ↔ ∀ zI ∈ I, ∃ zJ ∈ J, x * zJ = zI :=
  show (∀ {zI} (hzI : zI ∈ I), zI ∈ spanSingleton _ x * J) ↔ ∀ zI ∈ I, ∃ zJ ∈ J, x * zJ = zI by
    simp only [mem_singleton_mul, eq_comm]
#align fractional_ideal.le_span_singleton_mul_iff FractionalIdeal.le_spanSingleton_mul_iff

theorem spanSingleton_mul_le_iff {x : P} {I J : FractionalIdeal S P} :
    spanSingleton _ x * I ≤ J ↔ ∀ z ∈ I, x * z ∈ J := by
  simp only [mul_le, mem_singleton_mul, mem_spanSingleton]
  constructor
  · intro h zI hzI
    exact h x ⟨1, one_smul _ _⟩ zI hzI
  · rintro h _ ⟨z, rfl⟩ zI hzI
    rw [Algebra.smul_mul_assoc]
    exact Submodule.smul_mem J.1 _ (h zI hzI)
#align fractional_ideal.span_singleton_mul_le_iff FractionalIdeal.spanSingleton_mul_le_iff

theorem eq_spanSingleton_mul {x : P} {I J : FractionalIdeal S P} :
    I = spanSingleton _ x * J ↔ (∀ zI ∈ I, ∃ zJ ∈ J, x * zJ = zI) ∧ ∀ z ∈ J, x * z ∈ I := by
  simp only [le_antisymm_iff, le_spanSingleton_mul_iff, spanSingleton_mul_le_iff]
#align fractional_ideal.eq_span_singleton_mul FractionalIdeal.eq_spanSingleton_mul

theorem num_eq_zero_iff {I : FractionalIdeal R₁⁰ K} : I.num = 0 ↔ I = 0 :=
  ⟨fun h ↦ zero_of_num_eq_bot zero_not_mem_nonZeroDivisors h,
    fun h ↦ h ▸ num_zero_eq (IsFractionRing.injective R₁ K)⟩

end PrincipalIdealRing

variable {R₁ : Type*} [CommRing R₁]

variable {K : Type*} [Field K] [Algebra R₁ K] [frac : IsFractionRing R₁ K]

attribute [local instance] Classical.propDecidable

theorem isNoetherian_zero : IsNoetherian R₁ (0 : FractionalIdeal R₁⁰ K) :=
  isNoetherian_submodule.mpr fun I (hI : I ≤ (0 : FractionalIdeal R₁⁰ K)) => by
    rw [coe_zero, le_bot_iff] at hI
    rw [hI]
    exact fg_bot
#align fractional_ideal.is_noetherian_zero FractionalIdeal.isNoetherian_zero

theorem isNoetherian_iff {I : FractionalIdeal R₁⁰ K} :
    IsNoetherian R₁ I ↔ ∀ J ≤ I, (J : Submodule R₁ K).FG :=
  isNoetherian_submodule.trans ⟨fun h _ hJ => h _ hJ, fun h J hJ => h ⟨J, isFractional_of_le hJ⟩ hJ⟩
#align fractional_ideal.is_noetherian_iff FractionalIdeal.isNoetherian_iff

theorem isNoetherian_coeIdeal [IsNoetherianRing R₁] (I : Ideal R₁) :
    IsNoetherian R₁ (I : FractionalIdeal R₁⁰ K) := by
  rw [isNoetherian_iff]
  intro J hJ
  obtain ⟨J, rfl⟩ := le_one_iff_exists_coeIdeal.mp (le_trans hJ coeIdeal_le_one)
  exact (IsNoetherian.noetherian J).map _
#align fractional_ideal.is_noetherian_coe_ideal FractionalIdeal.isNoetherian_coeIdeal

variable [IsDomain R₁]

theorem isNoetherian_spanSingleton_inv_to_map_mul (x : R₁) {I : FractionalIdeal R₁⁰ K}
    (hI : IsNoetherian R₁ I) :
    IsNoetherian R₁ (spanSingleton R₁⁰ (algebraMap R₁ K x)⁻¹ * I : FractionalIdeal R₁⁰ K) := by
  by_cases hx : x = 0
  · rw [hx, RingHom.map_zero, inv_zero, spanSingleton_zero, zero_mul]
    exact isNoetherian_zero
  have h_gx : algebraMap R₁ K x ≠ 0 :=
    mt ((injective_iff_map_eq_zero (algebraMap R₁ K)).mp (IsFractionRing.injective _ _) x) hx
  have h_spanx : spanSingleton R₁⁰ (algebraMap R₁ K x) ≠ 0 := spanSingleton_ne_zero_iff.mpr h_gx
  rw [isNoetherian_iff] at hI ⊢
  intro J hJ
  rw [← div_spanSingleton, le_div_iff_mul_le h_spanx] at hJ
  obtain ⟨s, hs⟩ := hI _ hJ
  use s * {(algebraMap R₁ K x)⁻¹}
  rw [Finset.coe_mul, Finset.coe_singleton, ← span_mul_span, hs, ← coe_spanSingleton R₁⁰, ←
    coe_mul, mul_assoc, spanSingleton_mul_spanSingleton, mul_inv_cancel h_gx, spanSingleton_one,
    mul_one]
#align fractional_ideal.is_noetherian_span_singleton_inv_to_map_mul FractionalIdeal.isNoetherian_spanSingleton_inv_to_map_mul

/-- Every fractional ideal of a noetherian integral domain is noetherian. -/
theorem isNoetherian [IsNoetherianRing R₁] (I : FractionalIdeal R₁⁰ K) : IsNoetherian R₁ I := by
  obtain ⟨d, J, _, rfl⟩ := exists_eq_spanSingleton_mul I
  apply isNoetherian_spanSingleton_inv_to_map_mul
  apply isNoetherian_coeIdeal
#align fractional_ideal.is_noetherian FractionalIdeal.isNoetherian

section Adjoin

variable (S)
variable (x : P) (hx : IsIntegral R x)

/-- `A[x]` is a fractional ideal for every integral `x`. -/
theorem isFractional_adjoin_integral :
    IsFractional S (Subalgebra.toSubmodule (Algebra.adjoin R ({x} : Set P))) :=
  isFractional_of_fg hx.fg_adjoin_singleton
#align fractional_ideal.is_fractional_adjoin_integral FractionalIdeal.isFractional_adjoin_integral

/-- `FractionalIdeal.adjoinIntegral (S : Submonoid R) x hx` is `R[x]` as a fractional ideal,
where `hx` is a proof that `x : P` is integral over `R`. -/
-- Porting note: `@[simps]` generated a `Subtype.val` coercion instead of a
-- `FractionalIdeal.coeToSubmodule` coercion
def adjoinIntegral : FractionalIdeal S P :=
  ⟨_, isFractional_adjoin_integral S x hx⟩
#align fractional_ideal.adjoin_integral FractionalIdeal.adjoinIntegral

@[simp]
theorem adjoinIntegral_coe :
    (adjoinIntegral S x hx : Submodule R P) =
      (Subalgebra.toSubmodule (Algebra.adjoin R ({x} : Set P))) :=
  rfl

theorem mem_adjoinIntegral_self : x ∈ adjoinIntegral S x hx :=
  Algebra.subset_adjoin (Set.mem_singleton x)
#align fractional_ideal.mem_adjoin_integral_self FractionalIdeal.mem_adjoinIntegral_self

end Adjoin

=======
>>>>>>> de9c7b5b
end FractionalIdeal<|MERGE_RESOLUTION|>--- conflicted
+++ resolved
@@ -743,940 +743,4 @@
 
 end Order
 
-<<<<<<< HEAD
-variable {P' : Type*} [CommRing P'] [Algebra R P'] [loc' : IsLocalization S P']
-
-variable {P'' : Type*} [CommRing P''] [Algebra R P''] [loc'' : IsLocalization S P'']
-
-theorem _root_.IsFractional.map (g : P →ₐ[R] P') {I : Submodule R P} :
-    IsFractional S I → IsFractional S (Submodule.map g.toLinearMap I)
-  | ⟨a, a_nonzero, hI⟩ =>
-    ⟨a, a_nonzero, fun b hb => by
-      obtain ⟨b', b'_mem, hb'⟩ := Submodule.mem_map.mp hb
-      rw [AlgHom.toLinearMap_apply] at hb'
-      obtain ⟨x, hx⟩ := hI b' b'_mem
-      use x
-      rw [← g.commutes, hx, g.map_smul, hb']⟩
-#align is_fractional.map IsFractional.map
-
-/-- `I.map g` is the pushforward of the fractional ideal `I` along the algebra morphism `g` -/
-def map (g : P →ₐ[R] P') : FractionalIdeal S P → FractionalIdeal S P' := fun I =>
-  ⟨Submodule.map g.toLinearMap I, I.isFractional.map g⟩
-#align fractional_ideal.map FractionalIdeal.map
-
-@[simp, norm_cast]
-theorem coe_map (g : P →ₐ[R] P') (I : FractionalIdeal S P) :
-    ↑(map g I) = Submodule.map g.toLinearMap I :=
-  rfl
-#align fractional_ideal.coe_map FractionalIdeal.coe_map
-
-@[simp]
-theorem mem_map {I : FractionalIdeal S P} {g : P →ₐ[R] P'} {y : P'} :
-    y ∈ I.map g ↔ ∃ x, x ∈ I ∧ g x = y :=
-  Submodule.mem_map
-#align fractional_ideal.mem_map FractionalIdeal.mem_map
-
-variable (I J : FractionalIdeal S P) (g : P →ₐ[R] P')
-
-@[simp]
-theorem map_id : I.map (AlgHom.id _ _) = I :=
-  coeToSubmodule_injective (Submodule.map_id (I : Submodule R P))
-#align fractional_ideal.map_id FractionalIdeal.map_id
-
-@[simp]
-theorem map_comp (g' : P' →ₐ[R] P'') : I.map (g'.comp g) = (I.map g).map g' :=
-  coeToSubmodule_injective (Submodule.map_comp g.toLinearMap g'.toLinearMap I)
-#align fractional_ideal.map_comp FractionalIdeal.map_comp
-
-@[simp, norm_cast]
-theorem map_coeIdeal (I : Ideal R) : (I : FractionalIdeal S P).map g = I := by
-  ext x
-  simp only [mem_coeIdeal]
-  constructor
-  · rintro ⟨_, ⟨y, hy, rfl⟩, rfl⟩
-    exact ⟨y, hy, (g.commutes y).symm⟩
-  · rintro ⟨y, hy, rfl⟩
-    exact ⟨_, ⟨y, hy, rfl⟩, g.commutes y⟩
-#align fractional_ideal.map_coe_ideal FractionalIdeal.map_coeIdeal
-
-@[simp]
-theorem map_one : (1 : FractionalIdeal S P).map g = 1 :=
-  map_coeIdeal g ⊤
-#align fractional_ideal.map_one FractionalIdeal.map_one
-
-@[simp]
-theorem map_zero : (0 : FractionalIdeal S P).map g = 0 :=
-  map_coeIdeal g 0
-#align fractional_ideal.map_zero FractionalIdeal.map_zero
-
-@[simp]
-theorem map_add : (I + J).map g = I.map g + J.map g :=
-  coeToSubmodule_injective (Submodule.map_sup _ _ _)
-#align fractional_ideal.map_add FractionalIdeal.map_add
-
-@[simp]
-theorem map_mul : (I * J).map g = I.map g * J.map g := by
-  simp only [mul_def]
-  exact coeToSubmodule_injective (Submodule.map_mul _ _ _)
-#align fractional_ideal.map_mul FractionalIdeal.map_mul
-
-@[simp]
-theorem map_map_symm (g : P ≃ₐ[R] P') : (I.map (g : P →ₐ[R] P')).map (g.symm : P' →ₐ[R] P) = I := by
-  rw [← map_comp, g.symm_comp, map_id]
-#align fractional_ideal.map_map_symm FractionalIdeal.map_map_symm
-
-@[simp]
-theorem map_symm_map (I : FractionalIdeal S P') (g : P ≃ₐ[R] P') :
-    (I.map (g.symm : P' →ₐ[R] P)).map (g : P →ₐ[R] P') = I := by
-  rw [← map_comp, g.comp_symm, map_id]
-#align fractional_ideal.map_symm_map FractionalIdeal.map_symm_map
-
-theorem map_mem_map {f : P →ₐ[R] P'} (h : Function.Injective f) {x : P} {I : FractionalIdeal S P} :
-    f x ∈ map f I ↔ x ∈ I :=
-  mem_map.trans ⟨fun ⟨_, hx', x'_eq⟩ => h x'_eq ▸ hx', fun h => ⟨x, h, rfl⟩⟩
-#align fractional_ideal.map_mem_map FractionalIdeal.map_mem_map
-
-theorem map_injective (f : P →ₐ[R] P') (h : Function.Injective f) :
-    Function.Injective (map f : FractionalIdeal S P → FractionalIdeal S P') := fun _ _ hIJ =>
-  ext fun _ => (map_mem_map h).symm.trans (hIJ.symm ▸ map_mem_map h)
-#align fractional_ideal.map_injective FractionalIdeal.map_injective
-
-/-- If `g` is an equivalence, `map g` is an isomorphism -/
-def mapEquiv (g : P ≃ₐ[R] P') : FractionalIdeal S P ≃+* FractionalIdeal S P' where
-  toFun := map g
-  invFun := map g.symm
-  map_add' I J := map_add I J _
-  map_mul' I J := map_mul I J _
-  left_inv I := by rw [← map_comp, AlgEquiv.symm_comp, map_id]
-  right_inv I := by rw [← map_comp, AlgEquiv.comp_symm, map_id]
-#align fractional_ideal.map_equiv FractionalIdeal.mapEquiv
-
-@[simp]
-theorem coeFun_mapEquiv (g : P ≃ₐ[R] P') :
-    (mapEquiv g : FractionalIdeal S P → FractionalIdeal S P') = map g :=
-  rfl
-#align fractional_ideal.coe_fun_map_equiv FractionalIdeal.coeFun_mapEquiv
-
-@[simp]
-theorem mapEquiv_apply (g : P ≃ₐ[R] P') (I : FractionalIdeal S P) : mapEquiv g I = map (↑g) I :=
-  rfl
-#align fractional_ideal.map_equiv_apply FractionalIdeal.mapEquiv_apply
-
-@[simp]
-theorem mapEquiv_symm (g : P ≃ₐ[R] P') :
-    ((mapEquiv g).symm : FractionalIdeal S P' ≃+* _) = mapEquiv g.symm :=
-  rfl
-#align fractional_ideal.map_equiv_symm FractionalIdeal.mapEquiv_symm
-
-@[simp]
-theorem mapEquiv_refl : mapEquiv AlgEquiv.refl = RingEquiv.refl (FractionalIdeal S P) :=
-  RingEquiv.ext fun x => by simp
-#align fractional_ideal.map_equiv_refl FractionalIdeal.mapEquiv_refl
-
-theorem isFractional_span_iff {s : Set P} :
-    IsFractional S (span R s) ↔ ∃ a ∈ S, ∀ b : P, b ∈ s → IsInteger R (a • b) :=
-  ⟨fun ⟨a, a_mem, h⟩ => ⟨a, a_mem, fun b hb => h b (subset_span hb)⟩, fun ⟨a, a_mem, h⟩ =>
-    ⟨a, a_mem, fun b hb =>
-      span_induction hb h
-        (by
-          rw [smul_zero]
-          exact isInteger_zero)
-        (fun x y hx hy => by
-          rw [smul_add]
-          exact isInteger_add hx hy)
-        fun s x hx => by
-        rw [smul_comm]
-        exact isInteger_smul hx⟩⟩
-#align fractional_ideal.is_fractional_span_iff FractionalIdeal.isFractional_span_iff
-
-theorem isFractional_of_fg {I : Submodule R P} (hI : I.FG) : IsFractional S I := by
-  rcases hI with ⟨I, rfl⟩
-  rcases exist_integer_multiples_of_finset S I with ⟨⟨s, hs1⟩, hs⟩
-  rw [isFractional_span_iff]
-  exact ⟨s, hs1, hs⟩
-#align fractional_ideal.is_fractional_of_fg FractionalIdeal.isFractional_of_fg
-
-theorem mem_span_mul_finite_of_mem_mul {I J : FractionalIdeal S P} {x : P} (hx : x ∈ I * J) :
-    ∃ T T' : Finset P, (T : Set P) ⊆ I ∧ (T' : Set P) ⊆ J ∧ x ∈ span R (T * T' : Set P) :=
-  Submodule.mem_span_mul_finite_of_mem_mul (by simpa using mem_coe.mpr hx)
-#align fractional_ideal.mem_span_mul_finite_of_mem_mul FractionalIdeal.mem_span_mul_finite_of_mem_mul
-
-variable (S)
-
-theorem coeIdeal_fg (inj : Function.Injective (algebraMap R P)) (I : Ideal R) :
-    FG ((I : FractionalIdeal S P) : Submodule R P) ↔ I.FG :=
-  coeSubmodule_fg _ inj _
-#align fractional_ideal.coe_ideal_fg FractionalIdeal.coeIdeal_fg
-
-variable {S}
-
-theorem fg_unit (I : (FractionalIdeal S P)ˣ) : FG (I : Submodule R P) :=
-  Submodule.fg_unit <| Units.map (coeSubmoduleHom S P).toMonoidHom I
-#align fractional_ideal.fg_unit FractionalIdeal.fg_unit
-
-theorem fg_of_isUnit (I : FractionalIdeal S P) (h : IsUnit I) : FG (I : Submodule R P) :=
-  fg_unit h.unit
-#align fractional_ideal.fg_of_is_unit FractionalIdeal.fg_of_isUnit
-
-theorem _root_.Ideal.fg_of_isUnit (inj : Function.Injective (algebraMap R P)) (I : Ideal R)
-    (h : IsUnit (I : FractionalIdeal S P)) : I.FG := by
-  rw [← coeIdeal_fg S inj I]
-  exact FractionalIdeal.fg_of_isUnit I h
-#align ideal.fg_of_is_unit Ideal.fg_of_isUnit
-
-variable (S P P')
-
-/-- `canonicalEquiv f f'` is the canonical equivalence between the fractional
-ideals in `P` and in `P'`, which are both localizations of `R` at `S`. -/
-noncomputable irreducible_def canonicalEquiv : FractionalIdeal S P ≃+* FractionalIdeal S P' :=
-  mapEquiv
-    { ringEquivOfRingEquiv P P' (RingEquiv.refl R)
-        (show S.map _ = S by rw [RingEquiv.toMonoidHom_refl, Submonoid.map_id]) with
-      commutes' := fun r => ringEquivOfRingEquiv_eq _ _ }
-#align fractional_ideal.canonical_equiv FractionalIdeal.canonicalEquiv
-
-@[simp]
-theorem mem_canonicalEquiv_apply {I : FractionalIdeal S P} {x : P'} :
-    x ∈ canonicalEquiv S P P' I ↔
-      ∃ y ∈ I,
-        IsLocalization.map P' (RingHom.id R) (fun y (hy : y ∈ S) => show RingHom.id R y ∈ S from hy)
-            (y : P) =
-          x := by
-  rw [canonicalEquiv, mapEquiv_apply, mem_map]
-  exact ⟨fun ⟨y, mem, Eq⟩ => ⟨y, mem, Eq⟩, fun ⟨y, mem, Eq⟩ => ⟨y, mem, Eq⟩⟩
-#align fractional_ideal.mem_canonical_equiv_apply FractionalIdeal.mem_canonicalEquiv_apply
-
-@[simp]
-theorem canonicalEquiv_symm : (canonicalEquiv S P P').symm = canonicalEquiv S P' P :=
-  RingEquiv.ext fun I =>
-    SetLike.ext_iff.mpr fun x => by
-      rw [mem_canonicalEquiv_apply, canonicalEquiv, mapEquiv_symm, mapEquiv_apply,
-        mem_map]
-      exact ⟨fun ⟨y, mem, Eq⟩ => ⟨y, mem, Eq⟩, fun ⟨y, mem, Eq⟩ => ⟨y, mem, Eq⟩⟩
-#align fractional_ideal.canonical_equiv_symm FractionalIdeal.canonicalEquiv_symm
-
-theorem canonicalEquiv_flip (I) : canonicalEquiv S P P' (canonicalEquiv S P' P I) = I := by
-  rw [← canonicalEquiv_symm]; erw [RingEquiv.apply_symm_apply]
-#align fractional_ideal.canonical_equiv_flip FractionalIdeal.canonicalEquiv_flip
-
-@[simp]
-theorem canonicalEquiv_canonicalEquiv (P'' : Type*) [CommRing P''] [Algebra R P'']
-    [IsLocalization S P''] (I : FractionalIdeal S P) :
-    canonicalEquiv S P' P'' (canonicalEquiv S P P' I) = canonicalEquiv S P P'' I := by
-  ext
-  simp only [IsLocalization.map_map, RingHomInvPair.comp_eq₂, mem_canonicalEquiv_apply,
-    exists_prop, exists_exists_and_eq_and]
-#align fractional_ideal.canonical_equiv_canonical_equiv FractionalIdeal.canonicalEquiv_canonicalEquiv
-
-theorem canonicalEquiv_trans_canonicalEquiv (P'' : Type*) [CommRing P''] [Algebra R P'']
-    [IsLocalization S P''] :
-    (canonicalEquiv S P P').trans (canonicalEquiv S P' P'') = canonicalEquiv S P P'' :=
-  RingEquiv.ext (canonicalEquiv_canonicalEquiv S P P' P'')
-#align fractional_ideal.canonical_equiv_trans_canonical_equiv FractionalIdeal.canonicalEquiv_trans_canonicalEquiv
-
-@[simp]
-theorem canonicalEquiv_coeIdeal (I : Ideal R) : canonicalEquiv S P P' I = I := by
-  ext
-  simp [IsLocalization.map_eq]
-#align fractional_ideal.canonical_equiv_coe_ideal FractionalIdeal.canonicalEquiv_coeIdeal
-
-@[simp]
-theorem canonicalEquiv_self : canonicalEquiv S P P = RingEquiv.refl _ := by
-  rw [← canonicalEquiv_trans_canonicalEquiv S P P]
-  convert (canonicalEquiv S P P).symm_trans_self
-  exact (canonicalEquiv_symm S P P).symm
-#align fractional_ideal.canonical_equiv_self FractionalIdeal.canonicalEquiv_self
-
-end Semiring
-
-section IsFractionRing
-
-/-!
-### `IsFractionRing` section
-
-This section concerns fractional ideals in the field of fractions,
-i.e. the type `FractionalIdeal R⁰ K` where `IsFractionRing R K`.
--/
-
-
-variable {K K' : Type*} [Field K] [Field K']
-
-variable [Algebra R K] [IsFractionRing R K] [Algebra R K'] [IsFractionRing R K']
-
-variable {I J : FractionalIdeal R⁰ K} (h : K →ₐ[R] K')
-
-/-- Nonzero fractional ideals contain a nonzero integer. -/
-theorem exists_ne_zero_mem_isInteger [Nontrivial R] (hI : I ≠ 0) :
-    ∃ x, x ≠ 0 ∧ algebraMap R K x ∈ I := by
-  obtain ⟨y : K, y_mem, y_not_mem⟩ :=
-    SetLike.exists_of_lt (by simpa only using bot_lt_iff_ne_bot.mpr hI)
-  have y_ne_zero : y ≠ 0 := by simpa using y_not_mem
-  obtain ⟨z, ⟨x, hx⟩⟩ := exists_integer_multiple R⁰ y
-  refine' ⟨x, _, _⟩
-  · rw [Ne.def, ← @IsFractionRing.to_map_eq_zero_iff R _ K, hx, Algebra.smul_def]
-    exact mul_ne_zero (IsFractionRing.to_map_ne_zero_of_mem_nonZeroDivisors z.2) y_ne_zero
-  · rw [hx]
-    exact smul_mem _ _ y_mem
-#align fractional_ideal.exists_ne_zero_mem_is_integer FractionalIdeal.exists_ne_zero_mem_isInteger
-
-theorem map_ne_zero [Nontrivial R] (hI : I ≠ 0) : I.map h ≠ 0 := by
-  obtain ⟨x, x_ne_zero, hx⟩ := exists_ne_zero_mem_isInteger hI
-  contrapose! x_ne_zero with map_eq_zero
-  refine' IsFractionRing.to_map_eq_zero_iff.mp (eq_zero_iff.mp map_eq_zero _ (mem_map.mpr _))
-  exact ⟨algebraMap R K x, hx, h.commutes x⟩
-#align fractional_ideal.map_ne_zero FractionalIdeal.map_ne_zero
-
-@[simp]
-theorem map_eq_zero_iff [Nontrivial R] : I.map h = 0 ↔ I = 0 :=
-  ⟨not_imp_not.mp (map_ne_zero _), fun hI => hI.symm ▸ map_zero h⟩
-#align fractional_ideal.map_eq_zero_iff FractionalIdeal.map_eq_zero_iff
-
-theorem coeIdeal_injective : Function.Injective (fun (I : Ideal R) ↦ (I : FractionalIdeal R⁰ K)) :=
-  coeIdeal_injective' le_rfl
-#align fractional_ideal.coe_ideal_injective FractionalIdeal.coeIdeal_injective
-
-theorem coeIdeal_inj {I J : Ideal R} :
-    (I : FractionalIdeal R⁰ K) = (J : FractionalIdeal R⁰ K) ↔ I = J :=
-  coeIdeal_inj' le_rfl
-#align fractional_ideal.coe_ideal_inj FractionalIdeal.coeIdeal_inj
-
-@[simp]
-theorem coeIdeal_eq_zero {I : Ideal R} : (I : FractionalIdeal R⁰ K) = 0 ↔ I = ⊥ :=
-  coeIdeal_eq_zero' le_rfl
-#align fractional_ideal.coe_ideal_eq_zero FractionalIdeal.coeIdeal_eq_zero
-
-theorem coeIdeal_ne_zero {I : Ideal R} : (I : FractionalIdeal R⁰ K) ≠ 0 ↔ I ≠ ⊥ :=
-  coeIdeal_ne_zero' le_rfl
-#align fractional_ideal.coe_ideal_ne_zero FractionalIdeal.coeIdeal_ne_zero
-
-@[simp]
-theorem coeIdeal_eq_one {I : Ideal R} : (I : FractionalIdeal R⁰ K) = 1 ↔ I = 1 := by
-  simpa only [Ideal.one_eq_top] using coeIdeal_inj
-#align fractional_ideal.coe_ideal_eq_one FractionalIdeal.coeIdeal_eq_one
-
-theorem coeIdeal_ne_one {I : Ideal R} : (I : FractionalIdeal R⁰ K) ≠ 1 ↔ I ≠ 1 :=
-  not_iff_not.mpr coeIdeal_eq_one
-#align fractional_ideal.coe_ideal_ne_one FractionalIdeal.coeIdeal_ne_one
-
-end IsFractionRing
-
-section Quotient
-
-/-!
-### `quotient` section
-
-This section defines the ideal quotient of fractional ideals.
-
-In this section we need that each non-zero `y : R` has an inverse in
-the localization, i.e. that the localization is a field. We satisfy this
-assumption by taking `S = nonZeroDivisors R`, `R`'s localization at which
-is a field because `R` is a domain.
--/
-
-
-open Classical
-
-variable {R₁ : Type*} [CommRing R₁] {K : Type*} [Field K]
-
-variable [Algebra R₁ K] [frac : IsFractionRing R₁ K]
-
-instance : Nontrivial (FractionalIdeal R₁⁰ K) :=
-  ⟨⟨0, 1, fun h =>
-      have this : (1 : K) ∈ (0 : FractionalIdeal R₁⁰ K) := by
-        rw [← (algebraMap R₁ K).map_one]
-        simpa only [h] using coe_mem_one R₁⁰ 1
-      one_ne_zero ((mem_zero_iff _).mp this)⟩⟩
-
-theorem ne_zero_of_mul_eq_one (I J : FractionalIdeal R₁⁰ K) (h : I * J = 1) : I ≠ 0 := fun hI =>
-  zero_ne_one' (FractionalIdeal R₁⁰ K)
-    (by
-      convert h
-      simp [hI])
-#align fractional_ideal.ne_zero_of_mul_eq_one FractionalIdeal.ne_zero_of_mul_eq_one
-
-variable [IsDomain R₁]
-
-theorem _root_.IsFractional.div_of_nonzero {I J : Submodule R₁ K} :
-    IsFractional R₁⁰ I → IsFractional R₁⁰ J → J ≠ 0 → IsFractional R₁⁰ (I / J)
-  | ⟨aI, haI, hI⟩, ⟨aJ, haJ, hJ⟩, h => by
-    obtain ⟨y, mem_J, not_mem_zero⟩ :=
-      SetLike.exists_of_lt (show 0 < J by simpa only using bot_lt_iff_ne_bot.mpr h)
-    obtain ⟨y', hy'⟩ := hJ y mem_J
-    use aI * y'
-    constructor
-    · apply (nonZeroDivisors R₁).mul_mem haI (mem_nonZeroDivisors_iff_ne_zero.mpr _)
-      intro y'_eq_zero
-      have : algebraMap R₁ K aJ * y = 0 := by
-        rw [← Algebra.smul_def, ← hy', y'_eq_zero, RingHom.map_zero]
-      have y_zero :=
-        (mul_eq_zero.mp this).resolve_left
-          (mt ((injective_iff_map_eq_zero (algebraMap R₁ K)).1 (IsFractionRing.injective _ _) _)
-            (mem_nonZeroDivisors_iff_ne_zero.mp haJ))
-      apply not_mem_zero
-      simpa
-    intro b hb
-    convert hI _ (hb _ (Submodule.smul_mem _ aJ mem_J)) using 1
-    rw [← hy', mul_comm b, ← Algebra.smul_def, mul_smul]
-#align is_fractional.div_of_nonzero IsFractional.div_of_nonzero
-
-theorem fractional_div_of_nonzero {I J : FractionalIdeal R₁⁰ K} (h : J ≠ 0) :
-    IsFractional R₁⁰ (I / J : Submodule R₁ K) :=
-  I.isFractional.div_of_nonzero J.isFractional fun H =>
-    h <| coeToSubmodule_injective <| H.trans coe_zero.symm
-#align fractional_ideal.fractional_div_of_nonzero FractionalIdeal.fractional_div_of_nonzero
-
-noncomputable instance : Div (FractionalIdeal R₁⁰ K) :=
-  ⟨fun I J => if h : J = 0 then 0 else ⟨I / J, fractional_div_of_nonzero h⟩⟩
-
-variable {I J : FractionalIdeal R₁⁰ K}
-
-@[simp]
-theorem div_zero {I : FractionalIdeal R₁⁰ K} : I / 0 = 0 :=
-  dif_pos rfl
-#align fractional_ideal.div_zero FractionalIdeal.div_zero
-
-theorem div_nonzero {I J : FractionalIdeal R₁⁰ K} (h : J ≠ 0) :
-    I / J = ⟨I / J, fractional_div_of_nonzero h⟩ :=
-  dif_neg h
-#align fractional_ideal.div_nonzero FractionalIdeal.div_nonzero
-
-@[simp]
-theorem coe_div {I J : FractionalIdeal R₁⁰ K} (hJ : J ≠ 0) :
-    (↑(I / J) : Submodule R₁ K) = ↑I / (↑J : Submodule R₁ K) :=
-  congr_arg _ (dif_neg hJ)
-#align fractional_ideal.coe_div FractionalIdeal.coe_div
-
-theorem mem_div_iff_of_nonzero {I J : FractionalIdeal R₁⁰ K} (h : J ≠ 0) {x} :
-    x ∈ I / J ↔ ∀ y ∈ J, x * y ∈ I := by
-  rw [div_nonzero h]
-  exact Submodule.mem_div_iff_forall_mul_mem
-#align fractional_ideal.mem_div_iff_of_nonzero FractionalIdeal.mem_div_iff_of_nonzero
-
-theorem mul_one_div_le_one {I : FractionalIdeal R₁⁰ K} : I * (1 / I) ≤ 1 := by
-  by_cases hI : I = 0
-  · rw [hI, div_zero, mul_zero]
-    exact zero_le 1
-  · rw [← coe_le_coe, coe_mul, coe_div hI, coe_one]
-    apply Submodule.mul_one_div_le_one
-#align fractional_ideal.mul_one_div_le_one FractionalIdeal.mul_one_div_le_one
-
-theorem le_self_mul_one_div {I : FractionalIdeal R₁⁰ K} (hI : I ≤ (1 : FractionalIdeal R₁⁰ K)) :
-    I ≤ I * (1 / I) := by
-  by_cases hI_nz : I = 0
-  · rw [hI_nz, div_zero, mul_zero]
-  · rw [← coe_le_coe, coe_mul, coe_div hI_nz, coe_one]
-    rw [← coe_le_coe, coe_one] at hI
-    exact Submodule.le_self_mul_one_div hI
-#align fractional_ideal.le_self_mul_one_div FractionalIdeal.le_self_mul_one_div
-
-theorem le_div_iff_of_nonzero {I J J' : FractionalIdeal R₁⁰ K} (hJ' : J' ≠ 0) :
-    I ≤ J / J' ↔ ∀ x ∈ I, ∀ y ∈ J', x * y ∈ J :=
-  ⟨fun h _ hx => (mem_div_iff_of_nonzero hJ').mp (h hx), fun h x hx =>
-    (mem_div_iff_of_nonzero hJ').mpr (h x hx)⟩
-#align fractional_ideal.le_div_iff_of_nonzero FractionalIdeal.le_div_iff_of_nonzero
-
-theorem le_div_iff_mul_le {I J J' : FractionalIdeal R₁⁰ K} (hJ' : J' ≠ 0) :
-    I ≤ J / J' ↔ I * J' ≤ J := by
-  rw [div_nonzero hJ']
-  -- Porting note: this used to be { convert; rw }, flipped the order.
-  rw [← coe_le_coe (I := I * J') (J := J), coe_mul]
-  exact Submodule.le_div_iff_mul_le
-#align fractional_ideal.le_div_iff_mul_le FractionalIdeal.le_div_iff_mul_le
-
-@[simp]
-theorem div_one {I : FractionalIdeal R₁⁰ K} : I / 1 = I := by
-  rw [div_nonzero (one_ne_zero' (FractionalIdeal R₁⁰ K))]
-  ext
-  constructor <;> intro h
-  · simpa using mem_div_iff_forall_mul_mem.mp h 1 ((algebraMap R₁ K).map_one ▸ coe_mem_one R₁⁰ 1)
-  · apply mem_div_iff_forall_mul_mem.mpr
-    rintro y ⟨y', _, rfl⟩
-    -- Porting note: this used to be { convert; rw }, flipped the order.
-    rw [mul_comm, Algebra.linearMap_apply, ← Algebra.smul_def]
-    exact Submodule.smul_mem _ y' h
-#align fractional_ideal.div_one FractionalIdeal.div_one
-
-theorem eq_one_div_of_mul_eq_one_right (I J : FractionalIdeal R₁⁰ K) (h : I * J = 1) :
-    J = 1 / I := by
-  have hI : I ≠ 0 := ne_zero_of_mul_eq_one I J h
-  suffices h' : I * (1 / I) = 1
-  · exact
-      congr_arg Units.inv <|
-        @Units.ext _ _ (Units.mkOfMulEqOne _ _ h) (Units.mkOfMulEqOne _ _ h') rfl
-  apply le_antisymm
-  · apply mul_le.mpr _
-    intro x hx y hy
-    rw [mul_comm]
-    exact (mem_div_iff_of_nonzero hI).mp hy x hx
-  rw [← h]
-  apply mul_left_mono I
-  apply (le_div_iff_of_nonzero hI).mpr _
-  intro y hy x hx
-  rw [mul_comm]
-  exact mul_mem_mul hx hy
-#align fractional_ideal.eq_one_div_of_mul_eq_one_right FractionalIdeal.eq_one_div_of_mul_eq_one_right
-
-theorem mul_div_self_cancel_iff {I : FractionalIdeal R₁⁰ K} : I * (1 / I) = 1 ↔ ∃ J, I * J = 1 :=
-  ⟨fun h => ⟨1 / I, h⟩, fun ⟨J, hJ⟩ => by rwa [← eq_one_div_of_mul_eq_one_right I J hJ]⟩
-#align fractional_ideal.mul_div_self_cancel_iff FractionalIdeal.mul_div_self_cancel_iff
-
-variable {K' : Type*} [Field K'] [Algebra R₁ K'] [IsFractionRing R₁ K']
-
-@[simp]
-theorem map_div (I J : FractionalIdeal R₁⁰ K) (h : K ≃ₐ[R₁] K') :
-    (I / J).map (h : K →ₐ[R₁] K') = I.map h / J.map h := by
-  by_cases H : J = 0
-  · rw [H, div_zero, map_zero, div_zero]
-  · -- Porting note: `simp` wouldn't apply these lemmas so do them manually using `rw`
-    rw [← coeToSubmodule_inj, div_nonzero H, div_nonzero (map_ne_zero _ H)]
-    simp [Submodule.map_div]
-#align fractional_ideal.map_div FractionalIdeal.map_div
-
--- Porting note: doesn't need to be @[simp] because this follows from `map_one` and `map_div`
-theorem map_one_div (I : FractionalIdeal R₁⁰ K) (h : K ≃ₐ[R₁] K') :
-    (1 / I).map (h : K →ₐ[R₁] K') = 1 / I.map h := by rw [map_div, map_one]
-#align fractional_ideal.map_one_div FractionalIdeal.map_one_div
-
-end Quotient
-
-section Field
-
-variable {R₁ K L : Type*} [CommRing R₁] [Field K] [Field L]
-
-variable [Algebra R₁ K] [IsFractionRing R₁ K] [Algebra K L] [IsFractionRing K L]
-
-theorem eq_zero_or_one (I : FractionalIdeal K⁰ L) : I = 0 ∨ I = 1 := by
-  rw [or_iff_not_imp_left]
-  intro hI
-  simp_rw [@SetLike.ext_iff _ _ _ I 1, mem_one_iff]
-  intro x
-  constructor
-  · intro x_mem
-    obtain ⟨n, d, rfl⟩ := IsLocalization.mk'_surjective K⁰ x
-    refine' ⟨n / d, _⟩
-    rw [map_div₀, IsFractionRing.mk'_eq_div]
-  · rintro ⟨x, rfl⟩
-    obtain ⟨y, y_ne, y_mem⟩ := exists_ne_zero_mem_isInteger hI
-    rw [← div_mul_cancel x y_ne, RingHom.map_mul, ← Algebra.smul_def]
-    exact smul_mem (M := L) I (x / y) y_mem
-#align fractional_ideal.eq_zero_or_one FractionalIdeal.eq_zero_or_one
-
-theorem eq_zero_or_one_of_isField (hF : IsField R₁) (I : FractionalIdeal R₁⁰ K) : I = 0 ∨ I = 1 :=
-  letI : Field R₁ := hF.toField
-  eq_zero_or_one I
-#align fractional_ideal.eq_zero_or_one_of_is_field FractionalIdeal.eq_zero_or_one_of_isField
-
-end Field
-
-section PrincipalIdealRing
-
-variable {R₁ : Type*} [CommRing R₁] {K : Type*} [Field K]
-
-variable [Algebra R₁ K] [IsFractionRing R₁ K]
-
-open Classical
-
-variable (R₁)
-
-/-- `FractionalIdeal.span_finset R₁ s f` is the fractional ideal of `R₁` generated by `f '' s`. -/
--- Porting note: `@[simps]` generated a `Subtype.val` coercion instead of a
--- `FractionalIdeal.coeToSubmodule` coercion
-def spanFinset {ι : Type*} (s : Finset ι) (f : ι → K) : FractionalIdeal R₁⁰ K :=
-  ⟨Submodule.span R₁ (f '' s), by
-    obtain ⟨a', ha'⟩ := IsLocalization.exist_integer_multiples R₁⁰ s f
-    refine' ⟨a', a'.2, fun x hx => Submodule.span_induction hx _ _ _ _⟩
-    · rintro _ ⟨i, hi, rfl⟩
-      exact ha' i hi
-    · rw [smul_zero]
-      exact IsLocalization.isInteger_zero
-    · intro x y hx hy
-      rw [smul_add]
-      exact IsLocalization.isInteger_add hx hy
-    · intro c x hx
-      rw [smul_comm]
-      exact IsLocalization.isInteger_smul hx⟩
-#align fractional_ideal.span_finset FractionalIdeal.spanFinset
-
-@[simp] lemma spanFinset_coe {ι : Type*} (s : Finset ι) (f : ι → K) :
-    (spanFinset R₁ s f : Submodule R₁ K) = Submodule.span R₁ (f '' s) :=
-  rfl
-
-variable {R₁}
-
-@[simp]
-theorem spanFinset_eq_zero {ι : Type*} {s : Finset ι} {f : ι → K} :
-    spanFinset R₁ s f = 0 ↔ ∀ j ∈ s, f j = 0 := by
-  simp only [← coeToSubmodule_inj, spanFinset_coe, coe_zero, Submodule.span_eq_bot,
-    Set.mem_image, Finset.mem_coe, forall_exists_index, and_imp, forall_apply_eq_imp_iff₂]
-#align fractional_ideal.span_finset_eq_zero FractionalIdeal.spanFinset_eq_zero
-
-theorem spanFinset_ne_zero {ι : Type*} {s : Finset ι} {f : ι → K} :
-    spanFinset R₁ s f ≠ 0 ↔ ∃ j ∈ s, f j ≠ 0 := by simp
-#align fractional_ideal.span_finset_ne_zero FractionalIdeal.spanFinset_ne_zero
-
-open Submodule.IsPrincipal
-
-theorem isFractional_span_singleton (x : P) : IsFractional S (span R {x} : Submodule R P) :=
-  let ⟨a, ha⟩ := exists_integer_multiple S x
-  isFractional_span_iff.mpr ⟨a, a.2, fun _ hx' => (Set.mem_singleton_iff.mp hx').symm ▸ ha⟩
-#align fractional_ideal.is_fractional_span_singleton FractionalIdeal.isFractional_span_singleton
-
-variable (S)
-
-/-- `spanSingleton x` is the fractional ideal generated by `x` if `0 ∉ S` -/
-irreducible_def spanSingleton (x : P) : FractionalIdeal S P :=
-  ⟨span R {x}, isFractional_span_singleton x⟩
-#align fractional_ideal.span_singleton FractionalIdeal.spanSingleton
-
--- local attribute [semireducible] span_singleton
-@[simp]
-theorem coe_spanSingleton (x : P) : (spanSingleton S x : Submodule R P) = span R {x} := by
-  rw [spanSingleton]
-  rfl
-#align fractional_ideal.coe_span_singleton FractionalIdeal.coe_spanSingleton
-
-@[simp]
-theorem mem_spanSingleton {x y : P} : x ∈ spanSingleton S y ↔ ∃ z : R, z • y = x := by
-  rw [spanSingleton]
-  exact Submodule.mem_span_singleton
-#align fractional_ideal.mem_span_singleton FractionalIdeal.mem_spanSingleton
-
-theorem mem_spanSingleton_self (x : P) : x ∈ spanSingleton S x :=
-  (mem_spanSingleton S).mpr ⟨1, one_smul _ _⟩
-#align fractional_ideal.mem_span_singleton_self FractionalIdeal.mem_spanSingleton_self
-
-variable (P) in
-/-- A version of `FractionalIdeal.den_mul_self_eq_num` in terms of fractional ideals. -/
-theorem den_mul_self_eq_num' (I : FractionalIdeal S P) :
-    spanSingleton S (algebraMap R P I.den) * I = I.num := by
-  apply coeToSubmodule_injective
-  dsimp only
-  rw [coe_mul, ← smul_eq_mul, coe_spanSingleton, smul_eq_mul, Submodule.span_singleton_mul]
-  convert I.den_mul_self_eq_num using 1
-  ext
-  erw [Set.mem_smul_set, Set.mem_smul_set]
-  simp [Algebra.smul_def]
-
-variable {S}
-
-@[simp]
-theorem spanSingleton_le_iff_mem {x : P} {I : FractionalIdeal S P} :
-    spanSingleton S x ≤ I ↔ x ∈ I := by
-  rw [← coe_le_coe, coe_spanSingleton, Submodule.span_singleton_le_iff_mem, mem_coe]
-#align fractional_ideal.span_singleton_le_iff_mem FractionalIdeal.spanSingleton_le_iff_mem
-
-theorem spanSingleton_eq_spanSingleton [NoZeroSMulDivisors R P] {x y : P} :
-    spanSingleton S x = spanSingleton S y ↔ ∃ z : Rˣ, z • x = y := by
-  rw [← Submodule.span_singleton_eq_span_singleton, spanSingleton, spanSingleton]
-  exact Subtype.mk_eq_mk
-#align fractional_ideal.span_singleton_eq_span_singleton FractionalIdeal.spanSingleton_eq_spanSingleton
-
-theorem eq_spanSingleton_of_principal (I : FractionalIdeal S P) [IsPrincipal (I : Submodule R P)] :
-    I = spanSingleton S (generator (I : Submodule R P)) := by
-  -- Porting note: this used to be `coeToSubmodule_injective (span_singleton_generator ↑I).symm`
-  -- but Lean 4 struggled to unify everything. Turned it into an explicit `rw`.
-  rw [spanSingleton, ← coeToSubmodule_inj, coe_mk, span_singleton_generator]
-#align fractional_ideal.eq_span_singleton_of_principal FractionalIdeal.eq_spanSingleton_of_principal
-
-theorem isPrincipal_iff (I : FractionalIdeal S P) :
-    IsPrincipal (I : Submodule R P) ↔ ∃ x, I = spanSingleton S x :=
-  ⟨fun h => ⟨@generator _ _ _ _ _ (↑I) h, @eq_spanSingleton_of_principal _ _ _ _ _ _ _ I h⟩,
-    fun ⟨x, hx⟩ => { principal' := ⟨x, Eq.trans (congr_arg _ hx) (coe_spanSingleton _ x)⟩ }⟩
-#align fractional_ideal.is_principal_iff FractionalIdeal.isPrincipal_iff
-
-@[simp]
-theorem spanSingleton_zero : spanSingleton S (0 : P) = 0 := by
-  ext
-  simp [Submodule.mem_span_singleton, eq_comm]
-#align fractional_ideal.span_singleton_zero FractionalIdeal.spanSingleton_zero
-
-theorem spanSingleton_eq_zero_iff {y : P} : spanSingleton S y = 0 ↔ y = 0 :=
-  ⟨fun h =>
-    span_eq_bot.mp (by simpa using congr_arg Subtype.val h : span R {y} = ⊥) y (mem_singleton y),
-    fun h => by simp [h]⟩
-#align fractional_ideal.span_singleton_eq_zero_iff FractionalIdeal.spanSingleton_eq_zero_iff
-
-theorem spanSingleton_ne_zero_iff {y : P} : spanSingleton S y ≠ 0 ↔ y ≠ 0 :=
-  not_congr spanSingleton_eq_zero_iff
-#align fractional_ideal.span_singleton_ne_zero_iff FractionalIdeal.spanSingleton_ne_zero_iff
-
-@[simp]
-theorem spanSingleton_one : spanSingleton S (1 : P) = 1 := by
-  ext
-  refine' (mem_spanSingleton S).trans ((exists_congr _).trans (mem_one_iff S).symm)
-  intro x'
-  rw [Algebra.smul_def, mul_one]
-#align fractional_ideal.span_singleton_one FractionalIdeal.spanSingleton_one
-
-@[simp]
-theorem spanSingleton_mul_spanSingleton (x y : P) :
-    spanSingleton S x * spanSingleton S y = spanSingleton S (x * y) := by
-  apply coeToSubmodule_injective
-  simp only [coe_mul, coe_spanSingleton, span_mul_span, singleton_mul_singleton]
-#align fractional_ideal.span_singleton_mul_span_singleton FractionalIdeal.spanSingleton_mul_spanSingleton
-
-@[simp]
-theorem spanSingleton_pow (x : P) (n : ℕ) : spanSingleton S x ^ n = spanSingleton S (x ^ n) := by
-  induction' n with n hn
-  · rw [pow_zero, pow_zero, spanSingleton_one]
-  · rw [pow_succ, hn, spanSingleton_mul_spanSingleton, pow_succ]
-#align fractional_ideal.span_singleton_pow FractionalIdeal.spanSingleton_pow
-
-@[simp]
-theorem coeIdeal_span_singleton (x : R) :
-    (↑(Ideal.span {x} : Ideal R) : FractionalIdeal S P) = spanSingleton S (algebraMap R P x) := by
-  ext y
-  refine' (mem_coeIdeal S).trans (Iff.trans _ (mem_spanSingleton S).symm)
-  constructor
-  · rintro ⟨y', hy', rfl⟩
-    obtain ⟨x', rfl⟩ := Submodule.mem_span_singleton.mp hy'
-    use x'
-    rw [smul_eq_mul, RingHom.map_mul, Algebra.smul_def]
-  · rintro ⟨y', rfl⟩
-    refine' ⟨y' * x, Submodule.mem_span_singleton.mpr ⟨y', rfl⟩, _⟩
-    rw [RingHom.map_mul, Algebra.smul_def]
-#align fractional_ideal.coe_ideal_span_singleton FractionalIdeal.coeIdeal_span_singleton
-
-@[simp]
-theorem canonicalEquiv_spanSingleton {P'} [CommRing P'] [Algebra R P'] [IsLocalization S P']
-    (x : P) :
-    canonicalEquiv S P P' (spanSingleton S x) =
-      spanSingleton S
-        (IsLocalization.map P' (RingHom.id R)
-          (fun y (hy : y ∈ S) => show RingHom.id R y ∈ S from hy) x) := by
-  apply SetLike.ext_iff.mpr
-  intro y
-  constructor <;> intro h
-  · rw [mem_spanSingleton]
-    obtain ⟨x', hx', rfl⟩ := (mem_canonicalEquiv_apply _ _ _).mp h
-    obtain ⟨z, rfl⟩ := (mem_spanSingleton _).mp hx'
-    use z
-    rw [IsLocalization.map_smul, RingHom.id_apply]
-  · rw [mem_canonicalEquiv_apply]
-    obtain ⟨z, rfl⟩ := (mem_spanSingleton _).mp h
-    use z • x
-    use (mem_spanSingleton _).mpr ⟨z, rfl⟩
-    simp [IsLocalization.map_smul]
-#align fractional_ideal.canonical_equiv_span_singleton FractionalIdeal.canonicalEquiv_spanSingleton
-
-theorem mem_singleton_mul {x y : P} {I : FractionalIdeal S P} :
-    y ∈ spanSingleton S x * I ↔ ∃ y' ∈ I, y = x * y' := by
-  constructor
-  · intro h
-    refine FractionalIdeal.mul_induction_on h ?_ ?_
-    · intro x' hx' y' hy'
-      obtain ⟨a, ha⟩ := (mem_spanSingleton S).mp hx'
-      use a • y', Submodule.smul_mem (I : Submodule R P) a hy'
-      rw [← ha, Algebra.mul_smul_comm, Algebra.smul_mul_assoc]
-    · rintro _ _ ⟨y, hy, rfl⟩ ⟨y', hy', rfl⟩
-      exact ⟨y + y', Submodule.add_mem (I : Submodule R P) hy hy', (mul_add _ _ _).symm⟩
-  · rintro ⟨y', hy', rfl⟩
-    exact mul_mem_mul ((mem_spanSingleton S).mpr ⟨1, one_smul _ _⟩) hy'
-#align fractional_ideal.mem_singleton_mul FractionalIdeal.mem_singleton_mul
-
-variable (K)
-
-theorem mk'_mul_coeIdeal_eq_coeIdeal {I J : Ideal R₁} {x y : R₁} (hy : y ∈ R₁⁰) :
-    spanSingleton R₁⁰ (IsLocalization.mk' K x ⟨y, hy⟩) * I = (J : FractionalIdeal R₁⁰ K) ↔
-      Ideal.span {x} * I = Ideal.span {y} * J := by
-  have :
-    spanSingleton R₁⁰ (IsLocalization.mk' _ (1 : R₁) ⟨y, hy⟩) *
-        spanSingleton R₁⁰ (algebraMap R₁ K y) =
-      1 := by
-    rw [spanSingleton_mul_spanSingleton, mul_comm, ← IsLocalization.mk'_eq_mul_mk'_one,
-      IsLocalization.mk'_self, spanSingleton_one]
-  let y' : (FractionalIdeal R₁⁰ K)ˣ := Units.mkOfMulEqOne _ _ this
-  have coe_y' : ↑y' = spanSingleton R₁⁰ (IsLocalization.mk' K (1 : R₁) ⟨y, hy⟩) := rfl
-  refine' Iff.trans _ (y'.mul_right_inj.trans coeIdeal_inj)
-  rw [coe_y', coeIdeal_mul, coeIdeal_span_singleton, coeIdeal_mul, coeIdeal_span_singleton, ←
-    mul_assoc, spanSingleton_mul_spanSingleton, ← mul_assoc, spanSingleton_mul_spanSingleton,
-    mul_comm (mk' _ _ _), ← IsLocalization.mk'_eq_mul_mk'_one, mul_comm (mk' _ _ _), ←
-    IsLocalization.mk'_eq_mul_mk'_one, IsLocalization.mk'_self, spanSingleton_one, one_mul]
-#align fractional_ideal.mk'_mul_coe_ideal_eq_coe_ideal FractionalIdeal.mk'_mul_coeIdeal_eq_coeIdeal
-
-variable {K}
-
-theorem spanSingleton_mul_coeIdeal_eq_coeIdeal {I J : Ideal R₁} {z : K} :
-    spanSingleton R₁⁰ z * (I : FractionalIdeal R₁⁰ K) = J ↔
-      Ideal.span {((IsLocalization.sec R₁⁰ z).1 : R₁)} * I =
-        Ideal.span {((IsLocalization.sec R₁⁰ z).2 : R₁)} * J := by
-  rw [← mk'_mul_coeIdeal_eq_coeIdeal K (IsLocalization.sec R₁⁰ z).2.prop,
-    IsLocalization.mk'_sec K z]
-#align fractional_ideal.span_singleton_mul_coe_ideal_eq_coe_ideal FractionalIdeal.spanSingleton_mul_coeIdeal_eq_coeIdeal
-
-variable [IsDomain R₁]
-
-theorem one_div_spanSingleton (x : K) : 1 / spanSingleton R₁⁰ x = spanSingleton R₁⁰ x⁻¹ :=
-  if h : x = 0 then by simp [h] else (eq_one_div_of_mul_eq_one_right _ _ (by simp [h])).symm
-#align fractional_ideal.one_div_span_singleton FractionalIdeal.one_div_spanSingleton
-
-@[simp]
-theorem div_spanSingleton (J : FractionalIdeal R₁⁰ K) (d : K) :
-    J / spanSingleton R₁⁰ d = spanSingleton R₁⁰ d⁻¹ * J := by
-  rw [← one_div_spanSingleton]
-  by_cases hd : d = 0
-  · simp only [hd, spanSingleton_zero, div_zero, zero_mul]
-  have h_spand : spanSingleton R₁⁰ d ≠ 0 := mt spanSingleton_eq_zero_iff.mp hd
-  apply le_antisymm
-  · intro x hx
-    dsimp only [val_eq_coe] at hx ⊢ -- Porting note: get rid of the partially applied `coe`s
-    rw [coe_div h_spand, Submodule.mem_div_iff_forall_mul_mem] at hx
-    specialize hx d (mem_spanSingleton_self R₁⁰ d)
-    have h_xd : x = d⁻¹ * (x * d) := by field_simp
-    rw [coe_mul, one_div_spanSingleton, h_xd]
-    exact Submodule.mul_mem_mul (mem_spanSingleton_self R₁⁰ _) hx
-  · rw [le_div_iff_mul_le h_spand, mul_assoc, mul_left_comm, one_div_spanSingleton,
-      spanSingleton_mul_spanSingleton, inv_mul_cancel hd, spanSingleton_one, mul_one]
-#align fractional_ideal.div_span_singleton FractionalIdeal.div_spanSingleton
-
-theorem exists_eq_spanSingleton_mul (I : FractionalIdeal R₁⁰ K) :
-    ∃ (a : R₁) (aI : Ideal R₁), a ≠ 0 ∧ I = spanSingleton R₁⁰ (algebraMap R₁ K a)⁻¹ * aI := by
-  obtain ⟨a_inv, nonzero, ha⟩ := I.isFractional
-  have nonzero := mem_nonZeroDivisors_iff_ne_zero.mp nonzero
-  have map_a_nonzero : algebraMap R₁ K a_inv ≠ 0 :=
-    mt IsFractionRing.to_map_eq_zero_iff.mp nonzero
-  refine'
-    ⟨a_inv,
-      Submodule.comap (Algebra.linearMap R₁ K) ↑(spanSingleton R₁⁰ (algebraMap R₁ K a_inv) * I),
-      nonzero, ext fun x => Iff.trans ⟨_, _⟩ mem_singleton_mul.symm⟩
-  · intro hx
-    obtain ⟨x', hx'⟩ := ha x hx
-    rw [Algebra.smul_def] at hx'
-    refine' ⟨algebraMap R₁ K x', (mem_coeIdeal _).mpr ⟨x', mem_singleton_mul.mpr _, rfl⟩, _⟩
-    · exact ⟨x, hx, hx'⟩
-    · rw [hx', ← mul_assoc, inv_mul_cancel map_a_nonzero, one_mul]
-  · rintro ⟨y, hy, rfl⟩
-    obtain ⟨x', hx', rfl⟩ := (mem_coeIdeal _).mp hy
-    obtain ⟨y', hy', hx'⟩ := mem_singleton_mul.mp hx'
-    rw [Algebra.linearMap_apply] at hx'
-    rwa [hx', ← mul_assoc, inv_mul_cancel map_a_nonzero, one_mul]
-#align fractional_ideal.exists_eq_span_singleton_mul FractionalIdeal.exists_eq_spanSingleton_mul
-
-instance isPrincipal {R} [CommRing R] [IsDomain R] [IsPrincipalIdealRing R] [Algebra R K]
-    [IsFractionRing R K] (I : FractionalIdeal R⁰ K) : (I : Submodule R K).IsPrincipal := by
-  obtain ⟨a, aI, -, ha⟩ := exists_eq_spanSingleton_mul I
-  use (algebraMap R K a)⁻¹ * algebraMap R K (generator aI)
-  suffices I = spanSingleton R⁰ ((algebraMap R K a)⁻¹ * algebraMap R K (generator aI)) by
-    rw [spanSingleton] at this
-    exact congr_arg Subtype.val this
-  conv_lhs => rw [ha, ← span_singleton_generator aI]
-  rw [Ideal.submodule_span_eq, coeIdeal_span_singleton (generator aI),
-    spanSingleton_mul_spanSingleton]
-#align fractional_ideal.is_principal FractionalIdeal.isPrincipal
-
-theorem le_spanSingleton_mul_iff {x : P} {I J : FractionalIdeal S P} :
-    I ≤ spanSingleton S x * J ↔ ∀ zI ∈ I, ∃ zJ ∈ J, x * zJ = zI :=
-  show (∀ {zI} (hzI : zI ∈ I), zI ∈ spanSingleton _ x * J) ↔ ∀ zI ∈ I, ∃ zJ ∈ J, x * zJ = zI by
-    simp only [mem_singleton_mul, eq_comm]
-#align fractional_ideal.le_span_singleton_mul_iff FractionalIdeal.le_spanSingleton_mul_iff
-
-theorem spanSingleton_mul_le_iff {x : P} {I J : FractionalIdeal S P} :
-    spanSingleton _ x * I ≤ J ↔ ∀ z ∈ I, x * z ∈ J := by
-  simp only [mul_le, mem_singleton_mul, mem_spanSingleton]
-  constructor
-  · intro h zI hzI
-    exact h x ⟨1, one_smul _ _⟩ zI hzI
-  · rintro h _ ⟨z, rfl⟩ zI hzI
-    rw [Algebra.smul_mul_assoc]
-    exact Submodule.smul_mem J.1 _ (h zI hzI)
-#align fractional_ideal.span_singleton_mul_le_iff FractionalIdeal.spanSingleton_mul_le_iff
-
-theorem eq_spanSingleton_mul {x : P} {I J : FractionalIdeal S P} :
-    I = spanSingleton _ x * J ↔ (∀ zI ∈ I, ∃ zJ ∈ J, x * zJ = zI) ∧ ∀ z ∈ J, x * z ∈ I := by
-  simp only [le_antisymm_iff, le_spanSingleton_mul_iff, spanSingleton_mul_le_iff]
-#align fractional_ideal.eq_span_singleton_mul FractionalIdeal.eq_spanSingleton_mul
-
-theorem num_eq_zero_iff {I : FractionalIdeal R₁⁰ K} : I.num = 0 ↔ I = 0 :=
-  ⟨fun h ↦ zero_of_num_eq_bot zero_not_mem_nonZeroDivisors h,
-    fun h ↦ h ▸ num_zero_eq (IsFractionRing.injective R₁ K)⟩
-
-end PrincipalIdealRing
-
-variable {R₁ : Type*} [CommRing R₁]
-
-variable {K : Type*} [Field K] [Algebra R₁ K] [frac : IsFractionRing R₁ K]
-
-attribute [local instance] Classical.propDecidable
-
-theorem isNoetherian_zero : IsNoetherian R₁ (0 : FractionalIdeal R₁⁰ K) :=
-  isNoetherian_submodule.mpr fun I (hI : I ≤ (0 : FractionalIdeal R₁⁰ K)) => by
-    rw [coe_zero, le_bot_iff] at hI
-    rw [hI]
-    exact fg_bot
-#align fractional_ideal.is_noetherian_zero FractionalIdeal.isNoetherian_zero
-
-theorem isNoetherian_iff {I : FractionalIdeal R₁⁰ K} :
-    IsNoetherian R₁ I ↔ ∀ J ≤ I, (J : Submodule R₁ K).FG :=
-  isNoetherian_submodule.trans ⟨fun h _ hJ => h _ hJ, fun h J hJ => h ⟨J, isFractional_of_le hJ⟩ hJ⟩
-#align fractional_ideal.is_noetherian_iff FractionalIdeal.isNoetherian_iff
-
-theorem isNoetherian_coeIdeal [IsNoetherianRing R₁] (I : Ideal R₁) :
-    IsNoetherian R₁ (I : FractionalIdeal R₁⁰ K) := by
-  rw [isNoetherian_iff]
-  intro J hJ
-  obtain ⟨J, rfl⟩ := le_one_iff_exists_coeIdeal.mp (le_trans hJ coeIdeal_le_one)
-  exact (IsNoetherian.noetherian J).map _
-#align fractional_ideal.is_noetherian_coe_ideal FractionalIdeal.isNoetherian_coeIdeal
-
-variable [IsDomain R₁]
-
-theorem isNoetherian_spanSingleton_inv_to_map_mul (x : R₁) {I : FractionalIdeal R₁⁰ K}
-    (hI : IsNoetherian R₁ I) :
-    IsNoetherian R₁ (spanSingleton R₁⁰ (algebraMap R₁ K x)⁻¹ * I : FractionalIdeal R₁⁰ K) := by
-  by_cases hx : x = 0
-  · rw [hx, RingHom.map_zero, inv_zero, spanSingleton_zero, zero_mul]
-    exact isNoetherian_zero
-  have h_gx : algebraMap R₁ K x ≠ 0 :=
-    mt ((injective_iff_map_eq_zero (algebraMap R₁ K)).mp (IsFractionRing.injective _ _) x) hx
-  have h_spanx : spanSingleton R₁⁰ (algebraMap R₁ K x) ≠ 0 := spanSingleton_ne_zero_iff.mpr h_gx
-  rw [isNoetherian_iff] at hI ⊢
-  intro J hJ
-  rw [← div_spanSingleton, le_div_iff_mul_le h_spanx] at hJ
-  obtain ⟨s, hs⟩ := hI _ hJ
-  use s * {(algebraMap R₁ K x)⁻¹}
-  rw [Finset.coe_mul, Finset.coe_singleton, ← span_mul_span, hs, ← coe_spanSingleton R₁⁰, ←
-    coe_mul, mul_assoc, spanSingleton_mul_spanSingleton, mul_inv_cancel h_gx, spanSingleton_one,
-    mul_one]
-#align fractional_ideal.is_noetherian_span_singleton_inv_to_map_mul FractionalIdeal.isNoetherian_spanSingleton_inv_to_map_mul
-
-/-- Every fractional ideal of a noetherian integral domain is noetherian. -/
-theorem isNoetherian [IsNoetherianRing R₁] (I : FractionalIdeal R₁⁰ K) : IsNoetherian R₁ I := by
-  obtain ⟨d, J, _, rfl⟩ := exists_eq_spanSingleton_mul I
-  apply isNoetherian_spanSingleton_inv_to_map_mul
-  apply isNoetherian_coeIdeal
-#align fractional_ideal.is_noetherian FractionalIdeal.isNoetherian
-
-section Adjoin
-
-variable (S)
-variable (x : P) (hx : IsIntegral R x)
-
-/-- `A[x]` is a fractional ideal for every integral `x`. -/
-theorem isFractional_adjoin_integral :
-    IsFractional S (Subalgebra.toSubmodule (Algebra.adjoin R ({x} : Set P))) :=
-  isFractional_of_fg hx.fg_adjoin_singleton
-#align fractional_ideal.is_fractional_adjoin_integral FractionalIdeal.isFractional_adjoin_integral
-
-/-- `FractionalIdeal.adjoinIntegral (S : Submonoid R) x hx` is `R[x]` as a fractional ideal,
-where `hx` is a proof that `x : P` is integral over `R`. -/
--- Porting note: `@[simps]` generated a `Subtype.val` coercion instead of a
--- `FractionalIdeal.coeToSubmodule` coercion
-def adjoinIntegral : FractionalIdeal S P :=
-  ⟨_, isFractional_adjoin_integral S x hx⟩
-#align fractional_ideal.adjoin_integral FractionalIdeal.adjoinIntegral
-
-@[simp]
-theorem adjoinIntegral_coe :
-    (adjoinIntegral S x hx : Submodule R P) =
-      (Subalgebra.toSubmodule (Algebra.adjoin R ({x} : Set P))) :=
-  rfl
-
-theorem mem_adjoinIntegral_self : x ∈ adjoinIntegral S x hx :=
-  Algebra.subset_adjoin (Set.mem_singleton x)
-#align fractional_ideal.mem_adjoin_integral_self FractionalIdeal.mem_adjoinIntegral_self
-
-end Adjoin
-
-=======
->>>>>>> de9c7b5b
 end FractionalIdeal