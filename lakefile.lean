import Lake

open Lake DSL

def moreServerArgs := #[
  "-Dpp.unicode.fun=true", -- pretty-prints `fun a ↦ b`
  "-DrelaxedAutoImplicit=false"
]

-- These settings only apply during `lake build`, but not in VSCode editor.
def moreLeanArgs := moreServerArgs

-- These are additional settings which do not affect the lake hash,
-- so they can be enabled in CI and disabled locally or vice versa.
-- Warning: Do not put any options here that actually change the olean files,
-- or inconsistent behavior may result
def weakLeanArgs :=
  if get_config? CI |>.isSome then
    #["-DwarningAsError=true"]
  else
    #[]

package mathlib where
  moreServerArgs := moreServerArgs

@[default_target]
lean_lib Mathlib where
  moreLeanArgs := moreLeanArgs
  weakLeanArgs := weakLeanArgs

@[default_target]
lean_exe runLinter where
  root := `scripts.runLinter
  supportInterpreter := true

@[default_target]
lean_exe checkYaml where
  root := `scripts.checkYaml
  supportInterpreter := true

meta if get_config? doc = some "on" then -- do not download and build doc-gen4 by default
require «doc-gen4» from git "https://github.com/leanprover/doc-gen4" @ "main"

require std from git "https://github.com/leanprover/std4" @ "main"
require Qq from git "https://github.com/gebner/quote4" @ "master"
require aesop from git "https://github.com/JLimperg/aesop" @ "master"
require Cli from git "https://github.com/mhuisi/lean4-cli.git" @ "nightly"
require proofwidgets from git "https://github.com/EdAyers/ProofWidgets4" @ "v0.0.11"

lean_lib Cache where
  moreLeanArgs := moreLeanArgs
  weakLeanArgs := weakLeanArgs
  roots := #[`Cache]

lean_exe cache where
  root := `Cache.Main

lean_lib MathlibExtras where
  roots := #[`MathlibExtras]

lean_lib Archive where
  roots := #[`Archive]

lean_lib Counterexamples where
  roots := #[`Counterexamples]

lean_lib ImportGraph where
  roots := #[`ImportGraph]

lean_exe graph where
  root := `ImportGraph.Main
  supportInterpreter := true

<<<<<<< HEAD
section Scripts

open System

partial def moduleNamesIn (dir : FilePath) (ext := "lean") : IO (Array Name) :=
  dir.readDir >>= Array.concatMapM fun entry ↦ do
    if (← entry.path.isDir) then
      let n := entry.fileName.toName
      let mods ← Array.map (n ++ ·) <$> moduleNamesIn entry.path ext
      if mods.isEmpty then
        return #[]
      else
        return mods.push n
    else if entry.path.extension == some ext then
      return #[FilePath.withExtension entry.fileName "" |>.toString.toName]
    else return #[]

def importsForLib (dir : FilePath) (root : Name) : IO String := do
  moduleNamesIn (dir / root.toString) >>=
    Array.mapM (return .mkSimple root.toString ++ ·) >>=
    Array.foldlM (init := "") fun imports fileName ↦
      return imports ++ s!"import {fileName.toString}\n"

script import_all do
  let pkg ← Workspace.root <$> getWorkspace
  IO.println s!"Creating imports for package {pkg.name} ...\n"
  for lib in pkg.leanLibs do
    for root in lib.config.roots do
      let dir := lib.srcDir.normalize
      let fileName : FilePath := dir / (root.toString ++ ".lean")
      let imports ← importsForLib dir root
      IO.FS.writeFile fileName imports
      IO.println s!"Created imports file {fileName} for {root} library."
  return 0

script import_all? do
  let pkg ← Workspace.root <$> getWorkspace
  IO.println s!"Checking imports for package {pkg.name} ...\n"
  for lib in pkg.leanLibs do
    for root in lib.config.roots do
      let dir := lib.srcDir.normalize
      let fileName : FilePath := dir / (root.toString ++ ".lean")
      let allImports ← importsForLib dir root
      let existingImports ← IO.FS.readFile fileName
      unless existingImports == allImports do
        IO.eprintln s!"Invalid import list for {root} library."
        IO.eprintln s!"Try running `lake run mkImports`."
        return 1
  IO.println s!"The imports for package {pkg.name} are up to date."
  return 0

end Scripts
=======
/-- Additional documentation in the form of modules that only contain module docstrings. -/
lean_lib docs where
  roots := #[`docs]
>>>>>>> 560eeb2b
<|MERGE_RESOLUTION|>--- conflicted
+++ resolved
@@ -71,7 +71,10 @@
   root := `ImportGraph.Main
   supportInterpreter := true
 
-<<<<<<< HEAD
+/-- Additional documentation in the form of modules that only contain module docstrings. -/
+lean_lib docs where
+  roots := #[`docs]
+
 section Scripts
 
 open System
@@ -123,9 +126,4 @@
   IO.println s!"The imports for package {pkg.name} are up to date."
   return 0
 
-end Scripts
-=======
-/-- Additional documentation in the form of modules that only contain module docstrings. -/
-lean_lib docs where
-  roots := #[`docs]
->>>>>>> 560eeb2b
+end Scripts